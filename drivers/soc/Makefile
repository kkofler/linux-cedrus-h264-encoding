--- conflicted
+++ resolved
@@ -27,12 +27,8 @@
 obj-y				+= renesas/
 obj-y				+= rockchip/
 obj-$(CONFIG_SOC_SAMSUNG)	+= samsung/
-<<<<<<< HEAD
 obj-y				+= sifive/
-=======
-obj-$(CONFIG_SOC_SIFIVE)	+= sifive/
 obj-$(CONFIG_SOC_STARFIVE)	+= starfive/
->>>>>>> 08b9a94e
 obj-y				+= sunxi/
 obj-$(CONFIG_ARCH_TEGRA)	+= tegra/
 obj-y				+= ti/
