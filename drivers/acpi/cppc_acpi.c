--- conflicted
+++ resolved
@@ -998,10 +998,6 @@
 static int cppc_get_perf(int cpunum, enum cppc_regs reg_idx, u64 *perf)
 {
 	struct cpc_desc *cpc_desc = per_cpu(cpc_desc_ptr, cpunum);
-<<<<<<< HEAD
-	struct cpc_register_resource *reg = &cpc_desc->cpc_regs[reg_idx];
-
-=======
 	struct cpc_register_resource *reg;
 
 	if (!cpc_desc) {
@@ -1011,7 +1007,6 @@
 
 	reg = &cpc_desc->cpc_regs[reg_idx];
 
->>>>>>> df0cc57e
 	if (CPC_IN_PCC(reg)) {
 		int pcc_ss_id = per_cpu(cpu_pcc_subspace_idx, cpunum);
 		struct cppc_pcc_data *pcc_ss_data = NULL;
