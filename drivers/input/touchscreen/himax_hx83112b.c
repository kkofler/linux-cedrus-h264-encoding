--- conflicted
+++ resolved
@@ -82,7 +82,6 @@
 };
 
 static int himax_bus_enable_burst(struct himax_ts_data *ts)
-<<<<<<< HEAD
 {
 	int error;
 
@@ -119,64 +118,12 @@
 	if (error)
 		return error;
 
-=======
-{
-	int error;
-
-	error = regmap_write(ts->regmap, HIMAX_AHB_ADDR_CONTI,
-			     HIMAX_AHB_CMD_CONTI);
-	if (error)
-		return error;
-
-	error = regmap_write(ts->regmap, HIMAX_AHB_ADDR_INCR4,
-			     HIMAX_AHB_CMD_INCR4);
-	if (error)
-		return error;
-
-	return 0;
-}
-
-static int himax_bus_read(struct himax_ts_data *ts, u32 address, void *dst,
-			  size_t length)
-{
-	int error;
-
-	if (length > 4) {
-		error = himax_bus_enable_burst(ts);
-		if (error)
-			return error;
-	}
-
-	error = regmap_write(ts->regmap, HIMAX_AHB_ADDR_BYTE_0, address);
-	if (error)
-		return error;
-
-	error = regmap_write(ts->regmap, HIMAX_AHB_ADDR_ACCESS_DIRECTION,
-			     HIMAX_AHB_CMD_ACCESS_DIRECTION_READ);
-	if (error)
-		return error;
-
->>>>>>> de35996d
 	if (length > 4)
 		error = regmap_noinc_read(ts->regmap, HIMAX_AHB_ADDR_RDATA_BYTE_0,
 					  dst, length);
 	else
 		error = regmap_read(ts->regmap, HIMAX_AHB_ADDR_RDATA_BYTE_0,
 				    dst);
-<<<<<<< HEAD
-	if (error)
-		return error;
-
-	return 0;
-}
-
-static int himax_read_mcu(struct himax_ts_data *ts, u32 address, u32 *dst)
-{
-	int error;
-
-	error = himax_bus_read(ts, address, dst, sizeof(dst));
-=======
->>>>>>> de35996d
 	if (error)
 		return error;
 
@@ -202,12 +149,8 @@
 {
 	int error;
 
-<<<<<<< HEAD
-	error = himax_read_mcu(ts, HIMAX_REG_ADDR_ICID, product_id);
-=======
 	error = himax_bus_read(ts, HIMAX_REG_ADDR_ICID, product_id,
 			       sizeof(*product_id));
->>>>>>> de35996d
 	if (error)
 		return error;
 
