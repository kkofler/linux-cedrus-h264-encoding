--- conflicted
+++ resolved
@@ -95,11 +95,7 @@
 /* PCI registers */
 #define PCI_CFG_RETRY_TIMEOUT	0x041
 
-<<<<<<< HEAD
 static void iwl_pcie_apm_config(struct iwl_trans *trans)
-=======
-static void iwl_apm_config(struct iwl_trans *trans)
->>>>>>> 1cb73f8c
 {
 	struct iwl_trans_pcie *trans_pcie = IWL_TRANS_GET_PCIE_TRANS(trans);
 	u16 lctl;
@@ -112,11 +108,6 @@
 	 * If not (unlikely), enable L0S, so there is at least some
 	 *    power savings, even without L1.
 	 */
-<<<<<<< HEAD
-	pcie_capability_read_word(trans_pcie->pci_dev, PCI_EXP_LNKCTL, &lctl);
-=======
->>>>>>> 1cb73f8c
-
 	pcie_capability_read_word(trans_pcie->pci_dev, PCI_EXP_LNKCTL, &lctl);
 	if (lctl & PCI_EXP_LNKCTL_ASPM_L1) {
 		/* L1-ASPM enabled; disable(!) L0S */
