/******************************************************************************
 *
 * This file is provided under a dual BSD/GPLv2 license.  When using or
 * redistributing this file, you may do so under either license.
 *
 * GPL LICENSE SUMMARY
 *
 * Copyright(c) 2012 - 2014 Intel Corporation. All rights reserved.
 *
 * This program is free software; you can redistribute it and/or modify
 * it under the terms of version 2 of the GNU General Public License as
 * published by the Free Software Foundation.
 *
 * This program is distributed in the hope that it will be useful, but
 * WITHOUT ANY WARRANTY; without even the implied warranty of
 * MERCHANTABILITY or FITNESS FOR A PARTICULAR PURPOSE.  See the GNU
 * General Public License for more details.
 *
 * You should have received a copy of the GNU General Public License
 * along with this program; if not, write to the Free Software
 * Foundation, Inc., 51 Franklin Street, Fifth Floor, Boston, MA 02110,
 * USA
 *
 * The full GNU General Public License is included in this distribution
 * in the file called COPYING.
 *
 * Contact Information:
 *  Intel Linux Wireless <ilw@linux.intel.com>
 * Intel Corporation, 5200 N.E. Elam Young Parkway, Hillsboro, OR 97124-6497
 *
 * BSD LICENSE
 *
 * Copyright(c) 2012 - 2014 Intel Corporation. All rights reserved.
 * All rights reserved.
 *
 * Redistribution and use in source and binary forms, with or without
 * modification, are permitted provided that the following conditions
 * are met:
 *
 *  * Redistributions of source code must retain the above copyright
 *    notice, this list of conditions and the following disclaimer.
 *  * Redistributions in binary form must reproduce the above copyright
 *    notice, this list of conditions and the following disclaimer in
 *    the documentation and/or other materials provided with the
 *    distribution.
 *  * Neither the name Intel Corporation nor the names of its
 *    contributors may be used to endorse or promote products derived
 *    from this software without specific prior written permission.
 *
 * THIS SOFTWARE IS PROVIDED BY THE COPYRIGHT HOLDERS AND CONTRIBUTORS
 * "AS IS" AND ANY EXPRESS OR IMPLIED WARRANTIES, INCLUDING, BUT NOT
 * LIMITED TO, THE IMPLIED WARRANTIES OF MERCHANTABILITY AND FITNESS FOR
 * A PARTICULAR PURPOSE ARE DISCLAIMED. IN NO EVENT SHALL THE COPYRIGHT
 * OWNER OR CONTRIBUTORS BE LIABLE FOR ANY DIRECT, INDIRECT, INCIDENTAL,
 * SPECIAL, EXEMPLARY, OR CONSEQUENTIAL DAMAGES (INCLUDING, BUT NOT
 * LIMITED TO, PROCUREMENT OF SUBSTITUTE GOODS OR SERVICES; LOSS OF USE,
 * DATA, OR PROFITS; OR BUSINESS INTERRUPTION) HOWEVER CAUSED AND ON ANY
 * THEORY OF LIABILITY, WHETHER IN CONTRACT, STRICT LIABILITY, OR TORT
 * (INCLUDING NEGLIGENCE OR OTHERWISE) ARISING IN ANY WAY OUT OF THE USE
 * OF THIS SOFTWARE, EVEN IF ADVISED OF THE POSSIBILITY OF SUCH DAMAGE.
 *
 *****************************************************************************/

#include <linux/kernel.h>
#include <linux/module.h>
#include <linux/slab.h>

#include <net/mac80211.h>

#include "iwl-debug.h"
#include "mvm.h"
#include "iwl-modparams.h"
#include "fw-api-power.h"

#define POWER_KEEP_ALIVE_PERIOD_SEC    25

static
int iwl_mvm_beacon_filter_send_cmd(struct iwl_mvm *mvm,
				   struct iwl_beacon_filter_cmd *cmd,
				   u32 flags)
{
	IWL_DEBUG_POWER(mvm, "ba_enable_beacon_abort is: %d\n",
			le32_to_cpu(cmd->ba_enable_beacon_abort));
	IWL_DEBUG_POWER(mvm, "ba_escape_timer is: %d\n",
			le32_to_cpu(cmd->ba_escape_timer));
	IWL_DEBUG_POWER(mvm, "bf_debug_flag is: %d\n",
			le32_to_cpu(cmd->bf_debug_flag));
	IWL_DEBUG_POWER(mvm, "bf_enable_beacon_filter is: %d\n",
			le32_to_cpu(cmd->bf_enable_beacon_filter));
	IWL_DEBUG_POWER(mvm, "bf_energy_delta is: %d\n",
			le32_to_cpu(cmd->bf_energy_delta));
	IWL_DEBUG_POWER(mvm, "bf_escape_timer is: %d\n",
			le32_to_cpu(cmd->bf_escape_timer));
	IWL_DEBUG_POWER(mvm, "bf_roaming_energy_delta is: %d\n",
			le32_to_cpu(cmd->bf_roaming_energy_delta));
	IWL_DEBUG_POWER(mvm, "bf_roaming_state is: %d\n",
			le32_to_cpu(cmd->bf_roaming_state));
	IWL_DEBUG_POWER(mvm, "bf_temp_threshold is: %d\n",
			le32_to_cpu(cmd->bf_temp_threshold));
	IWL_DEBUG_POWER(mvm, "bf_temp_fast_filter is: %d\n",
			le32_to_cpu(cmd->bf_temp_fast_filter));
	IWL_DEBUG_POWER(mvm, "bf_temp_slow_filter is: %d\n",
			le32_to_cpu(cmd->bf_temp_slow_filter));

	return iwl_mvm_send_cmd_pdu(mvm, REPLY_BEACON_FILTERING_CMD, flags,
				    sizeof(struct iwl_beacon_filter_cmd), cmd);
}

static
void iwl_mvm_beacon_filter_set_cqm_params(struct iwl_mvm *mvm,
					  struct ieee80211_vif *vif,
					  struct iwl_beacon_filter_cmd *cmd)
{
	struct iwl_mvm_vif *mvmvif = iwl_mvm_vif_from_mac80211(vif);

	if (vif->bss_conf.cqm_rssi_thold) {
		cmd->bf_energy_delta =
			cpu_to_le32(vif->bss_conf.cqm_rssi_hyst);
		/* fw uses an absolute value for this */
		cmd->bf_roaming_state =
			cpu_to_le32(-vif->bss_conf.cqm_rssi_thold);
	}
	cmd->ba_enable_beacon_abort = cpu_to_le32(mvmvif->bf_data.ba_enabled);
}

int iwl_mvm_update_beacon_abort(struct iwl_mvm *mvm,
				struct ieee80211_vif *vif, bool enable)
{
	struct iwl_mvm_vif *mvmvif = iwl_mvm_vif_from_mac80211(vif);
	struct iwl_beacon_filter_cmd cmd = {
		IWL_BF_CMD_CONFIG_DEFAULTS,
		.bf_enable_beacon_filter = cpu_to_le32(1),
		.ba_enable_beacon_abort = cpu_to_le32(enable),
	};

	if (!mvmvif->bf_data.bf_enabled)
		return 0;

	if (mvm->cur_ucode == IWL_UCODE_WOWLAN)
		cmd.ba_escape_timer = cpu_to_le32(IWL_BA_ESCAPE_TIMER_D3);

	mvmvif->bf_data.ba_enabled = enable;
	iwl_mvm_beacon_filter_set_cqm_params(mvm, vif, &cmd);
	iwl_mvm_beacon_filter_debugfs_parameters(vif, &cmd);
	return iwl_mvm_beacon_filter_send_cmd(mvm, &cmd, 0);
}

static void iwl_mvm_power_log(struct iwl_mvm *mvm,
			      struct iwl_mac_power_cmd *cmd)
{
	IWL_DEBUG_POWER(mvm,
			"Sending power table command on mac id 0x%X for power level %d, flags = 0x%X\n",
			cmd->id_and_color, iwlmvm_mod_params.power_scheme,
			le16_to_cpu(cmd->flags));
	IWL_DEBUG_POWER(mvm, "Keep alive = %u sec\n",
			le16_to_cpu(cmd->keep_alive_seconds));

	if (!(cmd->flags & cpu_to_le16(POWER_FLAGS_POWER_MANAGEMENT_ENA_MSK))) {
		IWL_DEBUG_POWER(mvm, "Disable power management\n");
		return;
	}

	IWL_DEBUG_POWER(mvm, "Rx timeout = %u usec\n",
			le32_to_cpu(cmd->rx_data_timeout));
	IWL_DEBUG_POWER(mvm, "Tx timeout = %u usec\n",
			le32_to_cpu(cmd->tx_data_timeout));
	if (cmd->flags & cpu_to_le16(POWER_FLAGS_SKIP_OVER_DTIM_MSK))
		IWL_DEBUG_POWER(mvm, "DTIM periods to skip = %u\n",
				cmd->skip_dtim_periods);
	if (cmd->flags & cpu_to_le16(POWER_FLAGS_LPRX_ENA_MSK))
		IWL_DEBUG_POWER(mvm, "LP RX RSSI threshold = %u\n",
				cmd->lprx_rssi_threshold);
	if (cmd->flags & cpu_to_le16(POWER_FLAGS_ADVANCE_PM_ENA_MSK)) {
		IWL_DEBUG_POWER(mvm, "uAPSD enabled\n");
		IWL_DEBUG_POWER(mvm, "Rx timeout (uAPSD) = %u usec\n",
				le32_to_cpu(cmd->rx_data_timeout_uapsd));
		IWL_DEBUG_POWER(mvm, "Tx timeout (uAPSD) = %u usec\n",
				le32_to_cpu(cmd->tx_data_timeout_uapsd));
		IWL_DEBUG_POWER(mvm, "QNDP TID = %d\n", cmd->qndp_tid);
		IWL_DEBUG_POWER(mvm, "ACs flags = 0x%x\n", cmd->uapsd_ac_flags);
		IWL_DEBUG_POWER(mvm, "Max SP = %d\n", cmd->uapsd_max_sp);
	}
}

static void iwl_mvm_power_configure_uapsd(struct iwl_mvm *mvm,
					  struct ieee80211_vif *vif,
					  struct iwl_mac_power_cmd *cmd)
{
	struct iwl_mvm_vif *mvmvif = iwl_mvm_vif_from_mac80211(vif);
	enum ieee80211_ac_numbers ac;
	bool tid_found = false;

	for (ac = IEEE80211_AC_VO; ac <= IEEE80211_AC_BK; ac++) {
		if (!mvmvif->queue_params[ac].uapsd)
			continue;

		if (mvm->cur_ucode != IWL_UCODE_WOWLAN)
			cmd->flags |=
				cpu_to_le16(POWER_FLAGS_ADVANCE_PM_ENA_MSK);

		cmd->uapsd_ac_flags |= BIT(ac);

		/* QNDP TID - the highest TID with no admission control */
		if (!tid_found && !mvmvif->queue_params[ac].acm) {
			tid_found = true;
			switch (ac) {
			case IEEE80211_AC_VO:
				cmd->qndp_tid = 6;
				break;
			case IEEE80211_AC_VI:
				cmd->qndp_tid = 5;
				break;
			case IEEE80211_AC_BE:
				cmd->qndp_tid = 0;
				break;
			case IEEE80211_AC_BK:
				cmd->qndp_tid = 1;
				break;
			}
		}
	}

	if (!(cmd->flags & cpu_to_le16(POWER_FLAGS_ADVANCE_PM_ENA_MSK)))
		return;

	cmd->flags |= cpu_to_le16(POWER_FLAGS_UAPSD_MISBEHAVING_ENA_MSK);

	if (cmd->uapsd_ac_flags == (BIT(IEEE80211_AC_VO) |
				    BIT(IEEE80211_AC_VI) |
				    BIT(IEEE80211_AC_BE) |
				    BIT(IEEE80211_AC_BK))) {
		cmd->flags |= cpu_to_le16(POWER_FLAGS_SNOOZE_ENA_MSK);
		cmd->snooze_interval = cpu_to_le16(IWL_MVM_PS_SNOOZE_INTERVAL);
		cmd->snooze_window = (mvm->cur_ucode == IWL_UCODE_WOWLAN) ?
			cpu_to_le16(IWL_MVM_WOWLAN_PS_SNOOZE_WINDOW) :
			cpu_to_le16(IWL_MVM_PS_SNOOZE_WINDOW);
	}

	cmd->uapsd_max_sp = IWL_UAPSD_MAX_SP;

	if (mvm->cur_ucode == IWL_UCODE_WOWLAN || cmd->flags &
	    cpu_to_le16(POWER_FLAGS_SNOOZE_ENA_MSK)) {
		cmd->rx_data_timeout_uapsd =
			cpu_to_le32(IWL_MVM_WOWLAN_PS_RX_DATA_TIMEOUT);
		cmd->tx_data_timeout_uapsd =
			cpu_to_le32(IWL_MVM_WOWLAN_PS_TX_DATA_TIMEOUT);
	} else {
		cmd->rx_data_timeout_uapsd =
			cpu_to_le32(IWL_MVM_UAPSD_RX_DATA_TIMEOUT);
		cmd->tx_data_timeout_uapsd =
			cpu_to_le32(IWL_MVM_UAPSD_TX_DATA_TIMEOUT);
	}

	if (cmd->flags & cpu_to_le16(POWER_FLAGS_SNOOZE_ENA_MSK)) {
		cmd->heavy_tx_thld_packets =
			IWL_MVM_PS_SNOOZE_HEAVY_TX_THLD_PACKETS;
		cmd->heavy_rx_thld_packets =
			IWL_MVM_PS_SNOOZE_HEAVY_RX_THLD_PACKETS;
	} else {
		cmd->heavy_tx_thld_packets =
			IWL_MVM_PS_HEAVY_TX_THLD_PACKETS;
		cmd->heavy_rx_thld_packets =
			IWL_MVM_PS_HEAVY_RX_THLD_PACKETS;
	}
	cmd->heavy_tx_thld_percentage =
		IWL_MVM_PS_HEAVY_TX_THLD_PERCENT;
	cmd->heavy_rx_thld_percentage =
		IWL_MVM_PS_HEAVY_RX_THLD_PERCENT;
}

<<<<<<< HEAD
=======
static void iwl_mvm_binding_iterator(void *_data, u8 *mac,
				      struct ieee80211_vif *vif)
{
	unsigned long *data = _data;
	struct iwl_mvm_vif *mvmvif = iwl_mvm_vif_from_mac80211(vif);

	if (!mvmvif->phy_ctxt)
		return;

	if (vif->type == NL80211_IFTYPE_STATION ||
	    vif->type == NL80211_IFTYPE_AP)
		__set_bit(mvmvif->phy_ctxt->id, data);
}

>>>>>>> af7c603e
static bool iwl_mvm_power_allow_uapsd(struct iwl_mvm *mvm,
				       struct ieee80211_vif *vif)
{
	struct iwl_mvm_vif *mvmvif = iwl_mvm_vif_from_mac80211(vif);
<<<<<<< HEAD
=======
	unsigned long phy_ctxt_counter = 0;

	ieee80211_iterate_active_interfaces_atomic(mvm->hw,
						   IEEE80211_IFACE_ITER_NORMAL,
						   iwl_mvm_binding_iterator,
						   &phy_ctxt_counter);
>>>>>>> af7c603e

	if (!memcmp(mvmvif->uapsd_misbehaving_bssid, vif->bss_conf.bssid,
		    ETH_ALEN))
		return false;

	if (vif->p2p &&
	    !(mvm->fw->ucode_capa.flags & IWL_UCODE_TLV_FLAGS_P2P_PS_UAPSD))
		return false;
	/*
	 * Avoid using uAPSD if P2P client is associated to GO that uses
	 * opportunistic power save. This is due to current FW limitation.
	 */
	if (vif->p2p &&
	    (vif->bss_conf.p2p_noa_attr.oppps_ctwindow &
	    IEEE80211_P2P_OPPPS_ENABLE_BIT))
		return false;

<<<<<<< HEAD
=======
	/*
	 * Avoid using uAPSD if client is in DCM -
	 * low latency issue in Miracast
	 */
	if (hweight8(phy_ctxt_counter) >= 2)
		return false;

>>>>>>> af7c603e
	return true;
}

static void iwl_mvm_power_build_cmd(struct iwl_mvm *mvm,
				    struct ieee80211_vif *vif,
				    struct iwl_mac_power_cmd *cmd)
{
	struct ieee80211_hw *hw = mvm->hw;
	struct ieee80211_chanctx_conf *chanctx_conf;
	struct ieee80211_channel *chan;
	int dtimper, dtimper_msec;
	int keep_alive;
	bool radar_detect = false;
	struct iwl_mvm_vif *mvmvif __maybe_unused =
		iwl_mvm_vif_from_mac80211(vif);

	cmd->id_and_color = cpu_to_le32(FW_CMD_ID_AND_COLOR(mvmvif->id,
							    mvmvif->color));
	dtimper = hw->conf.ps_dtim_period ?: 1;

	/*
	 * Regardless of power management state the driver must set
	 * keep alive period. FW will use it for sending keep alive NDPs
	 * immediately after association. Check that keep alive period
	 * is at least 3 * DTIM
	 */
	dtimper_msec = dtimper * vif->bss_conf.beacon_int;
	keep_alive = max_t(int, 3 * dtimper_msec,
			   MSEC_PER_SEC * POWER_KEEP_ALIVE_PERIOD_SEC);
	keep_alive = DIV_ROUND_UP(keep_alive, MSEC_PER_SEC);
	cmd->keep_alive_seconds = cpu_to_le16(keep_alive);

	if (mvm->ps_disabled)
		return;

	cmd->flags |= cpu_to_le16(POWER_FLAGS_POWER_SAVE_ENA_MSK);

	if (!vif->bss_conf.ps || iwl_mvm_vif_low_latency(mvmvif) ||
	    !mvmvif->pm_enabled)
		return;

	cmd->flags |= cpu_to_le16(POWER_FLAGS_POWER_MANAGEMENT_ENA_MSK);

	if (vif->bss_conf.beacon_rate &&
	    (vif->bss_conf.beacon_rate->bitrate == 10 ||
	     vif->bss_conf.beacon_rate->bitrate == 60)) {
		cmd->flags |= cpu_to_le16(POWER_FLAGS_LPRX_ENA_MSK);
		cmd->lprx_rssi_threshold = POWER_LPRX_RSSI_THRESHOLD;
	}

	/* Check if radar detection is required on current channel */
	rcu_read_lock();
	chanctx_conf = rcu_dereference(vif->chanctx_conf);
	WARN_ON(!chanctx_conf);
	if (chanctx_conf) {
		chan = chanctx_conf->def.chan;
		radar_detect = chan->flags & IEEE80211_CHAN_RADAR;
	}
	rcu_read_unlock();

	/* Check skip over DTIM conditions */
	if (!radar_detect && (dtimper <= 10) &&
	    (iwlmvm_mod_params.power_scheme == IWL_POWER_SCHEME_LP ||
	     mvm->cur_ucode == IWL_UCODE_WOWLAN)) {
		cmd->flags |= cpu_to_le16(POWER_FLAGS_SKIP_OVER_DTIM_MSK);
		cmd->skip_dtim_periods = 3;
	}

	if (mvm->cur_ucode != IWL_UCODE_WOWLAN) {
		cmd->rx_data_timeout =
			cpu_to_le32(IWL_MVM_DEFAULT_PS_RX_DATA_TIMEOUT);
		cmd->tx_data_timeout =
			cpu_to_le32(IWL_MVM_DEFAULT_PS_TX_DATA_TIMEOUT);
	} else {
		cmd->rx_data_timeout =
			cpu_to_le32(IWL_MVM_WOWLAN_PS_RX_DATA_TIMEOUT);
		cmd->tx_data_timeout =
			cpu_to_le32(IWL_MVM_WOWLAN_PS_TX_DATA_TIMEOUT);
	}

	if (iwl_mvm_power_allow_uapsd(mvm, vif))
		iwl_mvm_power_configure_uapsd(mvm, vif, cmd);

#ifdef CONFIG_IWLWIFI_DEBUGFS
	if (mvmvif->dbgfs_pm.mask & MVM_DEBUGFS_PM_KEEP_ALIVE)
		cmd->keep_alive_seconds =
			cpu_to_le16(mvmvif->dbgfs_pm.keep_alive_seconds);
	if (mvmvif->dbgfs_pm.mask & MVM_DEBUGFS_PM_SKIP_OVER_DTIM) {
		if (mvmvif->dbgfs_pm.skip_over_dtim)
			cmd->flags |=
				cpu_to_le16(POWER_FLAGS_SKIP_OVER_DTIM_MSK);
		else
			cmd->flags &=
				cpu_to_le16(~POWER_FLAGS_SKIP_OVER_DTIM_MSK);
	}
	if (mvmvif->dbgfs_pm.mask & MVM_DEBUGFS_PM_RX_DATA_TIMEOUT)
		cmd->rx_data_timeout =
			cpu_to_le32(mvmvif->dbgfs_pm.rx_data_timeout);
	if (mvmvif->dbgfs_pm.mask & MVM_DEBUGFS_PM_TX_DATA_TIMEOUT)
		cmd->tx_data_timeout =
			cpu_to_le32(mvmvif->dbgfs_pm.tx_data_timeout);
	if (mvmvif->dbgfs_pm.mask & MVM_DEBUGFS_PM_SKIP_DTIM_PERIODS)
		cmd->skip_dtim_periods = mvmvif->dbgfs_pm.skip_dtim_periods;
	if (mvmvif->dbgfs_pm.mask & MVM_DEBUGFS_PM_LPRX_ENA) {
		if (mvmvif->dbgfs_pm.lprx_ena)
			cmd->flags |= cpu_to_le16(POWER_FLAGS_LPRX_ENA_MSK);
		else
			cmd->flags &= cpu_to_le16(~POWER_FLAGS_LPRX_ENA_MSK);
	}
	if (mvmvif->dbgfs_pm.mask & MVM_DEBUGFS_PM_LPRX_RSSI_THRESHOLD)
		cmd->lprx_rssi_threshold = mvmvif->dbgfs_pm.lprx_rssi_threshold;
	if (mvmvif->dbgfs_pm.mask & MVM_DEBUGFS_PM_SNOOZE_ENABLE) {
		if (mvmvif->dbgfs_pm.snooze_ena)
			cmd->flags |=
				cpu_to_le16(POWER_FLAGS_SNOOZE_ENA_MSK);
		else
			cmd->flags &=
				cpu_to_le16(~POWER_FLAGS_SNOOZE_ENA_MSK);
	}
	if (mvmvif->dbgfs_pm.mask & MVM_DEBUGFS_PM_UAPSD_MISBEHAVING) {
		u16 flag = POWER_FLAGS_UAPSD_MISBEHAVING_ENA_MSK;
		if (mvmvif->dbgfs_pm.uapsd_misbehaving)
			cmd->flags |= cpu_to_le16(flag);
		else
			cmd->flags &= cpu_to_le16(flag);
	}
#endif /* CONFIG_IWLWIFI_DEBUGFS */
}

static int iwl_mvm_power_send_cmd(struct iwl_mvm *mvm,
					 struct ieee80211_vif *vif)
{
	struct iwl_mac_power_cmd cmd = {};

	iwl_mvm_power_build_cmd(mvm, vif, &cmd);
	iwl_mvm_power_log(mvm, &cmd);
#ifdef CONFIG_IWLWIFI_DEBUGFS
	memcpy(&iwl_mvm_vif_from_mac80211(vif)->mac_pwr_cmd, &cmd, sizeof(cmd));
#endif

	return iwl_mvm_send_cmd_pdu(mvm, MAC_PM_POWER_TABLE, 0,
				    sizeof(cmd), &cmd);
}

int iwl_mvm_power_update_device(struct iwl_mvm *mvm)
{
	struct iwl_device_power_cmd cmd = {
		.flags = cpu_to_le16(DEVICE_POWER_FLAGS_POWER_SAVE_ENA_MSK),
	};

	if (iwlmvm_mod_params.power_scheme == IWL_POWER_SCHEME_CAM)
		mvm->ps_disabled = true;

	if (mvm->ps_disabled)
		cmd.flags |= cpu_to_le16(DEVICE_POWER_FLAGS_CAM_MSK);

#ifdef CONFIG_IWLWIFI_DEBUGFS
	if ((mvm->cur_ucode == IWL_UCODE_WOWLAN) ? mvm->disable_power_off_d3 :
	    mvm->disable_power_off)
		cmd.flags &=
			cpu_to_le16(~DEVICE_POWER_FLAGS_POWER_SAVE_ENA_MSK);
#endif
	IWL_DEBUG_POWER(mvm,
			"Sending device power command with flags = 0x%X\n",
			cmd.flags);

	return iwl_mvm_send_cmd_pdu(mvm, POWER_TABLE_CMD, 0, sizeof(cmd),
				    &cmd);
}

void iwl_mvm_power_vif_assoc(struct iwl_mvm *mvm, struct ieee80211_vif *vif)
{
	struct iwl_mvm_vif *mvmvif = iwl_mvm_vif_from_mac80211(vif);

	if (memcmp(vif->bss_conf.bssid, mvmvif->uapsd_misbehaving_bssid,
		   ETH_ALEN))
		memset(mvmvif->uapsd_misbehaving_bssid, 0, ETH_ALEN);
}

static void iwl_mvm_power_uapsd_misbehav_ap_iterator(void *_data, u8 *mac,
						     struct ieee80211_vif *vif)
{
	u8 *ap_sta_id = _data;
	struct iwl_mvm_vif *mvmvif = iwl_mvm_vif_from_mac80211(vif);

	/* The ap_sta_id is not expected to change during current association
	 * so no explicit protection is needed
	 */
	if (mvmvif->ap_sta_id == *ap_sta_id)
		memcpy(mvmvif->uapsd_misbehaving_bssid, vif->bss_conf.bssid,
		       ETH_ALEN);
}

int iwl_mvm_power_uapsd_misbehaving_ap_notif(struct iwl_mvm *mvm,
					     struct iwl_rx_cmd_buffer *rxb,
					     struct iwl_device_cmd *cmd)
{
	struct iwl_rx_packet *pkt = rxb_addr(rxb);
	struct iwl_uapsd_misbehaving_ap_notif *notif = (void *)pkt->data;
	u8 ap_sta_id = le32_to_cpu(notif->sta_id);

	ieee80211_iterate_active_interfaces_atomic(
		mvm->hw, IEEE80211_IFACE_ITER_NORMAL,
		iwl_mvm_power_uapsd_misbehav_ap_iterator, &ap_sta_id);

	return 0;
}

struct iwl_power_vifs {
	struct ieee80211_vif *bf_vif;
	struct ieee80211_vif *bss_vif;
	struct ieee80211_vif *p2p_vif;
	struct ieee80211_vif *ap_vif;
	struct ieee80211_vif *monitor_vif;
	bool p2p_active;
	bool bss_active;
	bool ap_active;
	bool monitor_active;
};

static void iwl_mvm_power_iterator(void *_data, u8 *mac,
				   struct ieee80211_vif *vif)
{
	struct iwl_mvm_vif *mvmvif = iwl_mvm_vif_from_mac80211(vif);
	struct iwl_power_vifs *power_iterator = _data;

	mvmvif->pm_enabled = false;
	switch (ieee80211_vif_type_p2p(vif)) {
	case NL80211_IFTYPE_P2P_DEVICE:
		break;

	case NL80211_IFTYPE_P2P_GO:
	case NL80211_IFTYPE_AP:
		/* only a single MAC of the same type */
		WARN_ON(power_iterator->ap_vif);
		power_iterator->ap_vif = vif;
		if (mvmvif->phy_ctxt)
			if (mvmvif->phy_ctxt->id < MAX_PHYS)
				power_iterator->ap_active = true;
		break;

	case NL80211_IFTYPE_MONITOR:
		/* only a single MAC of the same type */
		WARN_ON(power_iterator->monitor_vif);
		power_iterator->monitor_vif = vif;
		if (mvmvif->phy_ctxt)
			if (mvmvif->phy_ctxt->id < MAX_PHYS)
				power_iterator->monitor_active = true;
		break;

	case NL80211_IFTYPE_P2P_CLIENT:
		/* only a single MAC of the same type */
		WARN_ON(power_iterator->p2p_vif);
		power_iterator->p2p_vif = vif;
		if (mvmvif->phy_ctxt)
			if (mvmvif->phy_ctxt->id < MAX_PHYS)
				power_iterator->p2p_active = true;
		break;

	case NL80211_IFTYPE_STATION:
		/* only a single MAC of the same type */
		WARN_ON(power_iterator->bss_vif);
		power_iterator->bss_vif = vif;
		if (mvmvif->phy_ctxt)
			if (mvmvif->phy_ctxt->id < MAX_PHYS)
				power_iterator->bss_active = true;

		if (mvmvif->bf_data.bf_enabled &&
		    !WARN_ON(power_iterator->bf_vif))
			power_iterator->bf_vif = vif;

		break;

	default:
		break;
	}
}

static void
iwl_mvm_power_set_pm(struct iwl_mvm *mvm,
				    struct iwl_power_vifs *vifs)
{
	struct iwl_mvm_vif *bss_mvmvif = NULL;
	struct iwl_mvm_vif *p2p_mvmvif = NULL;
	struct iwl_mvm_vif *ap_mvmvif = NULL;
	bool client_same_channel = false;
	bool ap_same_channel = false;

	lockdep_assert_held(&mvm->mutex);

	/* get vifs info + set pm_enable to false */
	ieee80211_iterate_active_interfaces_atomic(mvm->hw,
					    IEEE80211_IFACE_ITER_NORMAL,
					    iwl_mvm_power_iterator, vifs);

	if (vifs->bss_vif)
		bss_mvmvif = iwl_mvm_vif_from_mac80211(vifs->bss_vif);

	if (vifs->p2p_vif)
		p2p_mvmvif = iwl_mvm_vif_from_mac80211(vifs->p2p_vif);

	if (vifs->ap_vif)
		ap_mvmvif = iwl_mvm_vif_from_mac80211(vifs->ap_vif);

	/* enable PM on bss if bss stand alone */
	if (vifs->bss_active && !vifs->p2p_active && !vifs->ap_active) {
		bss_mvmvif->pm_enabled = true;
		return;
	}

	/* enable PM on p2p if p2p stand alone */
	if (vifs->p2p_active && !vifs->bss_active && !vifs->ap_active) {
		if (mvm->fw->ucode_capa.flags & IWL_UCODE_TLV_FLAGS_P2P_PM)
			p2p_mvmvif->pm_enabled = true;
		return;
	}

	if (vifs->bss_active && vifs->p2p_active)
		client_same_channel = (bss_mvmvif->phy_ctxt->id ==
				       p2p_mvmvif->phy_ctxt->id);
	if (vifs->bss_active && vifs->ap_active)
		ap_same_channel = (bss_mvmvif->phy_ctxt->id ==
				   ap_mvmvif->phy_ctxt->id);

<<<<<<< HEAD
	/* bss is not stand alone: enable PM if alone on its channel */
	if (vifs->bss_active && !(client_same_channel || ap_same_channel) &&
	    (mvm->fw->ucode_capa.flags & IWL_UCODE_TLV_FLAGS_BSS_P2P_PS_DCM)) {
			bss_mvmvif->pm_enabled = true;
			return;
=======
	/* clients are not stand alone: enable PM if DCM */
	if (!(client_same_channel || ap_same_channel) &&
	    (mvm->fw->ucode_capa.flags & IWL_UCODE_TLV_FLAGS_BSS_P2P_PS_DCM)) {
		if (vifs->bss_active)
			bss_mvmvif->pm_enabled = true;
		if (vifs->p2p_active &&
		    (mvm->fw->ucode_capa.flags & IWL_UCODE_TLV_FLAGS_P2P_PM))
			p2p_mvmvif->pm_enabled = true;
		return;
>>>>>>> af7c603e
	}

	/*
	 * There is only one channel in the system and there are only
	 * bss and p2p clients that share it
	 */
	if (client_same_channel && !vifs->ap_active &&
	    (mvm->fw->ucode_capa.flags & IWL_UCODE_TLV_FLAGS_BSS_P2P_PS_SCM)) {
		/* share same channel*/
		bss_mvmvif->pm_enabled = true;
		if (mvm->fw->ucode_capa.flags & IWL_UCODE_TLV_FLAGS_P2P_PM)
			p2p_mvmvif->pm_enabled = true;
	}
}

int iwl_mvm_power_update_mac(struct iwl_mvm *mvm, struct ieee80211_vif *vif)
{
	struct iwl_mvm_vif *mvmvif;
	struct iwl_power_vifs vifs = {};
	bool ba_enable;
	int ret;

	lockdep_assert_held(&mvm->mutex);

	iwl_mvm_power_set_pm(mvm, &vifs);

	/* disable PS if CAM */
	if (iwlmvm_mod_params.power_scheme == IWL_POWER_SCHEME_CAM) {
		mvm->ps_disabled = true;
	} else {
	/* don't update device power state unless we add / remove monitor */
		if (vifs.monitor_vif) {
			if (vifs.monitor_active)
				mvm->ps_disabled = true;
			ret = iwl_mvm_power_update_device(mvm);
			if (ret)
				return ret;
		}
	}

	if (vifs.bss_vif) {
		ret = iwl_mvm_power_send_cmd(mvm, vifs.bss_vif);
		if (ret)
			return ret;
	}

	if (vifs.p2p_vif) {
		ret = iwl_mvm_power_send_cmd(mvm, vifs.p2p_vif);
		if (ret)
			return ret;
	}

	if (!vifs.bf_vif)
		return 0;

	vif = vifs.bf_vif;
	mvmvif = iwl_mvm_vif_from_mac80211(vif);

	ba_enable = !(!mvmvif->pm_enabled || mvm->ps_disabled ||
		      !vif->bss_conf.ps || iwl_mvm_vif_low_latency(mvmvif));

	return iwl_mvm_update_beacon_abort(mvm, vifs.bf_vif, ba_enable);
}

#ifdef CONFIG_IWLWIFI_DEBUGFS
int iwl_mvm_power_mac_dbgfs_read(struct iwl_mvm *mvm,
				 struct ieee80211_vif *vif, char *buf,
				 int bufsz)
{
	struct iwl_mvm_vif *mvmvif = iwl_mvm_vif_from_mac80211(vif);
	struct iwl_mac_power_cmd cmd = {};
	int pos = 0;

	mutex_lock(&mvm->mutex);
	memcpy(&cmd, &mvmvif->mac_pwr_cmd, sizeof(cmd));
	mutex_unlock(&mvm->mutex);

	pos += scnprintf(buf+pos, bufsz-pos, "power_scheme = %d\n",
			 iwlmvm_mod_params.power_scheme);
	pos += scnprintf(buf+pos, bufsz-pos, "flags = 0x%x\n",
			 le16_to_cpu(cmd.flags));
	pos += scnprintf(buf+pos, bufsz-pos, "keep_alive = %d\n",
			 le16_to_cpu(cmd.keep_alive_seconds));

	if (!(cmd.flags & cpu_to_le16(POWER_FLAGS_POWER_MANAGEMENT_ENA_MSK)))
		return pos;

	pos += scnprintf(buf+pos, bufsz-pos, "skip_over_dtim = %d\n",
			 (cmd.flags &
			 cpu_to_le16(POWER_FLAGS_SKIP_OVER_DTIM_MSK)) ? 1 : 0);
	pos += scnprintf(buf+pos, bufsz-pos, "skip_dtim_periods = %d\n",
			 cmd.skip_dtim_periods);
	if (!(cmd.flags & cpu_to_le16(POWER_FLAGS_ADVANCE_PM_ENA_MSK))) {
		pos += scnprintf(buf+pos, bufsz-pos, "rx_data_timeout = %d\n",
				 le32_to_cpu(cmd.rx_data_timeout));
		pos += scnprintf(buf+pos, bufsz-pos, "tx_data_timeout = %d\n",
				 le32_to_cpu(cmd.tx_data_timeout));
	}
	if (cmd.flags & cpu_to_le16(POWER_FLAGS_LPRX_ENA_MSK))
		pos += scnprintf(buf+pos, bufsz-pos,
				 "lprx_rssi_threshold = %d\n",
				 cmd.lprx_rssi_threshold);

	if (!(cmd.flags & cpu_to_le16(POWER_FLAGS_ADVANCE_PM_ENA_MSK)))
		return pos;

	pos += scnprintf(buf+pos, bufsz-pos, "rx_data_timeout_uapsd = %d\n",
			 le32_to_cpu(cmd.rx_data_timeout_uapsd));
	pos += scnprintf(buf+pos, bufsz-pos, "tx_data_timeout_uapsd = %d\n",
			 le32_to_cpu(cmd.tx_data_timeout_uapsd));
	pos += scnprintf(buf+pos, bufsz-pos, "qndp_tid = %d\n", cmd.qndp_tid);
	pos += scnprintf(buf+pos, bufsz-pos, "uapsd_ac_flags = 0x%x\n",
			 cmd.uapsd_ac_flags);
	pos += scnprintf(buf+pos, bufsz-pos, "uapsd_max_sp = %d\n",
			 cmd.uapsd_max_sp);
	pos += scnprintf(buf+pos, bufsz-pos, "heavy_tx_thld_packets = %d\n",
			 cmd.heavy_tx_thld_packets);
	pos += scnprintf(buf+pos, bufsz-pos, "heavy_rx_thld_packets = %d\n",
			 cmd.heavy_rx_thld_packets);
	pos += scnprintf(buf+pos, bufsz-pos, "heavy_tx_thld_percentage = %d\n",
			 cmd.heavy_tx_thld_percentage);
	pos += scnprintf(buf+pos, bufsz-pos, "heavy_rx_thld_percentage = %d\n",
			 cmd.heavy_rx_thld_percentage);
	pos += scnprintf(buf+pos, bufsz-pos, "uapsd_misbehaving_enable = %d\n",
			 (cmd.flags &
			  cpu_to_le16(POWER_FLAGS_UAPSD_MISBEHAVING_ENA_MSK)) ?
			 1 : 0);

	if (!(cmd.flags & cpu_to_le16(POWER_FLAGS_SNOOZE_ENA_MSK)))
		return pos;

	pos += scnprintf(buf+pos, bufsz-pos, "snooze_interval = %d\n",
			 cmd.snooze_interval);
	pos += scnprintf(buf+pos, bufsz-pos, "snooze_window = %d\n",
			 cmd.snooze_window);

	return pos;
}

void
iwl_mvm_beacon_filter_debugfs_parameters(struct ieee80211_vif *vif,
					 struct iwl_beacon_filter_cmd *cmd)
{
	struct iwl_mvm_vif *mvmvif = iwl_mvm_vif_from_mac80211(vif);
	struct iwl_dbgfs_bf *dbgfs_bf = &mvmvif->dbgfs_bf;

	if (dbgfs_bf->mask & MVM_DEBUGFS_BF_ENERGY_DELTA)
		cmd->bf_energy_delta = cpu_to_le32(dbgfs_bf->bf_energy_delta);
	if (dbgfs_bf->mask & MVM_DEBUGFS_BF_ROAMING_ENERGY_DELTA)
		cmd->bf_roaming_energy_delta =
				cpu_to_le32(dbgfs_bf->bf_roaming_energy_delta);
	if (dbgfs_bf->mask & MVM_DEBUGFS_BF_ROAMING_STATE)
		cmd->bf_roaming_state = cpu_to_le32(dbgfs_bf->bf_roaming_state);
	if (dbgfs_bf->mask & MVM_DEBUGFS_BF_TEMP_THRESHOLD)
		cmd->bf_temp_threshold =
				cpu_to_le32(dbgfs_bf->bf_temp_threshold);
	if (dbgfs_bf->mask & MVM_DEBUGFS_BF_TEMP_FAST_FILTER)
		cmd->bf_temp_fast_filter =
				cpu_to_le32(dbgfs_bf->bf_temp_fast_filter);
	if (dbgfs_bf->mask & MVM_DEBUGFS_BF_TEMP_SLOW_FILTER)
		cmd->bf_temp_slow_filter =
				cpu_to_le32(dbgfs_bf->bf_temp_slow_filter);
	if (dbgfs_bf->mask & MVM_DEBUGFS_BF_DEBUG_FLAG)
		cmd->bf_debug_flag = cpu_to_le32(dbgfs_bf->bf_debug_flag);
	if (dbgfs_bf->mask & MVM_DEBUGFS_BF_ESCAPE_TIMER)
		cmd->bf_escape_timer = cpu_to_le32(dbgfs_bf->bf_escape_timer);
	if (dbgfs_bf->mask & MVM_DEBUGFS_BA_ESCAPE_TIMER)
		cmd->ba_escape_timer = cpu_to_le32(dbgfs_bf->ba_escape_timer);
	if (dbgfs_bf->mask & MVM_DEBUGFS_BA_ENABLE_BEACON_ABORT)
		cmd->ba_enable_beacon_abort =
				cpu_to_le32(dbgfs_bf->ba_enable_beacon_abort);
}
#endif

static int _iwl_mvm_enable_beacon_filter(struct iwl_mvm *mvm,
					 struct ieee80211_vif *vif,
					 struct iwl_beacon_filter_cmd *cmd,
					 u32 cmd_flags,
					 bool d0i3)
{
	struct iwl_mvm_vif *mvmvif = iwl_mvm_vif_from_mac80211(vif);
	int ret;

	if (mvmvif != mvm->bf_allowed_vif ||
	    vif->type != NL80211_IFTYPE_STATION || vif->p2p)
		return 0;

	iwl_mvm_beacon_filter_set_cqm_params(mvm, vif, cmd);
	if (!d0i3)
		iwl_mvm_beacon_filter_debugfs_parameters(vif, cmd);
	ret = iwl_mvm_beacon_filter_send_cmd(mvm, cmd, cmd_flags);

	/* don't change bf_enabled in case of temporary d0i3 configuration */
	if (!ret && !d0i3)
		mvmvif->bf_data.bf_enabled = true;

	return ret;
}

int iwl_mvm_enable_beacon_filter(struct iwl_mvm *mvm,
				 struct ieee80211_vif *vif,
				 u32 flags)
{
	struct iwl_beacon_filter_cmd cmd = {
		IWL_BF_CMD_CONFIG_DEFAULTS,
		.bf_enable_beacon_filter = cpu_to_le32(1),
	};

	return _iwl_mvm_enable_beacon_filter(mvm, vif, &cmd, flags, false);
}

int iwl_mvm_disable_beacon_filter(struct iwl_mvm *mvm,
				  struct ieee80211_vif *vif,
				  u32 flags)
{
	struct iwl_beacon_filter_cmd cmd = {};
	struct iwl_mvm_vif *mvmvif = iwl_mvm_vif_from_mac80211(vif);
	int ret;

	if (vif->type != NL80211_IFTYPE_STATION || vif->p2p)
		return 0;

	ret = iwl_mvm_beacon_filter_send_cmd(mvm, &cmd, flags);

	if (!ret)
		mvmvif->bf_data.bf_enabled = false;

	return ret;
}

int iwl_mvm_update_d0i3_power_mode(struct iwl_mvm *mvm,
				   struct ieee80211_vif *vif,
				   bool enable, u32 flags)
{
	int ret;
	struct iwl_mvm_vif *mvmvif = iwl_mvm_vif_from_mac80211(vif);
	struct iwl_mac_power_cmd cmd = {};

	if (vif->type != NL80211_IFTYPE_STATION || vif->p2p)
		return 0;

	if (!vif->bss_conf.assoc)
		return 0;

	iwl_mvm_power_build_cmd(mvm, vif, &cmd);
	if (enable) {
		/* configure skip over dtim up to 300 msec */
		int dtimper = mvm->hw->conf.ps_dtim_period ?: 1;
		int dtimper_msec = dtimper * vif->bss_conf.beacon_int;

		if (WARN_ON(!dtimper_msec))
			return 0;

		cmd.skip_dtim_periods = 300 / dtimper_msec;
		if (cmd.skip_dtim_periods)
			cmd.flags |=
				cpu_to_le16(POWER_FLAGS_SKIP_OVER_DTIM_MSK);
	}
	iwl_mvm_power_log(mvm, &cmd);
#ifdef CONFIG_IWLWIFI_DEBUGFS
	memcpy(&mvmvif->mac_pwr_cmd, &cmd, sizeof(cmd));
#endif
	ret = iwl_mvm_send_cmd_pdu(mvm, MAC_PM_POWER_TABLE, flags,
				   sizeof(cmd), &cmd);
	if (ret)
		return ret;

	/* configure beacon filtering */
	if (mvmvif != mvm->bf_allowed_vif)
		return 0;

	if (enable) {
		struct iwl_beacon_filter_cmd cmd_bf = {
			IWL_BF_CMD_CONFIG_D0I3,
			.bf_enable_beacon_filter = cpu_to_le32(1),
		};
		ret = _iwl_mvm_enable_beacon_filter(mvm, vif, &cmd_bf,
						    flags, true);
	} else {
		if (mvmvif->bf_data.bf_enabled)
			ret = iwl_mvm_enable_beacon_filter(mvm, vif, flags);
		else
			ret = iwl_mvm_disable_beacon_filter(mvm, vif, flags);
	}

	return ret;
}

int iwl_mvm_update_beacon_filter(struct iwl_mvm *mvm,
				 struct ieee80211_vif *vif,
				 bool force,
				 u32 flags)
{
	struct iwl_mvm_vif *mvmvif = iwl_mvm_vif_from_mac80211(vif);

	if (mvmvif != mvm->bf_allowed_vif)
		return 0;

	if (!mvmvif->bf_data.bf_enabled) {
		/* disable beacon filtering explicitly if force is true */
		if (force)
			return iwl_mvm_disable_beacon_filter(mvm, vif, flags);
		return 0;
	}

	return iwl_mvm_enable_beacon_filter(mvm, vif, flags);
}<|MERGE_RESOLUTION|>--- conflicted
+++ resolved
@@ -268,8 +268,6 @@
 		IWL_MVM_PS_HEAVY_RX_THLD_PERCENT;
 }
 
-<<<<<<< HEAD
-=======
 static void iwl_mvm_binding_iterator(void *_data, u8 *mac,
 				      struct ieee80211_vif *vif)
 {
@@ -284,20 +282,16 @@
 		__set_bit(mvmvif->phy_ctxt->id, data);
 }
 
->>>>>>> af7c603e
 static bool iwl_mvm_power_allow_uapsd(struct iwl_mvm *mvm,
 				       struct ieee80211_vif *vif)
 {
 	struct iwl_mvm_vif *mvmvif = iwl_mvm_vif_from_mac80211(vif);
-<<<<<<< HEAD
-=======
 	unsigned long phy_ctxt_counter = 0;
 
 	ieee80211_iterate_active_interfaces_atomic(mvm->hw,
 						   IEEE80211_IFACE_ITER_NORMAL,
 						   iwl_mvm_binding_iterator,
 						   &phy_ctxt_counter);
->>>>>>> af7c603e
 
 	if (!memcmp(mvmvif->uapsd_misbehaving_bssid, vif->bss_conf.bssid,
 		    ETH_ALEN))
@@ -315,8 +309,6 @@
 	    IEEE80211_P2P_OPPPS_ENABLE_BIT))
 		return false;
 
-<<<<<<< HEAD
-=======
 	/*
 	 * Avoid using uAPSD if client is in DCM -
 	 * low latency issue in Miracast
@@ -324,7 +316,6 @@
 	if (hweight8(phy_ctxt_counter) >= 2)
 		return false;
 
->>>>>>> af7c603e
 	return true;
 }
 
@@ -649,13 +640,6 @@
 		ap_same_channel = (bss_mvmvif->phy_ctxt->id ==
 				   ap_mvmvif->phy_ctxt->id);
 
-<<<<<<< HEAD
-	/* bss is not stand alone: enable PM if alone on its channel */
-	if (vifs->bss_active && !(client_same_channel || ap_same_channel) &&
-	    (mvm->fw->ucode_capa.flags & IWL_UCODE_TLV_FLAGS_BSS_P2P_PS_DCM)) {
-			bss_mvmvif->pm_enabled = true;
-			return;
-=======
 	/* clients are not stand alone: enable PM if DCM */
 	if (!(client_same_channel || ap_same_channel) &&
 	    (mvm->fw->ucode_capa.flags & IWL_UCODE_TLV_FLAGS_BSS_P2P_PS_DCM)) {
@@ -665,7 +649,6 @@
 		    (mvm->fw->ucode_capa.flags & IWL_UCODE_TLV_FLAGS_P2P_PM))
 			p2p_mvmvif->pm_enabled = true;
 		return;
->>>>>>> af7c603e
 	}
 
 	/*
