--- conflicted
+++ resolved
@@ -383,8 +383,6 @@
 	 * the PHY for a sufficient amount of time.
 	 */
 	sfp->phy_t_retry = msecs_to_jiffies(1000);
-<<<<<<< HEAD
-=======
 }
 
 static void sfp_fixup_fs_2_5gt(struct sfp *sfp)
@@ -396,23 +394,12 @@
 	 * while initializing. They need a 4 second wait before accessing PHY.
 	 */
 	sfp->module_t_wait = msecs_to_jiffies(4000);
->>>>>>> 0c383648
 }
 
 static void sfp_fixup_fs_10gt(struct sfp *sfp)
 {
 	sfp_fixup_10gbaset_30m(sfp);
-<<<<<<< HEAD
-	sfp_fixup_rollball(sfp);
-
-	/* The RollBall fixup is not enough for FS modules, the AQR chip inside
-	 * them does not return 0xffff for PHY ID registers in all MMDs for the
-	 * while initializing. They need a 4 second wait before accessing PHY.
-	 */
-	sfp->module_t_wait = msecs_to_jiffies(4000);
-=======
 	sfp_fixup_fs_2_5gt(sfp);
->>>>>>> 0c383648
 }
 
 static void sfp_fixup_halny_gsfp(struct sfp *sfp)
@@ -491,13 +478,10 @@
 	// PHY.
 	SFP_QUIRK_F("FS", "SFP-10G-T", sfp_fixup_fs_10gt),
 
-<<<<<<< HEAD
-=======
 	// Fiberstore SFP-2.5G-T uses Rollball protocol to talk to the PHY and
 	// needs 4 sec wait before probing the PHY.
 	SFP_QUIRK_F("FS", "SFP-2.5G-T", sfp_fixup_fs_2_5gt),
 
->>>>>>> 0c383648
 	// Fiberstore GPON-ONU-34-20BI can operate at 2500base-X, but report 1.2GBd
 	// NRZ in their EEPROM
 	SFP_QUIRK("FS", "GPON-ONU-34-20BI", sfp_quirk_2500basex,
@@ -513,9 +497,6 @@
 	// their EEPROM
 	SFP_QUIRK("HUAWEI", "MA5671A", sfp_quirk_2500basex,
 		  sfp_fixup_ignore_tx_fault),
-
-	// FS 2.5G Base-T
-	SFP_QUIRK_M("FS", "SFP-2.5G-T", sfp_quirk_oem_2_5g),
 
 	// Lantech 8330-262D-E can operate at 2500base-X, but incorrectly report
 	// 2500MBd NRZ in their EEPROM
