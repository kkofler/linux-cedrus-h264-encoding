--- conflicted
+++ resolved
@@ -2689,7 +2689,6 @@
 	struct dsa_switch *ds = xmit_work->dp->ds;
 	struct sja1105_private *priv = ds->priv;
 	int port = xmit_work->dp->index;
-<<<<<<< HEAD
 
 	clone = SJA1105_SKB_CB(skb)->clone;
 
@@ -2703,21 +2702,6 @@
 
 	mutex_unlock(&priv->mgmt_lock);
 
-=======
-
-	clone = SJA1105_SKB_CB(skb)->clone;
-
-	mutex_lock(&priv->mgmt_lock);
-
-	sja1105_mgmt_xmit(ds, port, 0, skb, !!clone);
-
-	/* The clone, if there, was made by dsa_skb_tx_timestamp */
-	if (clone)
-		sja1105_ptp_txtstamp_skb(ds, port, clone);
-
-	mutex_unlock(&priv->mgmt_lock);
-
->>>>>>> 89b35e3f
 	kfree(xmit_work);
 }
 
