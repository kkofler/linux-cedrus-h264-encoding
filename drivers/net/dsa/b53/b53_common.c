/*
 * B53 switch driver main logic
 *
 * Copyright (C) 2011-2013 Jonas Gorski <jogo@openwrt.org>
 * Copyright (C) 2016 Florian Fainelli <f.fainelli@gmail.com>
 *
 * Permission to use, copy, modify, and/or distribute this software for any
 * purpose with or without fee is hereby granted, provided that the above
 * copyright notice and this permission notice appear in all copies.
 *
 * THE SOFTWARE IS PROVIDED "AS IS" AND THE AUTHOR DISCLAIMS ALL WARRANTIES
 * WITH REGARD TO THIS SOFTWARE INCLUDING ALL IMPLIED WARRANTIES OF
 * MERCHANTABILITY AND FITNESS. IN NO EVENT SHALL THE AUTHOR BE LIABLE FOR
 * ANY SPECIAL, DIRECT, INDIRECT, OR CONSEQUENTIAL DAMAGES OR ANY DAMAGES
 * WHATSOEVER RESULTING FROM LOSS OF USE, DATA OR PROFITS, WHETHER IN AN
 * ACTION OF CONTRACT, NEGLIGENCE OR OTHER TORTIOUS ACTION, ARISING OUT OF
 * OR IN CONNECTION WITH THE USE OR PERFORMANCE OF THIS SOFTWARE.
 */

#define pr_fmt(fmt) KBUILD_MODNAME ": " fmt

#include <linux/delay.h>
#include <linux/export.h>
#include <linux/gpio.h>
#include <linux/kernel.h>
#include <linux/module.h>
#include <linux/platform_data/b53.h>
#include <linux/phy.h>
#include <linux/etherdevice.h>
#include <linux/if_bridge.h>
#include <net/dsa.h>

#include "b53_regs.h"
#include "b53_priv.h"

struct b53_mib_desc {
	u8 size;
	u8 offset;
	const char *name;
};

/* BCM5365 MIB counters */
static const struct b53_mib_desc b53_mibs_65[] = {
	{ 8, 0x00, "TxOctets" },
	{ 4, 0x08, "TxDropPkts" },
	{ 4, 0x10, "TxBroadcastPkts" },
	{ 4, 0x14, "TxMulticastPkts" },
	{ 4, 0x18, "TxUnicastPkts" },
	{ 4, 0x1c, "TxCollisions" },
	{ 4, 0x20, "TxSingleCollision" },
	{ 4, 0x24, "TxMultipleCollision" },
	{ 4, 0x28, "TxDeferredTransmit" },
	{ 4, 0x2c, "TxLateCollision" },
	{ 4, 0x30, "TxExcessiveCollision" },
	{ 4, 0x38, "TxPausePkts" },
	{ 8, 0x44, "RxOctets" },
	{ 4, 0x4c, "RxUndersizePkts" },
	{ 4, 0x50, "RxPausePkts" },
	{ 4, 0x54, "Pkts64Octets" },
	{ 4, 0x58, "Pkts65to127Octets" },
	{ 4, 0x5c, "Pkts128to255Octets" },
	{ 4, 0x60, "Pkts256to511Octets" },
	{ 4, 0x64, "Pkts512to1023Octets" },
	{ 4, 0x68, "Pkts1024to1522Octets" },
	{ 4, 0x6c, "RxOversizePkts" },
	{ 4, 0x70, "RxJabbers" },
	{ 4, 0x74, "RxAlignmentErrors" },
	{ 4, 0x78, "RxFCSErrors" },
	{ 8, 0x7c, "RxGoodOctets" },
	{ 4, 0x84, "RxDropPkts" },
	{ 4, 0x88, "RxUnicastPkts" },
	{ 4, 0x8c, "RxMulticastPkts" },
	{ 4, 0x90, "RxBroadcastPkts" },
	{ 4, 0x94, "RxSAChanges" },
	{ 4, 0x98, "RxFragments" },
};

#define B53_MIBS_65_SIZE	ARRAY_SIZE(b53_mibs_65)

/* BCM63xx MIB counters */
static const struct b53_mib_desc b53_mibs_63xx[] = {
	{ 8, 0x00, "TxOctets" },
	{ 4, 0x08, "TxDropPkts" },
	{ 4, 0x0c, "TxQoSPkts" },
	{ 4, 0x10, "TxBroadcastPkts" },
	{ 4, 0x14, "TxMulticastPkts" },
	{ 4, 0x18, "TxUnicastPkts" },
	{ 4, 0x1c, "TxCollisions" },
	{ 4, 0x20, "TxSingleCollision" },
	{ 4, 0x24, "TxMultipleCollision" },
	{ 4, 0x28, "TxDeferredTransmit" },
	{ 4, 0x2c, "TxLateCollision" },
	{ 4, 0x30, "TxExcessiveCollision" },
	{ 4, 0x38, "TxPausePkts" },
	{ 8, 0x3c, "TxQoSOctets" },
	{ 8, 0x44, "RxOctets" },
	{ 4, 0x4c, "RxUndersizePkts" },
	{ 4, 0x50, "RxPausePkts" },
	{ 4, 0x54, "Pkts64Octets" },
	{ 4, 0x58, "Pkts65to127Octets" },
	{ 4, 0x5c, "Pkts128to255Octets" },
	{ 4, 0x60, "Pkts256to511Octets" },
	{ 4, 0x64, "Pkts512to1023Octets" },
	{ 4, 0x68, "Pkts1024to1522Octets" },
	{ 4, 0x6c, "RxOversizePkts" },
	{ 4, 0x70, "RxJabbers" },
	{ 4, 0x74, "RxAlignmentErrors" },
	{ 4, 0x78, "RxFCSErrors" },
	{ 8, 0x7c, "RxGoodOctets" },
	{ 4, 0x84, "RxDropPkts" },
	{ 4, 0x88, "RxUnicastPkts" },
	{ 4, 0x8c, "RxMulticastPkts" },
	{ 4, 0x90, "RxBroadcastPkts" },
	{ 4, 0x94, "RxSAChanges" },
	{ 4, 0x98, "RxFragments" },
	{ 4, 0xa0, "RxSymbolErrors" },
	{ 4, 0xa4, "RxQoSPkts" },
	{ 8, 0xa8, "RxQoSOctets" },
	{ 4, 0xb0, "Pkts1523to2047Octets" },
	{ 4, 0xb4, "Pkts2048to4095Octets" },
	{ 4, 0xb8, "Pkts4096to8191Octets" },
	{ 4, 0xbc, "Pkts8192to9728Octets" },
	{ 4, 0xc0, "RxDiscarded" },
};

#define B53_MIBS_63XX_SIZE	ARRAY_SIZE(b53_mibs_63xx)

/* MIB counters */
static const struct b53_mib_desc b53_mibs[] = {
	{ 8, 0x00, "TxOctets" },
	{ 4, 0x08, "TxDropPkts" },
	{ 4, 0x10, "TxBroadcastPkts" },
	{ 4, 0x14, "TxMulticastPkts" },
	{ 4, 0x18, "TxUnicastPkts" },
	{ 4, 0x1c, "TxCollisions" },
	{ 4, 0x20, "TxSingleCollision" },
	{ 4, 0x24, "TxMultipleCollision" },
	{ 4, 0x28, "TxDeferredTransmit" },
	{ 4, 0x2c, "TxLateCollision" },
	{ 4, 0x30, "TxExcessiveCollision" },
	{ 4, 0x38, "TxPausePkts" },
	{ 8, 0x50, "RxOctets" },
	{ 4, 0x58, "RxUndersizePkts" },
	{ 4, 0x5c, "RxPausePkts" },
	{ 4, 0x60, "Pkts64Octets" },
	{ 4, 0x64, "Pkts65to127Octets" },
	{ 4, 0x68, "Pkts128to255Octets" },
	{ 4, 0x6c, "Pkts256to511Octets" },
	{ 4, 0x70, "Pkts512to1023Octets" },
	{ 4, 0x74, "Pkts1024to1522Octets" },
	{ 4, 0x78, "RxOversizePkts" },
	{ 4, 0x7c, "RxJabbers" },
	{ 4, 0x80, "RxAlignmentErrors" },
	{ 4, 0x84, "RxFCSErrors" },
	{ 8, 0x88, "RxGoodOctets" },
	{ 4, 0x90, "RxDropPkts" },
	{ 4, 0x94, "RxUnicastPkts" },
	{ 4, 0x98, "RxMulticastPkts" },
	{ 4, 0x9c, "RxBroadcastPkts" },
	{ 4, 0xa0, "RxSAChanges" },
	{ 4, 0xa4, "RxFragments" },
	{ 4, 0xa8, "RxJumboPkts" },
	{ 4, 0xac, "RxSymbolErrors" },
	{ 4, 0xc0, "RxDiscarded" },
};

#define B53_MIBS_SIZE	ARRAY_SIZE(b53_mibs)

static const struct b53_mib_desc b53_mibs_58xx[] = {
	{ 8, 0x00, "TxOctets" },
	{ 4, 0x08, "TxDropPkts" },
	{ 4, 0x0c, "TxQPKTQ0" },
	{ 4, 0x10, "TxBroadcastPkts" },
	{ 4, 0x14, "TxMulticastPkts" },
	{ 4, 0x18, "TxUnicastPKts" },
	{ 4, 0x1c, "TxCollisions" },
	{ 4, 0x20, "TxSingleCollision" },
	{ 4, 0x24, "TxMultipleCollision" },
	{ 4, 0x28, "TxDeferredCollision" },
	{ 4, 0x2c, "TxLateCollision" },
	{ 4, 0x30, "TxExcessiveCollision" },
	{ 4, 0x34, "TxFrameInDisc" },
	{ 4, 0x38, "TxPausePkts" },
	{ 4, 0x3c, "TxQPKTQ1" },
	{ 4, 0x40, "TxQPKTQ2" },
	{ 4, 0x44, "TxQPKTQ3" },
	{ 4, 0x48, "TxQPKTQ4" },
	{ 4, 0x4c, "TxQPKTQ5" },
	{ 8, 0x50, "RxOctets" },
	{ 4, 0x58, "RxUndersizePkts" },
	{ 4, 0x5c, "RxPausePkts" },
	{ 4, 0x60, "RxPkts64Octets" },
	{ 4, 0x64, "RxPkts65to127Octets" },
	{ 4, 0x68, "RxPkts128to255Octets" },
	{ 4, 0x6c, "RxPkts256to511Octets" },
	{ 4, 0x70, "RxPkts512to1023Octets" },
	{ 4, 0x74, "RxPkts1024toMaxPktsOctets" },
	{ 4, 0x78, "RxOversizePkts" },
	{ 4, 0x7c, "RxJabbers" },
	{ 4, 0x80, "RxAlignmentErrors" },
	{ 4, 0x84, "RxFCSErrors" },
	{ 8, 0x88, "RxGoodOctets" },
	{ 4, 0x90, "RxDropPkts" },
	{ 4, 0x94, "RxUnicastPkts" },
	{ 4, 0x98, "RxMulticastPkts" },
	{ 4, 0x9c, "RxBroadcastPkts" },
	{ 4, 0xa0, "RxSAChanges" },
	{ 4, 0xa4, "RxFragments" },
	{ 4, 0xa8, "RxJumboPkt" },
	{ 4, 0xac, "RxSymblErr" },
	{ 4, 0xb0, "InRangeErrCount" },
	{ 4, 0xb4, "OutRangeErrCount" },
	{ 4, 0xb8, "EEELpiEvent" },
	{ 4, 0xbc, "EEELpiDuration" },
	{ 4, 0xc0, "RxDiscard" },
	{ 4, 0xc8, "TxQPKTQ6" },
	{ 4, 0xcc, "TxQPKTQ7" },
	{ 4, 0xd0, "TxPkts64Octets" },
	{ 4, 0xd4, "TxPkts65to127Octets" },
	{ 4, 0xd8, "TxPkts128to255Octets" },
	{ 4, 0xdc, "TxPkts256to511Ocets" },
	{ 4, 0xe0, "TxPkts512to1023Ocets" },
	{ 4, 0xe4, "TxPkts1024toMaxPktOcets" },
};

#define B53_MIBS_58XX_SIZE	ARRAY_SIZE(b53_mibs_58xx)

static int b53_do_vlan_op(struct b53_device *dev, u8 op)
{
	unsigned int i;

	b53_write8(dev, B53_ARLIO_PAGE, dev->vta_regs[0], VTA_START_CMD | op);

	for (i = 0; i < 10; i++) {
		u8 vta;

		b53_read8(dev, B53_ARLIO_PAGE, dev->vta_regs[0], &vta);
		if (!(vta & VTA_START_CMD))
			return 0;

		usleep_range(100, 200);
	}

	return -EIO;
}

static void b53_set_vlan_entry(struct b53_device *dev, u16 vid,
			       struct b53_vlan *vlan)
{
	if (is5325(dev)) {
		u32 entry = 0;

		if (vlan->members) {
			entry = ((vlan->untag & VA_UNTAG_MASK_25) <<
				 VA_UNTAG_S_25) | vlan->members;
			if (dev->core_rev >= 3)
				entry |= VA_VALID_25_R4 | vid << VA_VID_HIGH_S;
			else
				entry |= VA_VALID_25;
		}

		b53_write32(dev, B53_VLAN_PAGE, B53_VLAN_WRITE_25, entry);
		b53_write16(dev, B53_VLAN_PAGE, B53_VLAN_TABLE_ACCESS_25, vid |
			    VTA_RW_STATE_WR | VTA_RW_OP_EN);
	} else if (is5365(dev)) {
		u16 entry = 0;

		if (vlan->members)
			entry = ((vlan->untag & VA_UNTAG_MASK_65) <<
				 VA_UNTAG_S_65) | vlan->members | VA_VALID_65;

		b53_write16(dev, B53_VLAN_PAGE, B53_VLAN_WRITE_65, entry);
		b53_write16(dev, B53_VLAN_PAGE, B53_VLAN_TABLE_ACCESS_65, vid |
			    VTA_RW_STATE_WR | VTA_RW_OP_EN);
	} else {
		b53_write16(dev, B53_ARLIO_PAGE, dev->vta_regs[1], vid);
		b53_write32(dev, B53_ARLIO_PAGE, dev->vta_regs[2],
			    (vlan->untag << VTE_UNTAG_S) | vlan->members);

		b53_do_vlan_op(dev, VTA_CMD_WRITE);
	}

	dev_dbg(dev->ds->dev, "VID: %d, members: 0x%04x, untag: 0x%04x\n",
		vid, vlan->members, vlan->untag);
}

static void b53_get_vlan_entry(struct b53_device *dev, u16 vid,
			       struct b53_vlan *vlan)
{
	if (is5325(dev)) {
		u32 entry = 0;

		b53_write16(dev, B53_VLAN_PAGE, B53_VLAN_TABLE_ACCESS_25, vid |
			    VTA_RW_STATE_RD | VTA_RW_OP_EN);
		b53_read32(dev, B53_VLAN_PAGE, B53_VLAN_WRITE_25, &entry);

		if (dev->core_rev >= 3)
			vlan->valid = !!(entry & VA_VALID_25_R4);
		else
			vlan->valid = !!(entry & VA_VALID_25);
		vlan->members = entry & VA_MEMBER_MASK;
		vlan->untag = (entry >> VA_UNTAG_S_25) & VA_UNTAG_MASK_25;

	} else if (is5365(dev)) {
		u16 entry = 0;

		b53_write16(dev, B53_VLAN_PAGE, B53_VLAN_TABLE_ACCESS_65, vid |
			    VTA_RW_STATE_WR | VTA_RW_OP_EN);
		b53_read16(dev, B53_VLAN_PAGE, B53_VLAN_WRITE_65, &entry);

		vlan->valid = !!(entry & VA_VALID_65);
		vlan->members = entry & VA_MEMBER_MASK;
		vlan->untag = (entry >> VA_UNTAG_S_65) & VA_UNTAG_MASK_65;
	} else {
		u32 entry = 0;

		b53_write16(dev, B53_ARLIO_PAGE, dev->vta_regs[1], vid);
		b53_do_vlan_op(dev, VTA_CMD_READ);
		b53_read32(dev, B53_ARLIO_PAGE, dev->vta_regs[2], &entry);
		vlan->members = entry & VTE_MEMBERS;
		vlan->untag = (entry >> VTE_UNTAG_S) & VTE_MEMBERS;
		vlan->valid = true;
	}
}

static void b53_set_forwarding(struct b53_device *dev, int enable)
{
	u8 mgmt;

	b53_read8(dev, B53_CTRL_PAGE, B53_SWITCH_MODE, &mgmt);

	if (enable)
		mgmt |= SM_SW_FWD_EN;
	else
		mgmt &= ~SM_SW_FWD_EN;

	b53_write8(dev, B53_CTRL_PAGE, B53_SWITCH_MODE, mgmt);

	/* Include IMP port in dumb forwarding mode
	 */
	b53_read8(dev, B53_CTRL_PAGE, B53_SWITCH_CTRL, &mgmt);
	mgmt |= B53_MII_DUMB_FWDG_EN;
	b53_write8(dev, B53_CTRL_PAGE, B53_SWITCH_CTRL, mgmt);
}

static void b53_enable_vlan(struct b53_device *dev, bool enable)
{
	u8 mgmt, vc0, vc1, vc4 = 0, vc5;

	b53_read8(dev, B53_CTRL_PAGE, B53_SWITCH_MODE, &mgmt);
	b53_read8(dev, B53_VLAN_PAGE, B53_VLAN_CTRL0, &vc0);
	b53_read8(dev, B53_VLAN_PAGE, B53_VLAN_CTRL1, &vc1);

	if (is5325(dev) || is5365(dev)) {
		b53_read8(dev, B53_VLAN_PAGE, B53_VLAN_CTRL4_25, &vc4);
		b53_read8(dev, B53_VLAN_PAGE, B53_VLAN_CTRL5_25, &vc5);
	} else if (is63xx(dev)) {
		b53_read8(dev, B53_VLAN_PAGE, B53_VLAN_CTRL4_63XX, &vc4);
		b53_read8(dev, B53_VLAN_PAGE, B53_VLAN_CTRL5_63XX, &vc5);
	} else {
		b53_read8(dev, B53_VLAN_PAGE, B53_VLAN_CTRL4, &vc4);
		b53_read8(dev, B53_VLAN_PAGE, B53_VLAN_CTRL5, &vc5);
	}

	mgmt &= ~SM_SW_FWD_MODE;

	if (enable) {
		vc0 |= VC0_VLAN_EN | VC0_VID_CHK_EN | VC0_VID_HASH_VID;
		vc1 |= VC1_RX_MCST_UNTAG_EN | VC1_RX_MCST_FWD_EN;
		vc4 &= ~VC4_ING_VID_CHECK_MASK;
		vc4 |= VC4_ING_VID_VIO_DROP << VC4_ING_VID_CHECK_S;
		vc5 |= VC5_DROP_VTABLE_MISS;

		if (is5325(dev))
			vc0 &= ~VC0_RESERVED_1;

		if (is5325(dev) || is5365(dev))
			vc1 |= VC1_RX_MCST_TAG_EN;

	} else {
		vc0 &= ~(VC0_VLAN_EN | VC0_VID_CHK_EN | VC0_VID_HASH_VID);
		vc1 &= ~(VC1_RX_MCST_UNTAG_EN | VC1_RX_MCST_FWD_EN);
		vc4 &= ~VC4_ING_VID_CHECK_MASK;
		vc5 &= ~VC5_DROP_VTABLE_MISS;

		if (is5325(dev) || is5365(dev))
			vc4 |= VC4_ING_VID_VIO_FWD << VC4_ING_VID_CHECK_S;
		else
			vc4 |= VC4_ING_VID_VIO_TO_IMP << VC4_ING_VID_CHECK_S;

		if (is5325(dev) || is5365(dev))
			vc1 &= ~VC1_RX_MCST_TAG_EN;
	}

	if (!is5325(dev) && !is5365(dev))
		vc5 &= ~VC5_VID_FFF_EN;

	b53_write8(dev, B53_VLAN_PAGE, B53_VLAN_CTRL0, vc0);
	b53_write8(dev, B53_VLAN_PAGE, B53_VLAN_CTRL1, vc1);

	if (is5325(dev) || is5365(dev)) {
		/* enable the high 8 bit vid check on 5325 */
		if (is5325(dev) && enable)
			b53_write8(dev, B53_VLAN_PAGE, B53_VLAN_CTRL3,
				   VC3_HIGH_8BIT_EN);
		else
			b53_write8(dev, B53_VLAN_PAGE, B53_VLAN_CTRL3, 0);

		b53_write8(dev, B53_VLAN_PAGE, B53_VLAN_CTRL4_25, vc4);
		b53_write8(dev, B53_VLAN_PAGE, B53_VLAN_CTRL5_25, vc5);
	} else if (is63xx(dev)) {
		b53_write16(dev, B53_VLAN_PAGE, B53_VLAN_CTRL3_63XX, 0);
		b53_write8(dev, B53_VLAN_PAGE, B53_VLAN_CTRL4_63XX, vc4);
		b53_write8(dev, B53_VLAN_PAGE, B53_VLAN_CTRL5_63XX, vc5);
	} else {
		b53_write16(dev, B53_VLAN_PAGE, B53_VLAN_CTRL3, 0);
		b53_write8(dev, B53_VLAN_PAGE, B53_VLAN_CTRL4, vc4);
		b53_write8(dev, B53_VLAN_PAGE, B53_VLAN_CTRL5, vc5);
	}

	b53_write8(dev, B53_CTRL_PAGE, B53_SWITCH_MODE, mgmt);
}

static int b53_set_jumbo(struct b53_device *dev, bool enable, bool allow_10_100)
{
	u32 port_mask = 0;
	u16 max_size = JMS_MIN_SIZE;

	if (is5325(dev) || is5365(dev))
		return -EINVAL;

	if (enable) {
		port_mask = dev->enabled_ports;
		max_size = JMS_MAX_SIZE;
		if (allow_10_100)
			port_mask |= JPM_10_100_JUMBO_EN;
	}

	b53_write32(dev, B53_JUMBO_PAGE, dev->jumbo_pm_reg, port_mask);
	return b53_write16(dev, B53_JUMBO_PAGE, dev->jumbo_size_reg, max_size);
}

static int b53_flush_arl(struct b53_device *dev, u8 mask)
{
	unsigned int i;

	b53_write8(dev, B53_CTRL_PAGE, B53_FAST_AGE_CTRL,
		   FAST_AGE_DONE | FAST_AGE_DYNAMIC | mask);

	for (i = 0; i < 10; i++) {
		u8 fast_age_ctrl;

		b53_read8(dev, B53_CTRL_PAGE, B53_FAST_AGE_CTRL,
			  &fast_age_ctrl);

		if (!(fast_age_ctrl & FAST_AGE_DONE))
			goto out;

		msleep(1);
	}

	return -ETIMEDOUT;
out:
	/* Only age dynamic entries (default behavior) */
	b53_write8(dev, B53_CTRL_PAGE, B53_FAST_AGE_CTRL, FAST_AGE_DYNAMIC);
	return 0;
}

static int b53_fast_age_port(struct b53_device *dev, int port)
{
	b53_write8(dev, B53_CTRL_PAGE, B53_FAST_AGE_PORT_CTRL, port);

	return b53_flush_arl(dev, FAST_AGE_PORT);
}

static int b53_fast_age_vlan(struct b53_device *dev, u16 vid)
{
	b53_write16(dev, B53_CTRL_PAGE, B53_FAST_AGE_VID_CTRL, vid);

	return b53_flush_arl(dev, FAST_AGE_VLAN);
}

void b53_imp_vlan_setup(struct dsa_switch *ds, int cpu_port)
{
	struct b53_device *dev = ds->priv;
	unsigned int i;
	u16 pvlan;

	/* Enable the IMP port to be in the same VLAN as the other ports
	 * on a per-port basis such that we only have Port i and IMP in
	 * the same VLAN.
	 */
	b53_for_each_port(dev, i) {
		b53_read16(dev, B53_PVLAN_PAGE, B53_PVLAN_PORT_MASK(i), &pvlan);
		pvlan |= BIT(cpu_port);
		b53_write16(dev, B53_PVLAN_PAGE, B53_PVLAN_PORT_MASK(i), pvlan);
	}
}
EXPORT_SYMBOL(b53_imp_vlan_setup);

int b53_enable_port(struct dsa_switch *ds, int port, struct phy_device *phy)
{
	struct b53_device *dev = ds->priv;
	unsigned int cpu_port = ds->ports[port].cpu_dp->index;
	u16 pvlan;

	/* Clear the Rx and Tx disable bits and set to no spanning tree */
	b53_write8(dev, B53_CTRL_PAGE, B53_PORT_CTRL(port), 0);

	/* Set this port, and only this one to be in the default VLAN,
	 * if member of a bridge, restore its membership prior to
	 * bringing down this port.
	 */
	b53_read16(dev, B53_PVLAN_PAGE, B53_PVLAN_PORT_MASK(port), &pvlan);
	pvlan &= ~0x1ff;
	pvlan |= BIT(port);
	pvlan |= dev->ports[port].vlan_ctl_mask;
	b53_write16(dev, B53_PVLAN_PAGE, B53_PVLAN_PORT_MASK(port), pvlan);

	b53_imp_vlan_setup(ds, cpu_port);

	/* If EEE was enabled, restore it */
	if (dev->ports[port].eee.eee_enabled)
		b53_eee_enable_set(ds, port, true);

	return 0;
}
EXPORT_SYMBOL(b53_enable_port);

void b53_disable_port(struct dsa_switch *ds, int port, struct phy_device *phy)
{
	struct b53_device *dev = ds->priv;
	u8 reg;

	/* Disable Tx/Rx for the port */
	b53_read8(dev, B53_CTRL_PAGE, B53_PORT_CTRL(port), &reg);
	reg |= PORT_CTRL_RX_DISABLE | PORT_CTRL_TX_DISABLE;
	b53_write8(dev, B53_CTRL_PAGE, B53_PORT_CTRL(port), reg);
}
EXPORT_SYMBOL(b53_disable_port);

void b53_brcm_hdr_setup(struct dsa_switch *ds, int port)
{
	bool tag_en = !(ds->ops->get_tag_protocol(ds, port) ==
			 DSA_TAG_PROTO_NONE);
	struct b53_device *dev = ds->priv;
	u8 hdr_ctl, val;
	u16 reg;

	/* Resolve which bit controls the Broadcom tag */
	switch (port) {
	case 8:
		val = BRCM_HDR_P8_EN;
		break;
	case 7:
		val = BRCM_HDR_P7_EN;
		break;
	case 5:
		val = BRCM_HDR_P5_EN;
		break;
	default:
		val = 0;
		break;
	}

	/* Enable Broadcom tags for IMP port */
	b53_read8(dev, B53_MGMT_PAGE, B53_BRCM_HDR, &hdr_ctl);
	if (tag_en)
		hdr_ctl |= val;
	else
		hdr_ctl &= ~val;
	b53_write8(dev, B53_MGMT_PAGE, B53_BRCM_HDR, hdr_ctl);

	/* Registers below are only accessible on newer devices */
	if (!is58xx(dev))
		return;

	/* Enable reception Broadcom tag for CPU TX (switch RX) to
	 * allow us to tag outgoing frames
	 */
	b53_read16(dev, B53_MGMT_PAGE, B53_BRCM_HDR_RX_DIS, &reg);
	if (tag_en)
		reg &= ~BIT(port);
	else
		reg |= BIT(port);
	b53_write16(dev, B53_MGMT_PAGE, B53_BRCM_HDR_RX_DIS, reg);

	/* Enable transmission of Broadcom tags from the switch (CPU RX) to
	 * allow delivering frames to the per-port net_devices
	 */
	b53_read16(dev, B53_MGMT_PAGE, B53_BRCM_HDR_TX_DIS, &reg);
	if (tag_en)
		reg &= ~BIT(port);
	else
		reg |= BIT(port);
	b53_write16(dev, B53_MGMT_PAGE, B53_BRCM_HDR_TX_DIS, reg);
}
EXPORT_SYMBOL(b53_brcm_hdr_setup);

static void b53_enable_cpu_port(struct b53_device *dev, int port)
{
	u8 port_ctrl;

	/* BCM5325 CPU port is at 8 */
	if ((is5325(dev) || is5365(dev)) && port == B53_CPU_PORT_25)
		port = B53_CPU_PORT;

	port_ctrl = PORT_CTRL_RX_BCST_EN |
		    PORT_CTRL_RX_MCST_EN |
		    PORT_CTRL_RX_UCST_EN;
	b53_write8(dev, B53_CTRL_PAGE, B53_PORT_CTRL(port), port_ctrl);

	b53_brcm_hdr_setup(dev->ds, port);
}

static void b53_enable_mib(struct b53_device *dev)
{
	u8 gc;

	b53_read8(dev, B53_MGMT_PAGE, B53_GLOBAL_CONFIG, &gc);
	gc &= ~(GC_RESET_MIB | GC_MIB_AC_EN);
	b53_write8(dev, B53_MGMT_PAGE, B53_GLOBAL_CONFIG, gc);
}

int b53_configure_vlan(struct dsa_switch *ds)
{
	struct b53_device *dev = ds->priv;
	struct b53_vlan vl = { 0 };
	int i;

	/* clear all vlan entries */
	if (is5325(dev) || is5365(dev)) {
		for (i = 1; i < dev->num_vlans; i++)
			b53_set_vlan_entry(dev, i, &vl);
	} else {
		b53_do_vlan_op(dev, VTA_CMD_CLEAR);
	}

	b53_enable_vlan(dev, false);

	b53_for_each_port(dev, i)
		b53_write16(dev, B53_VLAN_PAGE,
			    B53_VLAN_PORT_DEF_TAG(i), 1);

	if (!is5325(dev) && !is5365(dev))
		b53_set_jumbo(dev, dev->enable_jumbo, false);

	return 0;
}
EXPORT_SYMBOL(b53_configure_vlan);

static void b53_switch_reset_gpio(struct b53_device *dev)
{
	int gpio = dev->reset_gpio;

	if (gpio < 0)
		return;

	/* Reset sequence: RESET low(50ms)->high(20ms)
	 */
	gpio_set_value(gpio, 0);
	mdelay(50);

	gpio_set_value(gpio, 1);
	mdelay(20);

	dev->current_page = 0xff;
}

static int b53_switch_reset(struct b53_device *dev)
{
	unsigned int timeout = 1000;
	u8 mgmt, reg;

	b53_switch_reset_gpio(dev);

	if (is539x(dev)) {
		b53_write8(dev, B53_CTRL_PAGE, B53_SOFTRESET, 0x83);
		b53_write8(dev, B53_CTRL_PAGE, B53_SOFTRESET, 0x00);
	}

	/* This is specific to 58xx devices here, do not use is58xx() which
	 * covers the larger Starfigther 2 family, including 7445/7278 which
	 * still use this driver as a library and need to perform the reset
	 * earlier.
	 */
	if (dev->chip_id == BCM58XX_DEVICE_ID) {
		b53_read8(dev, B53_CTRL_PAGE, B53_SOFTRESET, &reg);
		reg |= SW_RST | EN_SW_RST | EN_CH_RST;
		b53_write8(dev, B53_CTRL_PAGE, B53_SOFTRESET, reg);

		do {
			b53_read8(dev, B53_CTRL_PAGE, B53_SOFTRESET, &reg);
			if (!(reg & SW_RST))
				break;

			usleep_range(1000, 2000);
		} while (timeout-- > 0);

		if (timeout == 0)
			return -ETIMEDOUT;
	}

	b53_read8(dev, B53_CTRL_PAGE, B53_SWITCH_MODE, &mgmt);

	if (!(mgmt & SM_SW_FWD_EN)) {
		mgmt &= ~SM_SW_FWD_MODE;
		mgmt |= SM_SW_FWD_EN;

		b53_write8(dev, B53_CTRL_PAGE, B53_SWITCH_MODE, mgmt);
		b53_read8(dev, B53_CTRL_PAGE, B53_SWITCH_MODE, &mgmt);

		if (!(mgmt & SM_SW_FWD_EN)) {
			dev_err(dev->dev, "Failed to enable switch!\n");
			return -EINVAL;
		}
	}

	b53_enable_mib(dev);

	return b53_flush_arl(dev, FAST_AGE_STATIC);
}

static int b53_phy_read16(struct dsa_switch *ds, int addr, int reg)
{
	struct b53_device *priv = ds->priv;
	u16 value = 0;
	int ret;

	if (priv->ops->phy_read16)
		ret = priv->ops->phy_read16(priv, addr, reg, &value);
	else
		ret = b53_read16(priv, B53_PORT_MII_PAGE(addr),
				 reg * 2, &value);

	return ret ? ret : value;
}

static int b53_phy_write16(struct dsa_switch *ds, int addr, int reg, u16 val)
{
	struct b53_device *priv = ds->priv;

	if (priv->ops->phy_write16)
		return priv->ops->phy_write16(priv, addr, reg, val);

	return b53_write16(priv, B53_PORT_MII_PAGE(addr), reg * 2, val);
}

static int b53_reset_switch(struct b53_device *priv)
{
	/* reset vlans */
	priv->enable_jumbo = false;

	memset(priv->vlans, 0, sizeof(*priv->vlans) * priv->num_vlans);
	memset(priv->ports, 0, sizeof(*priv->ports) * priv->num_ports);

	return b53_switch_reset(priv);
}

static int b53_apply_config(struct b53_device *priv)
{
	/* disable switching */
	b53_set_forwarding(priv, 0);

	b53_configure_vlan(priv->ds);

	/* enable switching */
	b53_set_forwarding(priv, 1);

	return 0;
}

static void b53_reset_mib(struct b53_device *priv)
{
	u8 gc;

	b53_read8(priv, B53_MGMT_PAGE, B53_GLOBAL_CONFIG, &gc);

	b53_write8(priv, B53_MGMT_PAGE, B53_GLOBAL_CONFIG, gc | GC_RESET_MIB);
	msleep(1);
	b53_write8(priv, B53_MGMT_PAGE, B53_GLOBAL_CONFIG, gc & ~GC_RESET_MIB);
	msleep(1);
}

static const struct b53_mib_desc *b53_get_mib(struct b53_device *dev)
{
	if (is5365(dev))
		return b53_mibs_65;
	else if (is63xx(dev))
		return b53_mibs_63xx;
	else if (is58xx(dev))
		return b53_mibs_58xx;
	else
		return b53_mibs;
}

static unsigned int b53_get_mib_size(struct b53_device *dev)
{
	if (is5365(dev))
		return B53_MIBS_65_SIZE;
	else if (is63xx(dev))
		return B53_MIBS_63XX_SIZE;
	else if (is58xx(dev))
		return B53_MIBS_58XX_SIZE;
	else
		return B53_MIBS_SIZE;
}

void b53_get_strings(struct dsa_switch *ds, int port, uint8_t *data)
{
	struct b53_device *dev = ds->priv;
	const struct b53_mib_desc *mibs = b53_get_mib(dev);
	unsigned int mib_size = b53_get_mib_size(dev);
	unsigned int i;

	for (i = 0; i < mib_size; i++)
		memcpy(data + i * ETH_GSTRING_LEN,
		       mibs[i].name, ETH_GSTRING_LEN);
}
EXPORT_SYMBOL(b53_get_strings);

void b53_get_ethtool_stats(struct dsa_switch *ds, int port, uint64_t *data)
{
	struct b53_device *dev = ds->priv;
	const struct b53_mib_desc *mibs = b53_get_mib(dev);
	unsigned int mib_size = b53_get_mib_size(dev);
	const struct b53_mib_desc *s;
	unsigned int i;
	u64 val = 0;

	if (is5365(dev) && port == 5)
		port = 8;

	mutex_lock(&dev->stats_mutex);

	for (i = 0; i < mib_size; i++) {
		s = &mibs[i];

		if (s->size == 8) {
			b53_read64(dev, B53_MIB_PAGE(port), s->offset, &val);
		} else {
			u32 val32;

			b53_read32(dev, B53_MIB_PAGE(port), s->offset,
				   &val32);
			val = val32;
		}
		data[i] = (u64)val;
	}

	mutex_unlock(&dev->stats_mutex);
}
EXPORT_SYMBOL(b53_get_ethtool_stats);

int b53_get_sset_count(struct dsa_switch *ds)
{
	struct b53_device *dev = ds->priv;

	return b53_get_mib_size(dev);
}
EXPORT_SYMBOL(b53_get_sset_count);

static int b53_setup(struct dsa_switch *ds)
{
	struct b53_device *dev = ds->priv;
	unsigned int port;
	int ret;

	ret = b53_reset_switch(dev);
	if (ret) {
		dev_err(ds->dev, "failed to reset switch\n");
		return ret;
	}

	b53_reset_mib(dev);

	ret = b53_apply_config(dev);
	if (ret)
		dev_err(ds->dev, "failed to apply configuration\n");

	/* Configure IMP/CPU port, disable unused ports. Enabled
	 * ports will be configured with .port_enable
	 */
	for (port = 0; port < dev->num_ports; port++) {
		if (dsa_is_cpu_port(ds, port))
			b53_enable_cpu_port(dev, port);
		else if (dsa_is_unused_port(ds, port))
			b53_disable_port(ds, port, NULL);
	}

	return ret;
}

static void b53_adjust_link(struct dsa_switch *ds, int port,
			    struct phy_device *phydev)
{
	struct b53_device *dev = ds->priv;
	struct ethtool_eee *p = &dev->ports[port].eee;
	u8 rgmii_ctrl = 0, reg = 0, off;

	if (!phy_is_pseudo_fixed_link(phydev))
		return;

	/* Override the port settings */
	if (port == dev->cpu_port) {
		off = B53_PORT_OVERRIDE_CTRL;
		reg = PORT_OVERRIDE_EN;
	} else {
		off = B53_GMII_PORT_OVERRIDE_CTRL(port);
		reg = GMII_PO_EN;
	}

	/* Set the link UP */
	if (phydev->link)
		reg |= PORT_OVERRIDE_LINK;

	if (phydev->duplex == DUPLEX_FULL)
		reg |= PORT_OVERRIDE_FULL_DUPLEX;

	switch (phydev->speed) {
	case 2000:
		reg |= PORT_OVERRIDE_SPEED_2000M;
		/* fallthrough */
	case SPEED_1000:
		reg |= PORT_OVERRIDE_SPEED_1000M;
		break;
	case SPEED_100:
		reg |= PORT_OVERRIDE_SPEED_100M;
		break;
	case SPEED_10:
		reg |= PORT_OVERRIDE_SPEED_10M;
		break;
	default:
		dev_err(ds->dev, "unknown speed: %d\n", phydev->speed);
		return;
	}

	/* Enable flow control on BCM5301x's CPU port */
	if (is5301x(dev) && port == dev->cpu_port)
		reg |= PORT_OVERRIDE_RX_FLOW | PORT_OVERRIDE_TX_FLOW;

	if (phydev->pause) {
		if (phydev->asym_pause)
			reg |= PORT_OVERRIDE_TX_FLOW;
		reg |= PORT_OVERRIDE_RX_FLOW;
	}

	b53_write8(dev, B53_CTRL_PAGE, off, reg);

	if (is531x5(dev) && phy_interface_is_rgmii(phydev)) {
		if (port == 8)
			off = B53_RGMII_CTRL_IMP;
		else
			off = B53_RGMII_CTRL_P(port);

		/* Configure the port RGMII clock delay by DLL disabled and
		 * tx_clk aligned timing (restoring to reset defaults)
		 */
		b53_read8(dev, B53_CTRL_PAGE, off, &rgmii_ctrl);
		rgmii_ctrl &= ~(RGMII_CTRL_DLL_RXC | RGMII_CTRL_DLL_TXC |
				RGMII_CTRL_TIMING_SEL);

		/* PHY_INTERFACE_MODE_RGMII_TXID means TX internal delay, make
		 * sure that we enable the port TX clock internal delay to
		 * account for this internal delay that is inserted, otherwise
		 * the switch won't be able to receive correctly.
		 *
		 * PHY_INTERFACE_MODE_RGMII means that we are not introducing
		 * any delay neither on transmission nor reception, so the
		 * BCM53125 must also be configured accordingly to account for
		 * the lack of delay and introduce
		 *
		 * The BCM53125 switch has its RX clock and TX clock control
		 * swapped, hence the reason why we modify the TX clock path in
		 * the "RGMII" case
		 */
		if (phydev->interface == PHY_INTERFACE_MODE_RGMII_TXID)
			rgmii_ctrl |= RGMII_CTRL_DLL_TXC;
		if (phydev->interface == PHY_INTERFACE_MODE_RGMII)
			rgmii_ctrl |= RGMII_CTRL_DLL_TXC | RGMII_CTRL_DLL_RXC;
		rgmii_ctrl |= RGMII_CTRL_TIMING_SEL;
		b53_write8(dev, B53_CTRL_PAGE, off, rgmii_ctrl);

		dev_info(ds->dev, "Configured port %d for %s\n", port,
			 phy_modes(phydev->interface));
	}

	/* configure MII port if necessary */
	if (is5325(dev)) {
		b53_read8(dev, B53_CTRL_PAGE, B53_PORT_OVERRIDE_CTRL,
			  &reg);

		/* reverse mii needs to be enabled */
		if (!(reg & PORT_OVERRIDE_RV_MII_25)) {
			b53_write8(dev, B53_CTRL_PAGE, B53_PORT_OVERRIDE_CTRL,
				   reg | PORT_OVERRIDE_RV_MII_25);
			b53_read8(dev, B53_CTRL_PAGE, B53_PORT_OVERRIDE_CTRL,
				  &reg);

			if (!(reg & PORT_OVERRIDE_RV_MII_25)) {
				dev_err(ds->dev,
					"Failed to enable reverse MII mode\n");
				return;
			}
		}
	} else if (is5301x(dev)) {
		if (port != dev->cpu_port) {
			u8 po_reg = B53_GMII_PORT_OVERRIDE_CTRL(dev->cpu_port);
			u8 gmii_po;

			b53_read8(dev, B53_CTRL_PAGE, po_reg, &gmii_po);
			gmii_po |= GMII_PO_LINK |
				   GMII_PO_RX_FLOW |
				   GMII_PO_TX_FLOW |
				   GMII_PO_EN |
				   GMII_PO_SPEED_2000M;
			b53_write8(dev, B53_CTRL_PAGE, po_reg, gmii_po);
		}
	}

	/* Re-negotiate EEE if it was enabled already */
	p->eee_enabled = b53_eee_init(ds, port, phydev);
}

int b53_vlan_filtering(struct dsa_switch *ds, int port, bool vlan_filtering)
{
	return 0;
}
EXPORT_SYMBOL(b53_vlan_filtering);

int b53_vlan_prepare(struct dsa_switch *ds, int port,
		     const struct switchdev_obj_port_vlan *vlan,
		     struct switchdev_trans *trans)
{
	struct b53_device *dev = ds->priv;

	if ((is5325(dev) || is5365(dev)) && vlan->vid_begin == 0)
		return -EOPNOTSUPP;

	if (vlan->vid_end > dev->num_vlans)
		return -ERANGE;

	b53_enable_vlan(dev, true);

	return 0;
}
EXPORT_SYMBOL(b53_vlan_prepare);

void b53_vlan_add(struct dsa_switch *ds, int port,
		  const struct switchdev_obj_port_vlan *vlan,
		  struct switchdev_trans *trans)
{
	struct b53_device *dev = ds->priv;
	bool untagged = vlan->flags & BRIDGE_VLAN_INFO_UNTAGGED;
	bool pvid = vlan->flags & BRIDGE_VLAN_INFO_PVID;
	struct b53_vlan *vl;
	u16 vid;

	for (vid = vlan->vid_begin; vid <= vlan->vid_end; ++vid) {
		vl = &dev->vlans[vid];

		b53_get_vlan_entry(dev, vid, vl);

		vl->members |= BIT(port);
		if (untagged)
			vl->untag |= BIT(port);
		else
			vl->untag &= ~BIT(port);

		b53_set_vlan_entry(dev, vid, vl);
		b53_fast_age_vlan(dev, vid);
	}

	if (pvid) {
		b53_write16(dev, B53_VLAN_PAGE, B53_VLAN_PORT_DEF_TAG(port),
			    vlan->vid_end);
		b53_fast_age_vlan(dev, vid);
	}
}
EXPORT_SYMBOL(b53_vlan_add);

int b53_vlan_del(struct dsa_switch *ds, int port,
		 const struct switchdev_obj_port_vlan *vlan)
{
	struct b53_device *dev = ds->priv;
	bool untagged = vlan->flags & BRIDGE_VLAN_INFO_UNTAGGED;
	struct b53_vlan *vl;
	u16 vid;
	u16 pvid;

	b53_read16(dev, B53_VLAN_PAGE, B53_VLAN_PORT_DEF_TAG(port), &pvid);

	for (vid = vlan->vid_begin; vid <= vlan->vid_end; ++vid) {
		vl = &dev->vlans[vid];

		b53_get_vlan_entry(dev, vid, vl);

		vl->members &= ~BIT(port);

		if (pvid == vid) {
			if (is5325(dev) || is5365(dev))
				pvid = 1;
			else
				pvid = 0;
		}

		if (untagged)
			vl->untag &= ~(BIT(port));

		b53_set_vlan_entry(dev, vid, vl);
		b53_fast_age_vlan(dev, vid);
	}

	b53_write16(dev, B53_VLAN_PAGE, B53_VLAN_PORT_DEF_TAG(port), pvid);
	b53_fast_age_vlan(dev, pvid);

	return 0;
}
EXPORT_SYMBOL(b53_vlan_del);

/* Address Resolution Logic routines */
static int b53_arl_op_wait(struct b53_device *dev)
{
	unsigned int timeout = 10;
	u8 reg;

	do {
		b53_read8(dev, B53_ARLIO_PAGE, B53_ARLTBL_RW_CTRL, &reg);
		if (!(reg & ARLTBL_START_DONE))
			return 0;

		usleep_range(1000, 2000);
	} while (timeout--);

	dev_warn(dev->dev, "timeout waiting for ARL to finish: 0x%02x\n", reg);

	return -ETIMEDOUT;
}

static int b53_arl_rw_op(struct b53_device *dev, unsigned int op)
{
	u8 reg;

	if (op > ARLTBL_RW)
		return -EINVAL;

	b53_read8(dev, B53_ARLIO_PAGE, B53_ARLTBL_RW_CTRL, &reg);
	reg |= ARLTBL_START_DONE;
	if (op)
		reg |= ARLTBL_RW;
	else
		reg &= ~ARLTBL_RW;
	b53_write8(dev, B53_ARLIO_PAGE, B53_ARLTBL_RW_CTRL, reg);

	return b53_arl_op_wait(dev);
}

static int b53_arl_read(struct b53_device *dev, u64 mac,
			u16 vid, struct b53_arl_entry *ent, u8 *idx,
			bool is_valid)
{
	unsigned int i;
	int ret;

	ret = b53_arl_op_wait(dev);
	if (ret)
		return ret;

	/* Read the bins */
	for (i = 0; i < dev->num_arl_entries; i++) {
		u64 mac_vid;
		u32 fwd_entry;

		b53_read64(dev, B53_ARLIO_PAGE,
			   B53_ARLTBL_MAC_VID_ENTRY(i), &mac_vid);
		b53_read32(dev, B53_ARLIO_PAGE,
			   B53_ARLTBL_DATA_ENTRY(i), &fwd_entry);
		b53_arl_to_entry(ent, mac_vid, fwd_entry);

		if (!(fwd_entry & ARLTBL_VALID))
			continue;
		if ((mac_vid & ARLTBL_MAC_MASK) != mac)
			continue;
		*idx = i;
	}

	return -ENOENT;
}

static int b53_arl_op(struct b53_device *dev, int op, int port,
		      const unsigned char *addr, u16 vid, bool is_valid)
{
	struct b53_arl_entry ent;
	u32 fwd_entry;
	u64 mac, mac_vid = 0;
	u8 idx = 0;
	int ret;

	/* Convert the array into a 64-bit MAC */
	mac = ether_addr_to_u64(addr);

	/* Perform a read for the given MAC and VID */
	b53_write48(dev, B53_ARLIO_PAGE, B53_MAC_ADDR_IDX, mac);
	b53_write16(dev, B53_ARLIO_PAGE, B53_VLAN_ID_IDX, vid);

	/* Issue a read operation for this MAC */
	ret = b53_arl_rw_op(dev, 1);
	if (ret)
		return ret;

	ret = b53_arl_read(dev, mac, vid, &ent, &idx, is_valid);
	/* If this is a read, just finish now */
	if (op)
		return ret;

	/* We could not find a matching MAC, so reset to a new entry */
	if (ret) {
		fwd_entry = 0;
		idx = 1;
	}

	memset(&ent, 0, sizeof(ent));
	ent.port = port;
	ent.is_valid = is_valid;
	ent.vid = vid;
	ent.is_static = true;
	memcpy(ent.mac, addr, ETH_ALEN);
	b53_arl_from_entry(&mac_vid, &fwd_entry, &ent);

	b53_write64(dev, B53_ARLIO_PAGE,
		    B53_ARLTBL_MAC_VID_ENTRY(idx), mac_vid);
	b53_write32(dev, B53_ARLIO_PAGE,
		    B53_ARLTBL_DATA_ENTRY(idx), fwd_entry);

	return b53_arl_rw_op(dev, 0);
}

int b53_fdb_add(struct dsa_switch *ds, int port,
		const unsigned char *addr, u16 vid)
{
	struct b53_device *priv = ds->priv;

	/* 5325 and 5365 require some more massaging, but could
	 * be supported eventually
	 */
	if (is5325(priv) || is5365(priv))
		return -EOPNOTSUPP;

	return b53_arl_op(priv, 0, port, addr, vid, true);
}
EXPORT_SYMBOL(b53_fdb_add);

int b53_fdb_del(struct dsa_switch *ds, int port,
		const unsigned char *addr, u16 vid)
{
	struct b53_device *priv = ds->priv;

	return b53_arl_op(priv, 0, port, addr, vid, false);
}
EXPORT_SYMBOL(b53_fdb_del);

static int b53_arl_search_wait(struct b53_device *dev)
{
	unsigned int timeout = 1000;
	u8 reg;

	do {
		b53_read8(dev, B53_ARLIO_PAGE, B53_ARL_SRCH_CTL, &reg);
		if (!(reg & ARL_SRCH_STDN))
			return 0;

		if (reg & ARL_SRCH_VLID)
			return 0;

		usleep_range(1000, 2000);
	} while (timeout--);

	return -ETIMEDOUT;
}

static void b53_arl_search_rd(struct b53_device *dev, u8 idx,
			      struct b53_arl_entry *ent)
{
	u64 mac_vid;
	u32 fwd_entry;

	b53_read64(dev, B53_ARLIO_PAGE,
		   B53_ARL_SRCH_RSTL_MACVID(idx), &mac_vid);
	b53_read32(dev, B53_ARLIO_PAGE,
		   B53_ARL_SRCH_RSTL(idx), &fwd_entry);
	b53_arl_to_entry(ent, mac_vid, fwd_entry);
}

static int b53_fdb_copy(int port, const struct b53_arl_entry *ent,
			dsa_fdb_dump_cb_t *cb, void *data)
{
	if (!ent->is_valid)
		return 0;

	if (port != ent->port)
		return 0;

	return cb(ent->mac, ent->vid, ent->is_static, data);
}

int b53_fdb_dump(struct dsa_switch *ds, int port,
		 dsa_fdb_dump_cb_t *cb, void *data)
{
	struct b53_device *priv = ds->priv;
	struct b53_arl_entry results[2];
	unsigned int count = 0;
	int ret;
	u8 reg;

	/* Start search operation */
	reg = ARL_SRCH_STDN;
	b53_write8(priv, B53_ARLIO_PAGE, B53_ARL_SRCH_CTL, reg);

	do {
		ret = b53_arl_search_wait(priv);
		if (ret)
			return ret;

		b53_arl_search_rd(priv, 0, &results[0]);
		ret = b53_fdb_copy(port, &results[0], cb, data);
		if (ret)
			return ret;

		if (priv->num_arl_entries > 2) {
			b53_arl_search_rd(priv, 1, &results[1]);
			ret = b53_fdb_copy(port, &results[1], cb, data);
			if (ret)
				return ret;

			if (!results[0].is_valid && !results[1].is_valid)
				break;
		}

	} while (count++ < 1024);

	return 0;
}
EXPORT_SYMBOL(b53_fdb_dump);

int b53_br_join(struct dsa_switch *ds, int port, struct net_device *br)
{
	struct b53_device *dev = ds->priv;
	s8 cpu_port = ds->ports[port].cpu_dp->index;
	u16 pvlan, reg;
	unsigned int i;

	/* Make this port leave the all VLANs join since we will have proper
	 * VLAN entries from now on
	 */
	if (is58xx(dev)) {
		b53_read16(dev, B53_VLAN_PAGE, B53_JOIN_ALL_VLAN_EN, &reg);
		reg &= ~BIT(port);
		if ((reg & BIT(cpu_port)) == BIT(cpu_port))
			reg &= ~BIT(cpu_port);
		b53_write16(dev, B53_VLAN_PAGE, B53_JOIN_ALL_VLAN_EN, reg);
	}

	b53_read16(dev, B53_PVLAN_PAGE, B53_PVLAN_PORT_MASK(port), &pvlan);

	b53_for_each_port(dev, i) {
		if (dsa_to_port(ds, i)->bridge_dev != br)
			continue;

		/* Add this local port to the remote port VLAN control
		 * membership and update the remote port bitmask
		 */
		b53_read16(dev, B53_PVLAN_PAGE, B53_PVLAN_PORT_MASK(i), &reg);
		reg |= BIT(port);
		b53_write16(dev, B53_PVLAN_PAGE, B53_PVLAN_PORT_MASK(i), reg);
		dev->ports[i].vlan_ctl_mask = reg;

		pvlan |= BIT(i);
	}

	/* Configure the local port VLAN control membership to include
	 * remote ports and update the local port bitmask
	 */
	b53_write16(dev, B53_PVLAN_PAGE, B53_PVLAN_PORT_MASK(port), pvlan);
	dev->ports[port].vlan_ctl_mask = pvlan;

	return 0;
}
EXPORT_SYMBOL(b53_br_join);

void b53_br_leave(struct dsa_switch *ds, int port, struct net_device *br)
{
	struct b53_device *dev = ds->priv;
	struct b53_vlan *vl = &dev->vlans[0];
	s8 cpu_port = ds->ports[port].cpu_dp->index;
	unsigned int i;
	u16 pvlan, reg, pvid;

	b53_read16(dev, B53_PVLAN_PAGE, B53_PVLAN_PORT_MASK(port), &pvlan);

	b53_for_each_port(dev, i) {
		/* Don't touch the remaining ports */
		if (dsa_to_port(ds, i)->bridge_dev != br)
			continue;

		b53_read16(dev, B53_PVLAN_PAGE, B53_PVLAN_PORT_MASK(i), &reg);
		reg &= ~BIT(port);
		b53_write16(dev, B53_PVLAN_PAGE, B53_PVLAN_PORT_MASK(i), reg);
		dev->ports[port].vlan_ctl_mask = reg;

		/* Prevent self removal to preserve isolation */
		if (port != i)
			pvlan &= ~BIT(i);
	}

	b53_write16(dev, B53_PVLAN_PAGE, B53_PVLAN_PORT_MASK(port), pvlan);
	dev->ports[port].vlan_ctl_mask = pvlan;

	if (is5325(dev) || is5365(dev))
		pvid = 1;
	else
		pvid = 0;

	/* Make this port join all VLANs without VLAN entries */
	if (is58xx(dev)) {
		b53_read16(dev, B53_VLAN_PAGE, B53_JOIN_ALL_VLAN_EN, &reg);
		reg |= BIT(port);
		if (!(reg & BIT(cpu_port)))
			reg |= BIT(cpu_port);
		b53_write16(dev, B53_VLAN_PAGE, B53_JOIN_ALL_VLAN_EN, reg);
	} else {
		b53_get_vlan_entry(dev, pvid, vl);
		vl->members |= BIT(port) | BIT(cpu_port);
		vl->untag |= BIT(port) | BIT(cpu_port);
		b53_set_vlan_entry(dev, pvid, vl);
	}
}
EXPORT_SYMBOL(b53_br_leave);

void b53_br_set_stp_state(struct dsa_switch *ds, int port, u8 state)
{
	struct b53_device *dev = ds->priv;
	u8 hw_state;
	u8 reg;

	switch (state) {
	case BR_STATE_DISABLED:
		hw_state = PORT_CTRL_DIS_STATE;
		break;
	case BR_STATE_LISTENING:
		hw_state = PORT_CTRL_LISTEN_STATE;
		break;
	case BR_STATE_LEARNING:
		hw_state = PORT_CTRL_LEARN_STATE;
		break;
	case BR_STATE_FORWARDING:
		hw_state = PORT_CTRL_FWD_STATE;
		break;
	case BR_STATE_BLOCKING:
		hw_state = PORT_CTRL_BLOCK_STATE;
		break;
	default:
		dev_err(ds->dev, "invalid STP state: %d\n", state);
		return;
	}

	b53_read8(dev, B53_CTRL_PAGE, B53_PORT_CTRL(port), &reg);
	reg &= ~PORT_CTRL_STP_STATE_MASK;
	reg |= hw_state;
	b53_write8(dev, B53_CTRL_PAGE, B53_PORT_CTRL(port), reg);
}
EXPORT_SYMBOL(b53_br_set_stp_state);

void b53_br_fast_age(struct dsa_switch *ds, int port)
{
	struct b53_device *dev = ds->priv;

	if (b53_fast_age_port(dev, port))
		dev_err(ds->dev, "fast ageing failed\n");
}
EXPORT_SYMBOL(b53_br_fast_age);

static bool b53_can_enable_brcm_tags(struct dsa_switch *ds, int port)
{
	/* Broadcom switches will accept enabling Broadcom tags on the
	 * following ports: 5, 7 and 8, any other port is not supported
	 */
	switch (port) {
	case B53_CPU_PORT_25:
	case 7:
	case B53_CPU_PORT:
		return true;
	}

	dev_warn(ds->dev, "Port %d is not Broadcom tag capable\n", port);
	return false;
}

static enum dsa_tag_protocol b53_get_tag_protocol(struct dsa_switch *ds,
						  int port)
{
	struct b53_device *dev = ds->priv;

<<<<<<< HEAD
	/* Older models support a different tag format that we do not
	 * support in net/dsa/tag_brcm.c yet.
	 */
	if (is5325(dev) || is5365(dev) || !b53_can_enable_brcm_tags(ds, port))
=======
	/* Older models (5325, 5365) support a different tag format that we do
	 * not support in net/dsa/tag_brcm.c yet. 539x and 531x5 require managed
	 * mode to be turned on which means we need to specifically manage ARL
	 * misses on multicast addresses (TBD).
	 */
	if (is5325(dev) || is5365(dev) || is539x(dev) || is531x5(dev) ||
	    !b53_can_enable_brcm_tags(ds, port))
>>>>>>> 8f05b9c6
		return DSA_TAG_PROTO_NONE;

	/* Broadcom BCM58xx chips have a flow accelerator on Port 8
	 * which requires us to use the prepended Broadcom tag type
	 */
	if (dev->chip_id == BCM58XX_DEVICE_ID && port == B53_CPU_PORT)
		return DSA_TAG_PROTO_BRCM_PREPEND;

	return DSA_TAG_PROTO_BRCM;
}

int b53_mirror_add(struct dsa_switch *ds, int port,
		   struct dsa_mall_mirror_tc_entry *mirror, bool ingress)
{
	struct b53_device *dev = ds->priv;
	u16 reg, loc;

	if (ingress)
		loc = B53_IG_MIR_CTL;
	else
		loc = B53_EG_MIR_CTL;

	b53_read16(dev, B53_MGMT_PAGE, loc, &reg);
	reg &= ~MIRROR_MASK;
	reg |= BIT(port);
	b53_write16(dev, B53_MGMT_PAGE, loc, reg);

	b53_read16(dev, B53_MGMT_PAGE, B53_MIR_CAP_CTL, &reg);
	reg &= ~CAP_PORT_MASK;
	reg |= mirror->to_local_port;
	reg |= MIRROR_EN;
	b53_write16(dev, B53_MGMT_PAGE, B53_MIR_CAP_CTL, reg);

	return 0;
}
EXPORT_SYMBOL(b53_mirror_add);

void b53_mirror_del(struct dsa_switch *ds, int port,
		    struct dsa_mall_mirror_tc_entry *mirror)
{
	struct b53_device *dev = ds->priv;
	bool loc_disable = false, other_loc_disable = false;
	u16 reg, loc;

	if (mirror->ingress)
		loc = B53_IG_MIR_CTL;
	else
		loc = B53_EG_MIR_CTL;

	/* Update the desired ingress/egress register */
	b53_read16(dev, B53_MGMT_PAGE, loc, &reg);
	reg &= ~BIT(port);
	if (!(reg & MIRROR_MASK))
		loc_disable = true;
	b53_write16(dev, B53_MGMT_PAGE, loc, reg);

	/* Now look at the other one to know if we can disable mirroring
	 * entirely
	 */
	if (mirror->ingress)
		b53_read16(dev, B53_MGMT_PAGE, B53_EG_MIR_CTL, &reg);
	else
		b53_read16(dev, B53_MGMT_PAGE, B53_IG_MIR_CTL, &reg);
	if (!(reg & MIRROR_MASK))
		other_loc_disable = true;

	b53_read16(dev, B53_MGMT_PAGE, B53_MIR_CAP_CTL, &reg);
	/* Both no longer have ports, let's disable mirroring */
	if (loc_disable && other_loc_disable) {
		reg &= ~MIRROR_EN;
		reg &= ~mirror->to_local_port;
	}
	b53_write16(dev, B53_MGMT_PAGE, B53_MIR_CAP_CTL, reg);
}
EXPORT_SYMBOL(b53_mirror_del);

void b53_eee_enable_set(struct dsa_switch *ds, int port, bool enable)
{
	struct b53_device *dev = ds->priv;
	u16 reg;

	b53_read16(dev, B53_EEE_PAGE, B53_EEE_EN_CTRL, &reg);
	if (enable)
		reg |= BIT(port);
	else
		reg &= ~BIT(port);
	b53_write16(dev, B53_EEE_PAGE, B53_EEE_EN_CTRL, reg);
}
EXPORT_SYMBOL(b53_eee_enable_set);


/* Returns 0 if EEE was not enabled, or 1 otherwise
 */
int b53_eee_init(struct dsa_switch *ds, int port, struct phy_device *phy)
{
	int ret;

	ret = phy_init_eee(phy, 0);
	if (ret)
		return 0;

	b53_eee_enable_set(ds, port, true);

	return 1;
}
EXPORT_SYMBOL(b53_eee_init);

int b53_get_mac_eee(struct dsa_switch *ds, int port, struct ethtool_eee *e)
{
	struct b53_device *dev = ds->priv;
	struct ethtool_eee *p = &dev->ports[port].eee;
	u16 reg;

	if (is5325(dev) || is5365(dev))
		return -EOPNOTSUPP;

	b53_read16(dev, B53_EEE_PAGE, B53_EEE_LPI_INDICATE, &reg);
	e->eee_enabled = p->eee_enabled;
	e->eee_active = !!(reg & BIT(port));

	return 0;
}
EXPORT_SYMBOL(b53_get_mac_eee);

int b53_set_mac_eee(struct dsa_switch *ds, int port, struct ethtool_eee *e)
{
	struct b53_device *dev = ds->priv;
	struct ethtool_eee *p = &dev->ports[port].eee;

	if (is5325(dev) || is5365(dev))
		return -EOPNOTSUPP;

	p->eee_enabled = e->eee_enabled;
	b53_eee_enable_set(ds, port, e->eee_enabled);

	return 0;
}
EXPORT_SYMBOL(b53_set_mac_eee);

static const struct dsa_switch_ops b53_switch_ops = {
	.get_tag_protocol	= b53_get_tag_protocol,
	.setup			= b53_setup,
	.get_strings		= b53_get_strings,
	.get_ethtool_stats	= b53_get_ethtool_stats,
	.get_sset_count		= b53_get_sset_count,
	.phy_read		= b53_phy_read16,
	.phy_write		= b53_phy_write16,
	.adjust_link		= b53_adjust_link,
	.port_enable		= b53_enable_port,
	.port_disable		= b53_disable_port,
	.get_mac_eee		= b53_get_mac_eee,
	.set_mac_eee		= b53_set_mac_eee,
	.port_bridge_join	= b53_br_join,
	.port_bridge_leave	= b53_br_leave,
	.port_stp_state_set	= b53_br_set_stp_state,
	.port_fast_age		= b53_br_fast_age,
	.port_vlan_filtering	= b53_vlan_filtering,
	.port_vlan_prepare	= b53_vlan_prepare,
	.port_vlan_add		= b53_vlan_add,
	.port_vlan_del		= b53_vlan_del,
	.port_fdb_dump		= b53_fdb_dump,
	.port_fdb_add		= b53_fdb_add,
	.port_fdb_del		= b53_fdb_del,
	.port_mirror_add	= b53_mirror_add,
	.port_mirror_del	= b53_mirror_del,
};

struct b53_chip_data {
	u32 chip_id;
	const char *dev_name;
	u16 vlans;
	u16 enabled_ports;
	u8 cpu_port;
	u8 vta_regs[3];
	u8 arl_entries;
	u8 duplex_reg;
	u8 jumbo_pm_reg;
	u8 jumbo_size_reg;
};

#define B53_VTA_REGS	\
	{ B53_VT_ACCESS, B53_VT_INDEX, B53_VT_ENTRY }
#define B53_VTA_REGS_9798 \
	{ B53_VT_ACCESS_9798, B53_VT_INDEX_9798, B53_VT_ENTRY_9798 }
#define B53_VTA_REGS_63XX \
	{ B53_VT_ACCESS_63XX, B53_VT_INDEX_63XX, B53_VT_ENTRY_63XX }

static const struct b53_chip_data b53_switch_chips[] = {
	{
		.chip_id = BCM5325_DEVICE_ID,
		.dev_name = "BCM5325",
		.vlans = 16,
		.enabled_ports = 0x1f,
		.arl_entries = 2,
		.cpu_port = B53_CPU_PORT_25,
		.duplex_reg = B53_DUPLEX_STAT_FE,
	},
	{
		.chip_id = BCM5365_DEVICE_ID,
		.dev_name = "BCM5365",
		.vlans = 256,
		.enabled_ports = 0x1f,
		.arl_entries = 2,
		.cpu_port = B53_CPU_PORT_25,
		.duplex_reg = B53_DUPLEX_STAT_FE,
	},
	{
		.chip_id = BCM5395_DEVICE_ID,
		.dev_name = "BCM5395",
		.vlans = 4096,
		.enabled_ports = 0x1f,
		.arl_entries = 4,
		.cpu_port = B53_CPU_PORT,
		.vta_regs = B53_VTA_REGS,
		.duplex_reg = B53_DUPLEX_STAT_GE,
		.jumbo_pm_reg = B53_JUMBO_PORT_MASK,
		.jumbo_size_reg = B53_JUMBO_MAX_SIZE,
	},
	{
		.chip_id = BCM5397_DEVICE_ID,
		.dev_name = "BCM5397",
		.vlans = 4096,
		.enabled_ports = 0x1f,
		.arl_entries = 4,
		.cpu_port = B53_CPU_PORT,
		.vta_regs = B53_VTA_REGS_9798,
		.duplex_reg = B53_DUPLEX_STAT_GE,
		.jumbo_pm_reg = B53_JUMBO_PORT_MASK,
		.jumbo_size_reg = B53_JUMBO_MAX_SIZE,
	},
	{
		.chip_id = BCM5398_DEVICE_ID,
		.dev_name = "BCM5398",
		.vlans = 4096,
		.enabled_ports = 0x7f,
		.arl_entries = 4,
		.cpu_port = B53_CPU_PORT,
		.vta_regs = B53_VTA_REGS_9798,
		.duplex_reg = B53_DUPLEX_STAT_GE,
		.jumbo_pm_reg = B53_JUMBO_PORT_MASK,
		.jumbo_size_reg = B53_JUMBO_MAX_SIZE,
	},
	{
		.chip_id = BCM53115_DEVICE_ID,
		.dev_name = "BCM53115",
		.vlans = 4096,
		.enabled_ports = 0x1f,
		.arl_entries = 4,
		.vta_regs = B53_VTA_REGS,
		.cpu_port = B53_CPU_PORT,
		.duplex_reg = B53_DUPLEX_STAT_GE,
		.jumbo_pm_reg = B53_JUMBO_PORT_MASK,
		.jumbo_size_reg = B53_JUMBO_MAX_SIZE,
	},
	{
		.chip_id = BCM53125_DEVICE_ID,
		.dev_name = "BCM53125",
		.vlans = 4096,
		.enabled_ports = 0xff,
		.arl_entries = 4,
		.cpu_port = B53_CPU_PORT,
		.vta_regs = B53_VTA_REGS,
		.duplex_reg = B53_DUPLEX_STAT_GE,
		.jumbo_pm_reg = B53_JUMBO_PORT_MASK,
		.jumbo_size_reg = B53_JUMBO_MAX_SIZE,
	},
	{
		.chip_id = BCM53128_DEVICE_ID,
		.dev_name = "BCM53128",
		.vlans = 4096,
		.enabled_ports = 0x1ff,
		.arl_entries = 4,
		.cpu_port = B53_CPU_PORT,
		.vta_regs = B53_VTA_REGS,
		.duplex_reg = B53_DUPLEX_STAT_GE,
		.jumbo_pm_reg = B53_JUMBO_PORT_MASK,
		.jumbo_size_reg = B53_JUMBO_MAX_SIZE,
	},
	{
		.chip_id = BCM63XX_DEVICE_ID,
		.dev_name = "BCM63xx",
		.vlans = 4096,
		.enabled_ports = 0, /* pdata must provide them */
		.arl_entries = 4,
		.cpu_port = B53_CPU_PORT,
		.vta_regs = B53_VTA_REGS_63XX,
		.duplex_reg = B53_DUPLEX_STAT_63XX,
		.jumbo_pm_reg = B53_JUMBO_PORT_MASK_63XX,
		.jumbo_size_reg = B53_JUMBO_MAX_SIZE_63XX,
	},
	{
		.chip_id = BCM53010_DEVICE_ID,
		.dev_name = "BCM53010",
		.vlans = 4096,
		.enabled_ports = 0x1f,
		.arl_entries = 4,
		.cpu_port = B53_CPU_PORT_25, /* TODO: auto detect */
		.vta_regs = B53_VTA_REGS,
		.duplex_reg = B53_DUPLEX_STAT_GE,
		.jumbo_pm_reg = B53_JUMBO_PORT_MASK,
		.jumbo_size_reg = B53_JUMBO_MAX_SIZE,
	},
	{
		.chip_id = BCM53011_DEVICE_ID,
		.dev_name = "BCM53011",
		.vlans = 4096,
		.enabled_ports = 0x1bf,
		.arl_entries = 4,
		.cpu_port = B53_CPU_PORT_25, /* TODO: auto detect */
		.vta_regs = B53_VTA_REGS,
		.duplex_reg = B53_DUPLEX_STAT_GE,
		.jumbo_pm_reg = B53_JUMBO_PORT_MASK,
		.jumbo_size_reg = B53_JUMBO_MAX_SIZE,
	},
	{
		.chip_id = BCM53012_DEVICE_ID,
		.dev_name = "BCM53012",
		.vlans = 4096,
		.enabled_ports = 0x1bf,
		.arl_entries = 4,
		.cpu_port = B53_CPU_PORT_25, /* TODO: auto detect */
		.vta_regs = B53_VTA_REGS,
		.duplex_reg = B53_DUPLEX_STAT_GE,
		.jumbo_pm_reg = B53_JUMBO_PORT_MASK,
		.jumbo_size_reg = B53_JUMBO_MAX_SIZE,
	},
	{
		.chip_id = BCM53018_DEVICE_ID,
		.dev_name = "BCM53018",
		.vlans = 4096,
		.enabled_ports = 0x1f,
		.arl_entries = 4,
		.cpu_port = B53_CPU_PORT_25, /* TODO: auto detect */
		.vta_regs = B53_VTA_REGS,
		.duplex_reg = B53_DUPLEX_STAT_GE,
		.jumbo_pm_reg = B53_JUMBO_PORT_MASK,
		.jumbo_size_reg = B53_JUMBO_MAX_SIZE,
	},
	{
		.chip_id = BCM53019_DEVICE_ID,
		.dev_name = "BCM53019",
		.vlans = 4096,
		.enabled_ports = 0x1f,
		.arl_entries = 4,
		.cpu_port = B53_CPU_PORT_25, /* TODO: auto detect */
		.vta_regs = B53_VTA_REGS,
		.duplex_reg = B53_DUPLEX_STAT_GE,
		.jumbo_pm_reg = B53_JUMBO_PORT_MASK,
		.jumbo_size_reg = B53_JUMBO_MAX_SIZE,
	},
	{
		.chip_id = BCM58XX_DEVICE_ID,
		.dev_name = "BCM585xx/586xx/88312",
		.vlans	= 4096,
		.enabled_ports = 0x1ff,
		.arl_entries = 4,
		.cpu_port = B53_CPU_PORT,
		.vta_regs = B53_VTA_REGS,
		.duplex_reg = B53_DUPLEX_STAT_GE,
		.jumbo_pm_reg = B53_JUMBO_PORT_MASK,
		.jumbo_size_reg = B53_JUMBO_MAX_SIZE,
	},
	{
		.chip_id = BCM7445_DEVICE_ID,
		.dev_name = "BCM7445",
		.vlans	= 4096,
		.enabled_ports = 0x1ff,
		.arl_entries = 4,
		.cpu_port = B53_CPU_PORT,
		.vta_regs = B53_VTA_REGS,
		.duplex_reg = B53_DUPLEX_STAT_GE,
		.jumbo_pm_reg = B53_JUMBO_PORT_MASK,
		.jumbo_size_reg = B53_JUMBO_MAX_SIZE,
	},
	{
		.chip_id = BCM7278_DEVICE_ID,
		.dev_name = "BCM7278",
		.vlans = 4096,
		.enabled_ports = 0x1ff,
		.arl_entries= 4,
		.cpu_port = B53_CPU_PORT,
		.vta_regs = B53_VTA_REGS,
		.duplex_reg = B53_DUPLEX_STAT_GE,
		.jumbo_pm_reg = B53_JUMBO_PORT_MASK,
		.jumbo_size_reg = B53_JUMBO_MAX_SIZE,
	},
};

static int b53_switch_init(struct b53_device *dev)
{
	unsigned int i;
	int ret;

	for (i = 0; i < ARRAY_SIZE(b53_switch_chips); i++) {
		const struct b53_chip_data *chip = &b53_switch_chips[i];

		if (chip->chip_id == dev->chip_id) {
			if (!dev->enabled_ports)
				dev->enabled_ports = chip->enabled_ports;
			dev->name = chip->dev_name;
			dev->duplex_reg = chip->duplex_reg;
			dev->vta_regs[0] = chip->vta_regs[0];
			dev->vta_regs[1] = chip->vta_regs[1];
			dev->vta_regs[2] = chip->vta_regs[2];
			dev->jumbo_pm_reg = chip->jumbo_pm_reg;
			dev->cpu_port = chip->cpu_port;
			dev->num_vlans = chip->vlans;
			dev->num_arl_entries = chip->arl_entries;
			break;
		}
	}

	/* check which BCM5325x version we have */
	if (is5325(dev)) {
		u8 vc4;

		b53_read8(dev, B53_VLAN_PAGE, B53_VLAN_CTRL4_25, &vc4);

		/* check reserved bits */
		switch (vc4 & 3) {
		case 1:
			/* BCM5325E */
			break;
		case 3:
			/* BCM5325F - do not use port 4 */
			dev->enabled_ports &= ~BIT(4);
			break;
		default:
/* On the BCM47XX SoCs this is the supported internal switch.*/
#ifndef CONFIG_BCM47XX
			/* BCM5325M */
			return -EINVAL;
#else
			break;
#endif
		}
	} else if (dev->chip_id == BCM53115_DEVICE_ID) {
		u64 strap_value;

		b53_read48(dev, B53_STAT_PAGE, B53_STRAP_VALUE, &strap_value);
		/* use second IMP port if GMII is enabled */
		if (strap_value & SV_GMII_CTRL_115)
			dev->cpu_port = 5;
	}

	/* cpu port is always last */
	dev->num_ports = dev->cpu_port + 1;
	dev->enabled_ports |= BIT(dev->cpu_port);

	dev->ports = devm_kzalloc(dev->dev,
				  sizeof(struct b53_port) * dev->num_ports,
				  GFP_KERNEL);
	if (!dev->ports)
		return -ENOMEM;

	dev->vlans = devm_kzalloc(dev->dev,
				  sizeof(struct b53_vlan) * dev->num_vlans,
				  GFP_KERNEL);
	if (!dev->vlans)
		return -ENOMEM;

	dev->reset_gpio = b53_switch_get_reset_gpio(dev);
	if (dev->reset_gpio >= 0) {
		ret = devm_gpio_request_one(dev->dev, dev->reset_gpio,
					    GPIOF_OUT_INIT_HIGH, "robo_reset");
		if (ret)
			return ret;
	}

	return 0;
}

struct b53_device *b53_switch_alloc(struct device *base,
				    const struct b53_io_ops *ops,
				    void *priv)
{
	struct dsa_switch *ds;
	struct b53_device *dev;

	ds = dsa_switch_alloc(base, DSA_MAX_PORTS);
	if (!ds)
		return NULL;

	dev = devm_kzalloc(base, sizeof(*dev), GFP_KERNEL);
	if (!dev)
		return NULL;

	ds->priv = dev;
	dev->dev = base;

	dev->ds = ds;
	dev->priv = priv;
	dev->ops = ops;
	ds->ops = &b53_switch_ops;
	mutex_init(&dev->reg_mutex);
	mutex_init(&dev->stats_mutex);

	return dev;
}
EXPORT_SYMBOL(b53_switch_alloc);

int b53_switch_detect(struct b53_device *dev)
{
	u32 id32;
	u16 tmp;
	u8 id8;
	int ret;

	ret = b53_read8(dev, B53_MGMT_PAGE, B53_DEVICE_ID, &id8);
	if (ret)
		return ret;

	switch (id8) {
	case 0:
		/* BCM5325 and BCM5365 do not have this register so reads
		 * return 0. But the read operation did succeed, so assume this
		 * is one of them.
		 *
		 * Next check if we can write to the 5325's VTA register; for
		 * 5365 it is read only.
		 */
		b53_write16(dev, B53_VLAN_PAGE, B53_VLAN_TABLE_ACCESS_25, 0xf);
		b53_read16(dev, B53_VLAN_PAGE, B53_VLAN_TABLE_ACCESS_25, &tmp);

		if (tmp == 0xf)
			dev->chip_id = BCM5325_DEVICE_ID;
		else
			dev->chip_id = BCM5365_DEVICE_ID;
		break;
	case BCM5395_DEVICE_ID:
	case BCM5397_DEVICE_ID:
	case BCM5398_DEVICE_ID:
		dev->chip_id = id8;
		break;
	default:
		ret = b53_read32(dev, B53_MGMT_PAGE, B53_DEVICE_ID, &id32);
		if (ret)
			return ret;

		switch (id32) {
		case BCM53115_DEVICE_ID:
		case BCM53125_DEVICE_ID:
		case BCM53128_DEVICE_ID:
		case BCM53010_DEVICE_ID:
		case BCM53011_DEVICE_ID:
		case BCM53012_DEVICE_ID:
		case BCM53018_DEVICE_ID:
		case BCM53019_DEVICE_ID:
			dev->chip_id = id32;
			break;
		default:
			pr_err("unsupported switch detected (BCM53%02x/BCM%x)\n",
			       id8, id32);
			return -ENODEV;
		}
	}

	if (dev->chip_id == BCM5325_DEVICE_ID)
		return b53_read8(dev, B53_STAT_PAGE, B53_REV_ID_25,
				 &dev->core_rev);
	else
		return b53_read8(dev, B53_MGMT_PAGE, B53_REV_ID,
				 &dev->core_rev);
}
EXPORT_SYMBOL(b53_switch_detect);

int b53_switch_register(struct b53_device *dev)
{
	int ret;

	if (dev->pdata) {
		dev->chip_id = dev->pdata->chip_id;
		dev->enabled_ports = dev->pdata->enabled_ports;
	}

	if (!dev->chip_id && b53_switch_detect(dev))
		return -EINVAL;

	ret = b53_switch_init(dev);
	if (ret)
		return ret;

	pr_info("found switch: %s, rev %i\n", dev->name, dev->core_rev);

	return dsa_register_switch(dev->ds);
}
EXPORT_SYMBOL(b53_switch_register);

MODULE_AUTHOR("Jonas Gorski <jogo@openwrt.org>");
MODULE_DESCRIPTION("B53 switch library");
MODULE_LICENSE("Dual BSD/GPL");<|MERGE_RESOLUTION|>--- conflicted
+++ resolved
@@ -1500,12 +1500,6 @@
 {
 	struct b53_device *dev = ds->priv;
 
-<<<<<<< HEAD
-	/* Older models support a different tag format that we do not
-	 * support in net/dsa/tag_brcm.c yet.
-	 */
-	if (is5325(dev) || is5365(dev) || !b53_can_enable_brcm_tags(ds, port))
-=======
 	/* Older models (5325, 5365) support a different tag format that we do
 	 * not support in net/dsa/tag_brcm.c yet. 539x and 531x5 require managed
 	 * mode to be turned on which means we need to specifically manage ARL
@@ -1513,7 +1507,6 @@
 	 */
 	if (is5325(dev) || is5365(dev) || is539x(dev) || is531x5(dev) ||
 	    !b53_can_enable_brcm_tags(ds, port))
->>>>>>> 8f05b9c6
 		return DSA_TAG_PROTO_NONE;
 
 	/* Broadcom BCM58xx chips have a flow accelerator on Port 8
