--- conflicted
+++ resolved
@@ -1475,8 +1475,6 @@
 			bool dyn_bfreg);
 
 int mlx5_ib_qp_set_counter(struct ib_qp *qp, struct rdma_counter *counter);
-<<<<<<< HEAD
-=======
 
 static inline bool mlx5_ib_can_use_umr(struct mlx5_ib_dev *dev,
 				       bool do_modify_atomic)
@@ -1491,5 +1489,4 @@
 
 	return true;
 }
->>>>>>> bb831786
 #endif /* MLX5_IB_H */