// SPDX-License-Identifier: GPL-2.0 or Linux-OpenIB
/* Copyright (c) 2015 - 2021 Intel Corporation */
#include "osdep.h"
#include "hmc.h"
#include "defs.h"
#include "type.h"
#include "protos.h"
#include "puda.h"
#include "ws.h"

static void irdma_ieq_receive(struct irdma_sc_vsi *vsi,
			      struct irdma_puda_buf *buf);
static void irdma_ieq_tx_compl(struct irdma_sc_vsi *vsi, void *sqwrid);
static void irdma_ilq_putback_rcvbuf(struct irdma_sc_qp *qp,
				     struct irdma_puda_buf *buf, u32 wqe_idx);
/**
 * irdma_puda_get_listbuf - get buffer from puda list
 * @list: list to use for buffers (ILQ or IEQ)
 */
static struct irdma_puda_buf *irdma_puda_get_listbuf(struct list_head *list)
{
	struct irdma_puda_buf *buf = NULL;

	if (!list_empty(list)) {
		buf = (struct irdma_puda_buf *)list->next;
		list_del((struct list_head *)&buf->list);
	}

	return buf;
}

/**
 * irdma_puda_get_bufpool - return buffer from resource
 * @rsrc: resource to use for buffer
 */
struct irdma_puda_buf *irdma_puda_get_bufpool(struct irdma_puda_rsrc *rsrc)
{
	struct irdma_puda_buf *buf = NULL;
	struct list_head *list = &rsrc->bufpool;
	unsigned long flags;

	spin_lock_irqsave(&rsrc->bufpool_lock, flags);
	buf = irdma_puda_get_listbuf(list);
	if (buf) {
		rsrc->avail_buf_count--;
		buf->vsi = rsrc->vsi;
	} else {
		rsrc->stats_buf_alloc_fail++;
	}
	spin_unlock_irqrestore(&rsrc->bufpool_lock, flags);

	return buf;
}

/**
 * irdma_puda_ret_bufpool - return buffer to rsrc list
 * @rsrc: resource to use for buffer
 * @buf: buffer to return to resource
 */
void irdma_puda_ret_bufpool(struct irdma_puda_rsrc *rsrc,
			    struct irdma_puda_buf *buf)
{
	unsigned long flags;

	buf->do_lpb = false;
	spin_lock_irqsave(&rsrc->bufpool_lock, flags);
	list_add(&buf->list, &rsrc->bufpool);
	spin_unlock_irqrestore(&rsrc->bufpool_lock, flags);
	rsrc->avail_buf_count++;
}

/**
 * irdma_puda_post_recvbuf - set wqe for rcv buffer
 * @rsrc: resource ptr
 * @wqe_idx: wqe index to use
 * @buf: puda buffer for rcv q
 * @initial: flag if during init time
 */
static void irdma_puda_post_recvbuf(struct irdma_puda_rsrc *rsrc, u32 wqe_idx,
				    struct irdma_puda_buf *buf, bool initial)
{
	__le64 *wqe;
	struct irdma_sc_qp *qp = &rsrc->qp;
	u64 offset24 = 0;

	/* Synch buffer for use by device */
	dma_sync_single_for_device(rsrc->dev->hw->device, buf->mem.pa,
				   buf->mem.size, DMA_BIDIRECTIONAL);
	qp->qp_uk.rq_wrid_array[wqe_idx] = (uintptr_t)buf;
	wqe = qp->qp_uk.rq_base[wqe_idx].elem;
	if (!initial)
		get_64bit_val(wqe, 24, &offset24);

	offset24 = (offset24) ? 0 : FIELD_PREP(IRDMAQPSQ_VALID, 1);

	set_64bit_val(wqe, 16, 0);
	set_64bit_val(wqe, 0, buf->mem.pa);
	if (qp->qp_uk.uk_attrs->hw_rev == IRDMA_GEN_1) {
		set_64bit_val(wqe, 8,
			      FIELD_PREP(IRDMAQPSQ_GEN1_FRAG_LEN, buf->mem.size));
	} else {
		set_64bit_val(wqe, 8,
			      FIELD_PREP(IRDMAQPSQ_FRAG_LEN, buf->mem.size) |
			      offset24);
	}
	dma_wmb(); /* make sure WQE is written before valid bit is set */

	set_64bit_val(wqe, 24, offset24);
}

/**
 * irdma_puda_replenish_rq - post rcv buffers
 * @rsrc: resource to use for buffer
 * @initial: flag if during init time
 */
static int irdma_puda_replenish_rq(struct irdma_puda_rsrc *rsrc, bool initial)
{
	u32 i;
	u32 invalid_cnt = rsrc->rxq_invalid_cnt;
	struct irdma_puda_buf *buf = NULL;

	for (i = 0; i < invalid_cnt; i++) {
		buf = irdma_puda_get_bufpool(rsrc);
		if (!buf)
			return -ENOBUFS;
		irdma_puda_post_recvbuf(rsrc, rsrc->rx_wqe_idx, buf, initial);
		rsrc->rx_wqe_idx = ((rsrc->rx_wqe_idx + 1) % rsrc->rq_size);
		rsrc->rxq_invalid_cnt--;
	}

	return 0;
}

/**
 * irdma_puda_alloc_buf - allocate mem for buffer
 * @dev: iwarp device
 * @len: length of buffer
 */
static struct irdma_puda_buf *irdma_puda_alloc_buf(struct irdma_sc_dev *dev,
						   u32 len)
{
	struct irdma_puda_buf *buf;
	struct irdma_virt_mem buf_mem;

	buf_mem.size = sizeof(struct irdma_puda_buf);
	buf_mem.va = kzalloc(buf_mem.size, GFP_KERNEL);
	if (!buf_mem.va)
		return NULL;

	buf = buf_mem.va;
	buf->mem.size = len;
	buf->mem.va = kzalloc(buf->mem.size, GFP_KERNEL);
	if (!buf->mem.va)
		goto free_virt;
	buf->mem.pa = dma_map_single(dev->hw->device, buf->mem.va,
				     buf->mem.size, DMA_BIDIRECTIONAL);
	if (dma_mapping_error(dev->hw->device, buf->mem.pa)) {
		kfree(buf->mem.va);
		goto free_virt;
	}

	buf->buf_mem.va = buf_mem.va;
	buf->buf_mem.size = buf_mem.size;

	return buf;

free_virt:
	kfree(buf_mem.va);
	return NULL;
}

/**
 * irdma_puda_dele_buf - delete buffer back to system
 * @dev: iwarp device
 * @buf: buffer to free
 */
static void irdma_puda_dele_buf(struct irdma_sc_dev *dev,
				struct irdma_puda_buf *buf)
{
	dma_unmap_single(dev->hw->device, buf->mem.pa, buf->mem.size,
			 DMA_BIDIRECTIONAL);
	kfree(buf->mem.va);
	kfree(buf->buf_mem.va);
}

/**
 * irdma_puda_get_next_send_wqe - return next wqe for processing
 * @qp: puda qp for wqe
 * @wqe_idx: wqe index for caller
 */
static __le64 *irdma_puda_get_next_send_wqe(struct irdma_qp_uk *qp,
					    u32 *wqe_idx)
{
<<<<<<< HEAD
	__le64 *wqe = NULL;
=======
>>>>>>> 88084a3d
	int ret_code = 0;

	*wqe_idx = IRDMA_RING_CURRENT_HEAD(qp->sq_ring);
	if (!*wqe_idx)
		qp->swqe_polarity = !qp->swqe_polarity;
	IRDMA_RING_MOVE_HEAD(qp->sq_ring, ret_code);
	if (ret_code)
		return NULL;

	return qp->sq_base[*wqe_idx].elem;
}

/**
 * irdma_puda_poll_info - poll cq for completion
 * @cq: cq for poll
 * @info: info return for successful completion
 */
static int irdma_puda_poll_info(struct irdma_sc_cq *cq,
				struct irdma_puda_cmpl_info *info)
{
	struct irdma_cq_uk *cq_uk = &cq->cq_uk;
	u64 qword0, qword2, qword3, qword6;
	__le64 *cqe;
	__le64 *ext_cqe = NULL;
	u64 qword7 = 0;
	u64 comp_ctx;
	bool valid_bit;
	bool ext_valid = 0;
	u32 major_err, minor_err;
	u32 peek_head;
	bool error;
	u8 polarity;

	cqe = IRDMA_GET_CURRENT_CQ_ELEM(&cq->cq_uk);
	get_64bit_val(cqe, 24, &qword3);
	valid_bit = (bool)FIELD_GET(IRDMA_CQ_VALID, qword3);
	if (valid_bit != cq_uk->polarity)
		return -ENOENT;

	if (cq->dev->hw_attrs.uk_attrs.hw_rev >= IRDMA_GEN_2)
		ext_valid = (bool)FIELD_GET(IRDMA_CQ_EXTCQE, qword3);

	if (ext_valid) {
		peek_head = (cq_uk->cq_ring.head + 1) % cq_uk->cq_ring.size;
		ext_cqe = cq_uk->cq_base[peek_head].buf;
		get_64bit_val(ext_cqe, 24, &qword7);
		polarity = (u8)FIELD_GET(IRDMA_CQ_VALID, qword7);
		if (!peek_head)
			polarity ^= 1;
		if (polarity != cq_uk->polarity)
			return -ENOENT;

		IRDMA_RING_MOVE_HEAD_NOCHECK(cq_uk->cq_ring);
		if (!IRDMA_RING_CURRENT_HEAD(cq_uk->cq_ring))
			cq_uk->polarity = !cq_uk->polarity;
		/* update cq tail in cq shadow memory also */
		IRDMA_RING_MOVE_TAIL(cq_uk->cq_ring);
	}

	print_hex_dump_debug("PUDA: PUDA CQE", DUMP_PREFIX_OFFSET, 16, 8, cqe,
			     32, false);
	if (ext_valid)
		print_hex_dump_debug("PUDA: PUDA EXT-CQE", DUMP_PREFIX_OFFSET,
				     16, 8, ext_cqe, 32, false);

	error = (bool)FIELD_GET(IRDMA_CQ_ERROR, qword3);
	if (error) {
		ibdev_dbg(to_ibdev(cq->dev), "PUDA: receive error\n");
		major_err = (u32)(FIELD_GET(IRDMA_CQ_MAJERR, qword3));
		minor_err = (u32)(FIELD_GET(IRDMA_CQ_MINERR, qword3));
		info->compl_error = major_err << 16 | minor_err;
		return -EIO;
	}

	get_64bit_val(cqe, 0, &qword0);
	get_64bit_val(cqe, 16, &qword2);

	info->q_type = (u8)FIELD_GET(IRDMA_CQ_SQ, qword3);
	info->qp_id = (u32)FIELD_GET(IRDMACQ_QPID, qword2);
	if (cq->dev->hw_attrs.uk_attrs.hw_rev >= IRDMA_GEN_2)
		info->ipv4 = (bool)FIELD_GET(IRDMACQ_IPV4, qword3);

	get_64bit_val(cqe, 8, &comp_ctx);
	info->qp = (struct irdma_qp_uk *)(unsigned long)comp_ctx;
	info->wqe_idx = (u32)FIELD_GET(IRDMA_CQ_WQEIDX, qword3);

	if (info->q_type == IRDMA_CQE_QTYPE_RQ) {
		if (ext_valid) {
			info->vlan_valid = (bool)FIELD_GET(IRDMA_CQ_UDVLANVALID, qword7);
			if (info->vlan_valid) {
				get_64bit_val(ext_cqe, 16, &qword6);
				info->vlan = (u16)FIELD_GET(IRDMA_CQ_UDVLAN, qword6);
			}
			info->smac_valid = (bool)FIELD_GET(IRDMA_CQ_UDSMACVALID, qword7);
			if (info->smac_valid) {
				get_64bit_val(ext_cqe, 16, &qword6);
				info->smac[0] = (u8)((qword6 >> 40) & 0xFF);
				info->smac[1] = (u8)((qword6 >> 32) & 0xFF);
				info->smac[2] = (u8)((qword6 >> 24) & 0xFF);
				info->smac[3] = (u8)((qword6 >> 16) & 0xFF);
				info->smac[4] = (u8)((qword6 >> 8) & 0xFF);
				info->smac[5] = (u8)(qword6 & 0xFF);
			}
		}

		if (cq->dev->hw_attrs.uk_attrs.hw_rev == IRDMA_GEN_1) {
			info->vlan_valid = (bool)FIELD_GET(IRDMA_VLAN_TAG_VALID, qword3);
			info->l4proto = (u8)FIELD_GET(IRDMA_UDA_L4PROTO, qword2);
			info->l3proto = (u8)FIELD_GET(IRDMA_UDA_L3PROTO, qword2);
		}

		info->payload_len = (u32)FIELD_GET(IRDMACQ_PAYLDLEN, qword0);
	}

	return 0;
}

/**
 * irdma_puda_poll_cmpl - processes completion for cq
 * @dev: iwarp device
 * @cq: cq getting interrupt
 * @compl_err: return any completion err
 */
int irdma_puda_poll_cmpl(struct irdma_sc_dev *dev, struct irdma_sc_cq *cq,
			 u32 *compl_err)
{
	struct irdma_qp_uk *qp;
	struct irdma_cq_uk *cq_uk = &cq->cq_uk;
	struct irdma_puda_cmpl_info info = {};
	int ret = 0;
	struct irdma_puda_buf *buf;
	struct irdma_puda_rsrc *rsrc;
	u8 cq_type = cq->cq_type;
	unsigned long flags;

	if (cq_type == IRDMA_CQ_TYPE_ILQ || cq_type == IRDMA_CQ_TYPE_IEQ) {
		rsrc = (cq_type == IRDMA_CQ_TYPE_ILQ) ? cq->vsi->ilq :
							cq->vsi->ieq;
	} else {
		ibdev_dbg(to_ibdev(dev), "PUDA: qp_type error\n");
		return -EINVAL;
	}

	ret = irdma_puda_poll_info(cq, &info);
	*compl_err = info.compl_error;
	if (ret == -ENOENT)
		return ret;
	if (ret)
		goto done;

	qp = info.qp;
	if (!qp || !rsrc) {
		ret = -EFAULT;
		goto done;
	}

	if (qp->qp_id != rsrc->qp_id) {
		ret = -EFAULT;
		goto done;
	}

	if (info.q_type == IRDMA_CQE_QTYPE_RQ) {
		buf = (struct irdma_puda_buf *)(uintptr_t)
			      qp->rq_wrid_array[info.wqe_idx];

		/* reusing so synch the buffer for CPU use */
		dma_sync_single_for_cpu(dev->hw->device, buf->mem.pa,
					buf->mem.size, DMA_BIDIRECTIONAL);
		/* Get all the tcpip information in the buf header */
		ret = irdma_puda_get_tcpip_info(&info, buf);
		if (ret) {
			rsrc->stats_rcvd_pkt_err++;
			if (cq_type == IRDMA_CQ_TYPE_ILQ) {
				irdma_ilq_putback_rcvbuf(&rsrc->qp, buf,
							 info.wqe_idx);
			} else {
				irdma_puda_ret_bufpool(rsrc, buf);
				irdma_puda_replenish_rq(rsrc, false);
			}
			goto done;
		}

		rsrc->stats_pkt_rcvd++;
		rsrc->compl_rxwqe_idx = info.wqe_idx;
		ibdev_dbg(to_ibdev(dev), "PUDA: RQ completion\n");
		rsrc->receive(rsrc->vsi, buf);
		if (cq_type == IRDMA_CQ_TYPE_ILQ)
			irdma_ilq_putback_rcvbuf(&rsrc->qp, buf, info.wqe_idx);
		else
			irdma_puda_replenish_rq(rsrc, false);

	} else {
		ibdev_dbg(to_ibdev(dev), "PUDA: SQ completion\n");
		buf = (struct irdma_puda_buf *)(uintptr_t)
					qp->sq_wrtrk_array[info.wqe_idx].wrid;

		/* reusing so synch the buffer for CPU use */
		dma_sync_single_for_cpu(dev->hw->device, buf->mem.pa,
					buf->mem.size, DMA_BIDIRECTIONAL);
		IRDMA_RING_SET_TAIL(qp->sq_ring, info.wqe_idx);
		rsrc->xmit_complete(rsrc->vsi, buf);
		spin_lock_irqsave(&rsrc->bufpool_lock, flags);
		rsrc->tx_wqe_avail_cnt++;
		spin_unlock_irqrestore(&rsrc->bufpool_lock, flags);
		if (!list_empty(&rsrc->txpend))
			irdma_puda_send_buf(rsrc, NULL);
	}

done:
	IRDMA_RING_MOVE_HEAD_NOCHECK(cq_uk->cq_ring);
	if (!IRDMA_RING_CURRENT_HEAD(cq_uk->cq_ring))
		cq_uk->polarity = !cq_uk->polarity;
	/* update cq tail in cq shadow memory also */
	IRDMA_RING_MOVE_TAIL(cq_uk->cq_ring);
	set_64bit_val(cq_uk->shadow_area, 0,
		      IRDMA_RING_CURRENT_HEAD(cq_uk->cq_ring));

	return ret;
}

/**
 * irdma_puda_send - complete send wqe for transmit
 * @qp: puda qp for send
 * @info: buffer information for transmit
 */
int irdma_puda_send(struct irdma_sc_qp *qp, struct irdma_puda_send_info *info)
{
	__le64 *wqe;
	u32 iplen, l4len;
	u64 hdr[2];
	u32 wqe_idx;
	u8 iipt;

	/* number of 32 bits DWORDS in header */
	l4len = info->tcplen >> 2;
	if (info->ipv4) {
		iipt = 3;
		iplen = 5;
	} else {
		iipt = 1;
		iplen = 10;
	}

	wqe = irdma_puda_get_next_send_wqe(&qp->qp_uk, &wqe_idx);
	if (!wqe)
		return -ENOMEM;

	qp->qp_uk.sq_wrtrk_array[wqe_idx].wrid = (uintptr_t)info->scratch;
	/* Third line of WQE descriptor */
	/* maclen is in words */

	if (qp->dev->hw_attrs.uk_attrs.hw_rev >= IRDMA_GEN_2) {
		hdr[0] = 0; /* Dest_QPN and Dest_QKey only for UD */
		hdr[1] = FIELD_PREP(IRDMA_UDA_QPSQ_OPCODE, IRDMA_OP_TYPE_SEND) |
			 FIELD_PREP(IRDMA_UDA_QPSQ_L4LEN, l4len) |
			 FIELD_PREP(IRDMAQPSQ_AHID, info->ah_id) |
			 FIELD_PREP(IRDMA_UDA_QPSQ_SIGCOMPL, 1) |
			 FIELD_PREP(IRDMA_UDA_QPSQ_VALID,
				    qp->qp_uk.swqe_polarity);

		/* Forth line of WQE descriptor */

		set_64bit_val(wqe, 0, info->paddr);
		set_64bit_val(wqe, 8,
			      FIELD_PREP(IRDMAQPSQ_FRAG_LEN, info->len) |
			      FIELD_PREP(IRDMA_UDA_QPSQ_VALID, qp->qp_uk.swqe_polarity));
	} else {
		hdr[0] = FIELD_PREP(IRDMA_UDA_QPSQ_MACLEN, info->maclen >> 1) |
			 FIELD_PREP(IRDMA_UDA_QPSQ_IPLEN, iplen) |
			 FIELD_PREP(IRDMA_UDA_QPSQ_L4T, 1) |
			 FIELD_PREP(IRDMA_UDA_QPSQ_IIPT, iipt) |
			 FIELD_PREP(IRDMA_GEN1_UDA_QPSQ_L4LEN, l4len);

		hdr[1] = FIELD_PREP(IRDMA_UDA_QPSQ_OPCODE, IRDMA_OP_TYPE_SEND) |
			 FIELD_PREP(IRDMA_UDA_QPSQ_SIGCOMPL, 1) |
			 FIELD_PREP(IRDMA_UDA_QPSQ_DOLOOPBACK, info->do_lpb) |
			 FIELD_PREP(IRDMA_UDA_QPSQ_VALID, qp->qp_uk.swqe_polarity);

		/* Forth line of WQE descriptor */

		set_64bit_val(wqe, 0, info->paddr);
		set_64bit_val(wqe, 8,
			      FIELD_PREP(IRDMAQPSQ_GEN1_FRAG_LEN, info->len));
	}

	set_64bit_val(wqe, 16, hdr[0]);
	dma_wmb(); /* make sure WQE is written before valid bit is set */

	set_64bit_val(wqe, 24, hdr[1]);

	print_hex_dump_debug("PUDA: PUDA SEND WQE", DUMP_PREFIX_OFFSET, 16, 8,
			     wqe, 32, false);
	irdma_uk_qp_post_wr(&qp->qp_uk);
	return 0;
}

/**
 * irdma_puda_send_buf - transmit puda buffer
 * @rsrc: resource to use for buffer
 * @buf: puda buffer to transmit
 */
void irdma_puda_send_buf(struct irdma_puda_rsrc *rsrc,
			 struct irdma_puda_buf *buf)
{
	struct irdma_puda_send_info info;
	int ret = 0;
	unsigned long flags;

	spin_lock_irqsave(&rsrc->bufpool_lock, flags);
	/* if no wqe available or not from a completion and we have
	 * pending buffers, we must queue new buffer
	 */
	if (!rsrc->tx_wqe_avail_cnt || (buf && !list_empty(&rsrc->txpend))) {
		list_add_tail(&buf->list, &rsrc->txpend);
		spin_unlock_irqrestore(&rsrc->bufpool_lock, flags);
		rsrc->stats_sent_pkt_q++;
		if (rsrc->type == IRDMA_PUDA_RSRC_TYPE_ILQ)
			ibdev_dbg(to_ibdev(rsrc->dev),
				  "PUDA: adding to txpend\n");
		return;
	}
	rsrc->tx_wqe_avail_cnt--;
	/* if we are coming from a completion and have pending buffers
	 * then Get one from pending list
	 */
	if (!buf) {
		buf = irdma_puda_get_listbuf(&rsrc->txpend);
		if (!buf)
			goto done;
	}

	info.scratch = buf;
	info.paddr = buf->mem.pa;
	info.len = buf->totallen;
	info.tcplen = buf->tcphlen;
	info.ipv4 = buf->ipv4;

	if (rsrc->dev->hw_attrs.uk_attrs.hw_rev >= IRDMA_GEN_2) {
		info.ah_id = buf->ah_id;
	} else {
		info.maclen = buf->maclen;
		info.do_lpb = buf->do_lpb;
	}

	/* Synch buffer for use by device */
	dma_sync_single_for_cpu(rsrc->dev->hw->device, buf->mem.pa,
				buf->mem.size, DMA_BIDIRECTIONAL);
	ret = irdma_puda_send(&rsrc->qp, &info);
	if (ret) {
		rsrc->tx_wqe_avail_cnt++;
		rsrc->stats_sent_pkt_q++;
		list_add(&buf->list, &rsrc->txpend);
		if (rsrc->type == IRDMA_PUDA_RSRC_TYPE_ILQ)
			ibdev_dbg(to_ibdev(rsrc->dev),
				  "PUDA: adding to puda_send\n");
	} else {
		rsrc->stats_pkt_sent++;
	}
done:
	spin_unlock_irqrestore(&rsrc->bufpool_lock, flags);
}

/**
 * irdma_puda_qp_setctx - during init, set qp's context
 * @rsrc: qp's resource
 */
static void irdma_puda_qp_setctx(struct irdma_puda_rsrc *rsrc)
{
	struct irdma_sc_qp *qp = &rsrc->qp;
	__le64 *qp_ctx = qp->hw_host_ctx;

	set_64bit_val(qp_ctx, 8, qp->sq_pa);
	set_64bit_val(qp_ctx, 16, qp->rq_pa);
	set_64bit_val(qp_ctx, 24,
		      FIELD_PREP(IRDMAQPC_RQSIZE, qp->hw_rq_size) |
		      FIELD_PREP(IRDMAQPC_SQSIZE, qp->hw_sq_size));
	set_64bit_val(qp_ctx, 48,
		      FIELD_PREP(IRDMAQPC_SNDMSS, rsrc->buf_size));
	set_64bit_val(qp_ctx, 56, 0);
	if (qp->dev->hw_attrs.uk_attrs.hw_rev == IRDMA_GEN_1)
		set_64bit_val(qp_ctx, 64, 1);
	set_64bit_val(qp_ctx, 136,
		      FIELD_PREP(IRDMAQPC_TXCQNUM, rsrc->cq_id) |
		      FIELD_PREP(IRDMAQPC_RXCQNUM, rsrc->cq_id));
	set_64bit_val(qp_ctx, 144,
		      FIELD_PREP(IRDMAQPC_STAT_INDEX, rsrc->stats_idx));
	set_64bit_val(qp_ctx, 160,
		      FIELD_PREP(IRDMAQPC_PRIVEN, 1) |
		      FIELD_PREP(IRDMAQPC_USESTATSINSTANCE, rsrc->stats_idx_valid));
	set_64bit_val(qp_ctx, 168,
		      FIELD_PREP(IRDMAQPC_QPCOMPCTX, (uintptr_t)qp));
	set_64bit_val(qp_ctx, 176,
		      FIELD_PREP(IRDMAQPC_SQTPHVAL, qp->sq_tph_val) |
		      FIELD_PREP(IRDMAQPC_RQTPHVAL, qp->rq_tph_val) |
		      FIELD_PREP(IRDMAQPC_QSHANDLE, qp->qs_handle));

	print_hex_dump_debug("PUDA: PUDA QP CONTEXT", DUMP_PREFIX_OFFSET, 16,
			     8, qp_ctx, IRDMA_QP_CTX_SIZE, false);
}

/**
 * irdma_puda_qp_wqe - setup wqe for qp create
 * @dev: Device
 * @qp: Resource qp
 */
static int irdma_puda_qp_wqe(struct irdma_sc_dev *dev, struct irdma_sc_qp *qp)
{
	struct irdma_sc_cqp *cqp;
	__le64 *wqe;
	u64 hdr;
	struct irdma_ccq_cqe_info compl_info;
	int status = 0;

	cqp = dev->cqp;
	wqe = irdma_sc_cqp_get_next_send_wqe(cqp, 0);
	if (!wqe)
		return -ENOMEM;

	set_64bit_val(wqe, 16, qp->hw_host_ctx_pa);
	set_64bit_val(wqe, 40, qp->shadow_area_pa);

	hdr = qp->qp_uk.qp_id |
	      FIELD_PREP(IRDMA_CQPSQ_OPCODE, IRDMA_CQP_OP_CREATE_QP) |
	      FIELD_PREP(IRDMA_CQPSQ_QP_QPTYPE, IRDMA_QP_TYPE_UDA) |
	      FIELD_PREP(IRDMA_CQPSQ_QP_CQNUMVALID, 1) |
	      FIELD_PREP(IRDMA_CQPSQ_QP_NEXTIWSTATE, 2) |
	      FIELD_PREP(IRDMA_CQPSQ_WQEVALID, cqp->polarity);
	dma_wmb(); /* make sure WQE is written before valid bit is set */

	set_64bit_val(wqe, 24, hdr);

	print_hex_dump_debug("PUDA: PUDA QP CREATE", DUMP_PREFIX_OFFSET, 16,
			     8, wqe, 40, false);
	irdma_sc_cqp_post_sq(cqp);
	status = irdma_sc_poll_for_cqp_op_done(dev->cqp, IRDMA_CQP_OP_CREATE_QP,
					       &compl_info);

	return status;
}

/**
 * irdma_puda_qp_create - create qp for resource
 * @rsrc: resource to use for buffer
 */
static int irdma_puda_qp_create(struct irdma_puda_rsrc *rsrc)
{
	struct irdma_sc_qp *qp = &rsrc->qp;
	struct irdma_qp_uk *ukqp = &qp->qp_uk;
	int ret = 0;
	u32 sq_size, rq_size;
	struct irdma_dma_mem *mem;

	sq_size = rsrc->sq_size * IRDMA_QP_WQE_MIN_SIZE;
	rq_size = rsrc->rq_size * IRDMA_QP_WQE_MIN_SIZE;
	rsrc->qpmem.size = ALIGN((sq_size + rq_size + (IRDMA_SHADOW_AREA_SIZE << 3) + IRDMA_QP_CTX_SIZE),
				 IRDMA_HW_PAGE_SIZE);
	rsrc->qpmem.va = dma_alloc_coherent(rsrc->dev->hw->device,
					    rsrc->qpmem.size, &rsrc->qpmem.pa,
					    GFP_KERNEL);
	if (!rsrc->qpmem.va)
		return -ENOMEM;

	mem = &rsrc->qpmem;
	memset(mem->va, 0, rsrc->qpmem.size);
	qp->hw_sq_size = irdma_get_encoded_wqe_size(rsrc->sq_size, IRDMA_QUEUE_TYPE_SQ_RQ);
	qp->hw_rq_size = irdma_get_encoded_wqe_size(rsrc->rq_size, IRDMA_QUEUE_TYPE_SQ_RQ);
	qp->pd = &rsrc->sc_pd;
	qp->qp_uk.qp_type = IRDMA_QP_TYPE_UDA;
	qp->dev = rsrc->dev;
	qp->qp_uk.back_qp = rsrc;
	qp->sq_pa = mem->pa;
	qp->rq_pa = qp->sq_pa + sq_size;
	qp->vsi = rsrc->vsi;
	ukqp->sq_base = mem->va;
	ukqp->rq_base = &ukqp->sq_base[rsrc->sq_size];
	ukqp->shadow_area = ukqp->rq_base[rsrc->rq_size].elem;
	ukqp->uk_attrs = &qp->dev->hw_attrs.uk_attrs;
	qp->shadow_area_pa = qp->rq_pa + rq_size;
	qp->hw_host_ctx = ukqp->shadow_area + IRDMA_SHADOW_AREA_SIZE;
	qp->hw_host_ctx_pa = qp->shadow_area_pa + (IRDMA_SHADOW_AREA_SIZE << 3);
	qp->push_idx = IRDMA_INVALID_PUSH_PAGE_INDEX;
	ukqp->qp_id = rsrc->qp_id;
	ukqp->sq_wrtrk_array = rsrc->sq_wrtrk_array;
	ukqp->rq_wrid_array = rsrc->rq_wrid_array;
	ukqp->sq_size = rsrc->sq_size;
	ukqp->rq_size = rsrc->rq_size;

	IRDMA_RING_INIT(ukqp->sq_ring, ukqp->sq_size);
	IRDMA_RING_INIT(ukqp->initial_ring, ukqp->sq_size);
	IRDMA_RING_INIT(ukqp->rq_ring, ukqp->rq_size);
	ukqp->wqe_alloc_db = qp->pd->dev->wqe_alloc_db;

	ret = rsrc->dev->ws_add(qp->vsi, qp->user_pri);
	if (ret) {
		dma_free_coherent(rsrc->dev->hw->device, rsrc->qpmem.size,
				  rsrc->qpmem.va, rsrc->qpmem.pa);
		rsrc->qpmem.va = NULL;
		return ret;
	}

	irdma_qp_add_qos(qp);
	irdma_puda_qp_setctx(rsrc);

	if (rsrc->dev->ceq_valid)
		ret = irdma_cqp_qp_create_cmd(rsrc->dev, qp);
	else
		ret = irdma_puda_qp_wqe(rsrc->dev, qp);
	if (ret) {
		irdma_qp_rem_qos(qp);
		rsrc->dev->ws_remove(qp->vsi, qp->user_pri);
		dma_free_coherent(rsrc->dev->hw->device, rsrc->qpmem.size,
				  rsrc->qpmem.va, rsrc->qpmem.pa);
		rsrc->qpmem.va = NULL;
	}

	return ret;
}

/**
 * irdma_puda_cq_wqe - setup wqe for CQ create
 * @dev: Device
 * @cq: resource for cq
 */
static int irdma_puda_cq_wqe(struct irdma_sc_dev *dev, struct irdma_sc_cq *cq)
{
	__le64 *wqe;
	struct irdma_sc_cqp *cqp;
	u64 hdr;
	struct irdma_ccq_cqe_info compl_info;
	int status = 0;

	cqp = dev->cqp;
	wqe = irdma_sc_cqp_get_next_send_wqe(cqp, 0);
	if (!wqe)
		return -ENOMEM;

	set_64bit_val(wqe, 0, cq->cq_uk.cq_size);
	set_64bit_val(wqe, 8, (uintptr_t)cq >> 1);
	set_64bit_val(wqe, 16,
		      FIELD_PREP(IRDMA_CQPSQ_CQ_SHADOW_READ_THRESHOLD, cq->shadow_read_threshold));
	set_64bit_val(wqe, 32, cq->cq_pa);
	set_64bit_val(wqe, 40, cq->shadow_area_pa);
	set_64bit_val(wqe, 56,
		      FIELD_PREP(IRDMA_CQPSQ_TPHVAL, cq->tph_val) |
		      FIELD_PREP(IRDMA_CQPSQ_VSIIDX, cq->vsi->vsi_idx));

	hdr = cq->cq_uk.cq_id |
	      FIELD_PREP(IRDMA_CQPSQ_OPCODE, IRDMA_CQP_OP_CREATE_CQ) |
	      FIELD_PREP(IRDMA_CQPSQ_CQ_CHKOVERFLOW, 1) |
	      FIELD_PREP(IRDMA_CQPSQ_CQ_ENCEQEMASK, 1) |
	      FIELD_PREP(IRDMA_CQPSQ_CQ_CEQIDVALID, 1) |
	      FIELD_PREP(IRDMA_CQPSQ_WQEVALID, cqp->polarity);
	dma_wmb(); /* make sure WQE is written before valid bit is set */

	set_64bit_val(wqe, 24, hdr);

	print_hex_dump_debug("PUDA: PUDA CREATE CQ", DUMP_PREFIX_OFFSET, 16,
			     8, wqe, IRDMA_CQP_WQE_SIZE * 8, false);
	irdma_sc_cqp_post_sq(dev->cqp);
	status = irdma_sc_poll_for_cqp_op_done(dev->cqp, IRDMA_CQP_OP_CREATE_CQ,
					       &compl_info);
	if (!status) {
		struct irdma_sc_ceq *ceq = dev->ceq[0];

		if (ceq && ceq->reg_cq)
			status = irdma_sc_add_cq_ctx(ceq, cq);
	}

	return status;
}

/**
 * irdma_puda_cq_create - create cq for resource
 * @rsrc: resource for which cq to create
 */
static int irdma_puda_cq_create(struct irdma_puda_rsrc *rsrc)
{
	struct irdma_sc_dev *dev = rsrc->dev;
	struct irdma_sc_cq *cq = &rsrc->cq;
	int ret = 0;
	u32 cqsize;
	struct irdma_dma_mem *mem;
	struct irdma_cq_init_info info = {};
	struct irdma_cq_uk_init_info *init_info = &info.cq_uk_init_info;

	cq->vsi = rsrc->vsi;
	cqsize = rsrc->cq_size * (sizeof(struct irdma_cqe));
	rsrc->cqmem.size = ALIGN(cqsize + sizeof(struct irdma_cq_shadow_area),
				 IRDMA_CQ0_ALIGNMENT);
	rsrc->cqmem.va = dma_alloc_coherent(dev->hw->device, rsrc->cqmem.size,
					    &rsrc->cqmem.pa, GFP_KERNEL);
	if (!rsrc->cqmem.va)
		return -ENOMEM;

	mem = &rsrc->cqmem;
	info.dev = dev;
	info.type = (rsrc->type == IRDMA_PUDA_RSRC_TYPE_ILQ) ?
		    IRDMA_CQ_TYPE_ILQ : IRDMA_CQ_TYPE_IEQ;
	info.shadow_read_threshold = rsrc->cq_size >> 2;
	info.cq_base_pa = mem->pa;
	info.shadow_area_pa = mem->pa + cqsize;
	init_info->cq_base = mem->va;
	init_info->shadow_area = (__le64 *)((u8 *)mem->va + cqsize);
	init_info->cq_size = rsrc->cq_size;
	init_info->cq_id = rsrc->cq_id;
	info.ceqe_mask = true;
	info.ceq_id_valid = true;
	info.vsi = rsrc->vsi;

	ret = irdma_sc_cq_init(cq, &info);
	if (ret)
		goto error;

	if (rsrc->dev->ceq_valid)
		ret = irdma_cqp_cq_create_cmd(dev, cq);
	else
		ret = irdma_puda_cq_wqe(dev, cq);
error:
	if (ret) {
		dma_free_coherent(dev->hw->device, rsrc->cqmem.size,
				  rsrc->cqmem.va, rsrc->cqmem.pa);
		rsrc->cqmem.va = NULL;
	}

	return ret;
}

/**
 * irdma_puda_free_qp - free qp for resource
 * @rsrc: resource for which qp to free
 */
static void irdma_puda_free_qp(struct irdma_puda_rsrc *rsrc)
{
	int ret;
	struct irdma_ccq_cqe_info compl_info;
	struct irdma_sc_dev *dev = rsrc->dev;

	if (rsrc->dev->ceq_valid) {
		irdma_cqp_qp_destroy_cmd(dev, &rsrc->qp);
		rsrc->dev->ws_remove(rsrc->qp.vsi, rsrc->qp.user_pri);
		return;
	}

	ret = irdma_sc_qp_destroy(&rsrc->qp, 0, false, true, true);
	if (ret)
		ibdev_dbg(to_ibdev(dev),
			  "PUDA: error puda qp destroy wqe, status = %d\n",
			  ret);
	if (!ret) {
		ret = irdma_sc_poll_for_cqp_op_done(dev->cqp, IRDMA_CQP_OP_DESTROY_QP,
						    &compl_info);
		if (ret)
			ibdev_dbg(to_ibdev(dev),
				  "PUDA: error puda qp destroy failed, status = %d\n",
				  ret);
	}
	rsrc->dev->ws_remove(rsrc->qp.vsi, rsrc->qp.user_pri);
}

/**
 * irdma_puda_free_cq - free cq for resource
 * @rsrc: resource for which cq to free
 */
static void irdma_puda_free_cq(struct irdma_puda_rsrc *rsrc)
{
	int ret;
	struct irdma_ccq_cqe_info compl_info;
	struct irdma_sc_dev *dev = rsrc->dev;

	if (rsrc->dev->ceq_valid) {
		irdma_cqp_cq_destroy_cmd(dev, &rsrc->cq);
		return;
	}

	ret = irdma_sc_cq_destroy(&rsrc->cq, 0, true);
	if (ret)
		ibdev_dbg(to_ibdev(dev), "PUDA: error ieq cq destroy\n");
	if (!ret) {
		ret = irdma_sc_poll_for_cqp_op_done(dev->cqp, IRDMA_CQP_OP_DESTROY_CQ,
						    &compl_info);
		if (ret)
			ibdev_dbg(to_ibdev(dev),
				  "PUDA: error ieq qp destroy done\n");
	}
}

/**
 * irdma_puda_dele_rsrc - delete all resources during close
 * @vsi: VSI structure of device
 * @type: type of resource to dele
 * @reset: true if reset chip
 */
void irdma_puda_dele_rsrc(struct irdma_sc_vsi *vsi, enum puda_rsrc_type type,
			  bool reset)
{
	struct irdma_sc_dev *dev = vsi->dev;
	struct irdma_puda_rsrc *rsrc;
	struct irdma_puda_buf *buf = NULL;
	struct irdma_puda_buf *nextbuf = NULL;
	struct irdma_virt_mem *vmem;
	struct irdma_sc_ceq *ceq;

	ceq = vsi->dev->ceq[0];
	switch (type) {
	case IRDMA_PUDA_RSRC_TYPE_ILQ:
		rsrc = vsi->ilq;
		vmem = &vsi->ilq_mem;
		vsi->ilq = NULL;
		if (ceq && ceq->reg_cq)
			irdma_sc_remove_cq_ctx(ceq, &rsrc->cq);
		break;
	case IRDMA_PUDA_RSRC_TYPE_IEQ:
		rsrc = vsi->ieq;
		vmem = &vsi->ieq_mem;
		vsi->ieq = NULL;
		if (ceq && ceq->reg_cq)
			irdma_sc_remove_cq_ctx(ceq, &rsrc->cq);
		break;
	default:
		ibdev_dbg(to_ibdev(dev), "PUDA: error resource type = 0x%x\n",
			  type);
		return;
	}

	switch (rsrc->cmpl) {
	case PUDA_HASH_CRC_COMPLETE:
		irdma_free_hash_desc(rsrc->hash_desc);
		fallthrough;
	case PUDA_QP_CREATED:
		irdma_qp_rem_qos(&rsrc->qp);

		if (!reset)
			irdma_puda_free_qp(rsrc);

		dma_free_coherent(dev->hw->device, rsrc->qpmem.size,
				  rsrc->qpmem.va, rsrc->qpmem.pa);
		rsrc->qpmem.va = NULL;
		fallthrough;
	case PUDA_CQ_CREATED:
		if (!reset)
			irdma_puda_free_cq(rsrc);

		dma_free_coherent(dev->hw->device, rsrc->cqmem.size,
				  rsrc->cqmem.va, rsrc->cqmem.pa);
		rsrc->cqmem.va = NULL;
		break;
	default:
		ibdev_dbg(to_ibdev(rsrc->dev), "PUDA: error no resources\n");
		break;
	}
	/* Free all allocated puda buffers for both tx and rx */
	buf = rsrc->alloclist;
	while (buf) {
		nextbuf = buf->next;
		irdma_puda_dele_buf(dev, buf);
		buf = nextbuf;
		rsrc->alloc_buf_count--;
	}

	kfree(vmem->va);
}

/**
 * irdma_puda_allocbufs - allocate buffers for resource
 * @rsrc: resource for buffer allocation
 * @count: number of buffers to create
 */
static int irdma_puda_allocbufs(struct irdma_puda_rsrc *rsrc, u32 count)
{
	u32 i;
	struct irdma_puda_buf *buf;
	struct irdma_puda_buf *nextbuf;

	for (i = 0; i < count; i++) {
		buf = irdma_puda_alloc_buf(rsrc->dev, rsrc->buf_size);
		if (!buf) {
			rsrc->stats_buf_alloc_fail++;
			return -ENOMEM;
		}
		irdma_puda_ret_bufpool(rsrc, buf);
		rsrc->alloc_buf_count++;
		if (!rsrc->alloclist) {
			rsrc->alloclist = buf;
		} else {
			nextbuf = rsrc->alloclist;
			rsrc->alloclist = buf;
			buf->next = nextbuf;
		}
	}

	rsrc->avail_buf_count = rsrc->alloc_buf_count;

	return 0;
}

/**
 * irdma_puda_create_rsrc - create resource (ilq or ieq)
 * @vsi: sc VSI struct
 * @info: resource information
 */
int irdma_puda_create_rsrc(struct irdma_sc_vsi *vsi,
			   struct irdma_puda_rsrc_info *info)
{
	struct irdma_sc_dev *dev = vsi->dev;
	int ret = 0;
	struct irdma_puda_rsrc *rsrc;
	u32 pudasize;
	u32 sqwridsize, rqwridsize;
	struct irdma_virt_mem *vmem;

	info->count = 1;
	pudasize = sizeof(struct irdma_puda_rsrc);
	sqwridsize = info->sq_size * sizeof(struct irdma_sq_uk_wr_trk_info);
	rqwridsize = info->rq_size * 8;
	switch (info->type) {
	case IRDMA_PUDA_RSRC_TYPE_ILQ:
		vmem = &vsi->ilq_mem;
		break;
	case IRDMA_PUDA_RSRC_TYPE_IEQ:
		vmem = &vsi->ieq_mem;
		break;
	default:
		return -EOPNOTSUPP;
	}
	vmem->size = pudasize + sqwridsize + rqwridsize;
	vmem->va = kzalloc(vmem->size, GFP_KERNEL);
	if (!vmem->va)
		return -ENOMEM;

	rsrc = vmem->va;
	spin_lock_init(&rsrc->bufpool_lock);
	switch (info->type) {
	case IRDMA_PUDA_RSRC_TYPE_ILQ:
		vsi->ilq = vmem->va;
		vsi->ilq_count = info->count;
		rsrc->receive = info->receive;
		rsrc->xmit_complete = info->xmit_complete;
		break;
	case IRDMA_PUDA_RSRC_TYPE_IEQ:
		vsi->ieq_count = info->count;
		vsi->ieq = vmem->va;
		rsrc->receive = irdma_ieq_receive;
		rsrc->xmit_complete = irdma_ieq_tx_compl;
		break;
	default:
		return -EOPNOTSUPP;
	}

	rsrc->type = info->type;
	rsrc->sq_wrtrk_array = (struct irdma_sq_uk_wr_trk_info *)
			       ((u8 *)vmem->va + pudasize);
	rsrc->rq_wrid_array = (u64 *)((u8 *)vmem->va + pudasize + sqwridsize);
	/* Initialize all ieq lists */
	INIT_LIST_HEAD(&rsrc->bufpool);
	INIT_LIST_HEAD(&rsrc->txpend);

	rsrc->tx_wqe_avail_cnt = info->sq_size - 1;
	irdma_sc_pd_init(dev, &rsrc->sc_pd, info->pd_id, info->abi_ver);
	rsrc->qp_id = info->qp_id;
	rsrc->cq_id = info->cq_id;
	rsrc->sq_size = info->sq_size;
	rsrc->rq_size = info->rq_size;
	rsrc->cq_size = info->rq_size + info->sq_size;
	if (dev->hw_attrs.uk_attrs.hw_rev >= IRDMA_GEN_2) {
		if (rsrc->type == IRDMA_PUDA_RSRC_TYPE_ILQ)
			rsrc->cq_size += info->rq_size;
	}
	rsrc->buf_size = info->buf_size;
	rsrc->dev = dev;
	rsrc->vsi = vsi;
	rsrc->stats_idx = info->stats_idx;
	rsrc->stats_idx_valid = info->stats_idx_valid;

	ret = irdma_puda_cq_create(rsrc);
	if (!ret) {
		rsrc->cmpl = PUDA_CQ_CREATED;
		ret = irdma_puda_qp_create(rsrc);
	}
	if (ret) {
		ibdev_dbg(to_ibdev(dev),
			  "PUDA: error qp_create type=%d, status=%d\n",
			  rsrc->type, ret);
		goto error;
	}
	rsrc->cmpl = PUDA_QP_CREATED;

	ret = irdma_puda_allocbufs(rsrc, info->tx_buf_cnt + info->rq_size);
	if (ret) {
		ibdev_dbg(to_ibdev(dev), "PUDA: error alloc_buf\n");
		goto error;
	}

	rsrc->rxq_invalid_cnt = info->rq_size;
	ret = irdma_puda_replenish_rq(rsrc, true);
	if (ret)
		goto error;

	if (info->type == IRDMA_PUDA_RSRC_TYPE_IEQ) {
		if (!irdma_init_hash_desc(&rsrc->hash_desc)) {
			rsrc->check_crc = true;
			rsrc->cmpl = PUDA_HASH_CRC_COMPLETE;
			ret = 0;
		}
	}

	irdma_sc_ccq_arm(&rsrc->cq);
	return ret;

error:
	irdma_puda_dele_rsrc(vsi, info->type, false);

	return ret;
}

/**
 * irdma_ilq_putback_rcvbuf - ilq buffer to put back on rq
 * @qp: ilq's qp resource
 * @buf: puda buffer for rcv q
 * @wqe_idx:  wqe index of completed rcvbuf
 */
static void irdma_ilq_putback_rcvbuf(struct irdma_sc_qp *qp,
				     struct irdma_puda_buf *buf, u32 wqe_idx)
{
	__le64 *wqe;
	u64 offset8, offset24;

	/* Synch buffer for use by device */
	dma_sync_single_for_device(qp->dev->hw->device, buf->mem.pa,
				   buf->mem.size, DMA_BIDIRECTIONAL);
	wqe = qp->qp_uk.rq_base[wqe_idx].elem;
	get_64bit_val(wqe, 24, &offset24);
	if (qp->dev->hw_attrs.uk_attrs.hw_rev >= IRDMA_GEN_2) {
		get_64bit_val(wqe, 8, &offset8);
		if (offset24)
			offset8 &= ~FIELD_PREP(IRDMAQPSQ_VALID, 1);
		else
			offset8 |= FIELD_PREP(IRDMAQPSQ_VALID, 1);
		set_64bit_val(wqe, 8, offset8);
		dma_wmb(); /* make sure WQE is written before valid bit is set */
	}
	if (offset24)
		offset24 = 0;
	else
		offset24 = FIELD_PREP(IRDMAQPSQ_VALID, 1);

	set_64bit_val(wqe, 24, offset24);
}

/**
 * irdma_ieq_get_fpdu_len - get length of fpdu with or without marker
 * @pfpdu: pointer to fpdu
 * @datap: pointer to data in the buffer
 * @rcv_seq: seqnum of the data buffer
 */
static u16 irdma_ieq_get_fpdu_len(struct irdma_pfpdu *pfpdu, u8 *datap,
				  u32 rcv_seq)
{
	u32 marker_seq, end_seq, blk_start;
	u8 marker_len = pfpdu->marker_len;
	u16 total_len = 0;
	u16 fpdu_len;

	blk_start = (pfpdu->rcv_start_seq - rcv_seq) & (IRDMA_MRK_BLK_SZ - 1);
	if (!blk_start) {
		total_len = marker_len;
		marker_seq = rcv_seq + IRDMA_MRK_BLK_SZ;
		if (marker_len && *(u32 *)datap)
			return 0;
	} else {
		marker_seq = rcv_seq + blk_start;
	}

	datap += total_len;
	fpdu_len = ntohs(*(__be16 *)datap);
	fpdu_len += IRDMA_IEQ_MPA_FRAMING;
	fpdu_len = (fpdu_len + 3) & 0xfffc;

	if (fpdu_len > pfpdu->max_fpdu_data)
		return 0;

	total_len += fpdu_len;
	end_seq = rcv_seq + total_len;
	while ((int)(marker_seq - end_seq) < 0) {
		total_len += marker_len;
		end_seq += marker_len;
		marker_seq += IRDMA_MRK_BLK_SZ;
	}

	return total_len;
}

/**
 * irdma_ieq_copy_to_txbuf - copydata from rcv buf to tx buf
 * @buf: rcv buffer with partial
 * @txbuf: tx buffer for sending back
 * @buf_offset: rcv buffer offset to copy from
 * @txbuf_offset: at offset in tx buf to copy
 * @len: length of data to copy
 */
static void irdma_ieq_copy_to_txbuf(struct irdma_puda_buf *buf,
				    struct irdma_puda_buf *txbuf,
				    u16 buf_offset, u32 txbuf_offset, u32 len)
{
	void *mem1 = (u8 *)buf->mem.va + buf_offset;
	void *mem2 = (u8 *)txbuf->mem.va + txbuf_offset;

	memcpy(mem2, mem1, len);
}

/**
 * irdma_ieq_setup_tx_buf - setup tx buffer for partial handling
 * @buf: reeive buffer with partial
 * @txbuf: buffer to prepare
 */
static void irdma_ieq_setup_tx_buf(struct irdma_puda_buf *buf,
				   struct irdma_puda_buf *txbuf)
{
	txbuf->tcphlen = buf->tcphlen;
	txbuf->ipv4 = buf->ipv4;

	if (buf->vsi->dev->hw_attrs.uk_attrs.hw_rev >= IRDMA_GEN_2) {
		txbuf->hdrlen = txbuf->tcphlen;
		irdma_ieq_copy_to_txbuf(buf, txbuf, IRDMA_TCP_OFFSET, 0,
					txbuf->hdrlen);
	} else {
		txbuf->maclen = buf->maclen;
		txbuf->hdrlen = buf->hdrlen;
		irdma_ieq_copy_to_txbuf(buf, txbuf, 0, 0, buf->hdrlen);
	}
}

/**
 * irdma_ieq_check_first_buf - check if rcv buffer's seq is in range
 * @buf: receive exception buffer
 * @fps: first partial sequence number
 */
static void irdma_ieq_check_first_buf(struct irdma_puda_buf *buf, u32 fps)
{
	u32 offset;

	if (buf->seqnum < fps) {
		offset = fps - buf->seqnum;
		if (offset > buf->datalen)
			return;
		buf->data += offset;
		buf->datalen -= (u16)offset;
		buf->seqnum = fps;
	}
}

/**
 * irdma_ieq_compl_pfpdu - write txbuf with full fpdu
 * @ieq: ieq resource
 * @rxlist: ieq's received buffer list
 * @pbufl: temporary list for buffers for fpddu
 * @txbuf: tx buffer for fpdu
 * @fpdu_len: total length of fpdu
 */
static void irdma_ieq_compl_pfpdu(struct irdma_puda_rsrc *ieq,
				  struct list_head *rxlist,
				  struct list_head *pbufl,
				  struct irdma_puda_buf *txbuf, u16 fpdu_len)
{
	struct irdma_puda_buf *buf;
	u32 nextseqnum;
	u16 txoffset, bufoffset;

	buf = irdma_puda_get_listbuf(pbufl);
	if (!buf)
		return;

	nextseqnum = buf->seqnum + fpdu_len;
	irdma_ieq_setup_tx_buf(buf, txbuf);
	if (buf->vsi->dev->hw_attrs.uk_attrs.hw_rev >= IRDMA_GEN_2) {
		txoffset = txbuf->hdrlen;
		txbuf->totallen = txbuf->hdrlen + fpdu_len;
		txbuf->data = (u8 *)txbuf->mem.va + txoffset;
	} else {
		txoffset = buf->hdrlen;
		txbuf->totallen = buf->hdrlen + fpdu_len;
		txbuf->data = (u8 *)txbuf->mem.va + buf->hdrlen;
	}
	bufoffset = (u16)(buf->data - (u8 *)buf->mem.va);

	do {
		if (buf->datalen >= fpdu_len) {
			/* copied full fpdu */
			irdma_ieq_copy_to_txbuf(buf, txbuf, bufoffset, txoffset,
						fpdu_len);
			buf->datalen -= fpdu_len;
			buf->data += fpdu_len;
			buf->seqnum = nextseqnum;
			break;
		}
		/* copy partial fpdu */
		irdma_ieq_copy_to_txbuf(buf, txbuf, bufoffset, txoffset,
					buf->datalen);
		txoffset += buf->datalen;
		fpdu_len -= buf->datalen;
		irdma_puda_ret_bufpool(ieq, buf);
		buf = irdma_puda_get_listbuf(pbufl);
		if (!buf)
			return;

		bufoffset = (u16)(buf->data - (u8 *)buf->mem.va);
	} while (1);

	/* last buffer on the list*/
	if (buf->datalen)
		list_add(&buf->list, rxlist);
	else
		irdma_puda_ret_bufpool(ieq, buf);
}

/**
 * irdma_ieq_create_pbufl - create buffer list for single fpdu
 * @pfpdu: pointer to fpdu
 * @rxlist: resource list for receive ieq buffes
 * @pbufl: temp. list for buffers for fpddu
 * @buf: first receive buffer
 * @fpdu_len: total length of fpdu
 */
static int irdma_ieq_create_pbufl(struct irdma_pfpdu *pfpdu,
				  struct list_head *rxlist,
				  struct list_head *pbufl,
				  struct irdma_puda_buf *buf, u16 fpdu_len)
{
	int status = 0;
	struct irdma_puda_buf *nextbuf;
	u32 nextseqnum;
	u16 plen = fpdu_len - buf->datalen;
	bool done = false;

	nextseqnum = buf->seqnum + buf->datalen;
	do {
		nextbuf = irdma_puda_get_listbuf(rxlist);
		if (!nextbuf) {
			status = -ENOBUFS;
			break;
		}
		list_add_tail(&nextbuf->list, pbufl);
		if (nextbuf->seqnum != nextseqnum) {
			pfpdu->bad_seq_num++;
			status = -ERANGE;
			break;
		}
		if (nextbuf->datalen >= plen) {
			done = true;
		} else {
			plen -= nextbuf->datalen;
			nextseqnum = nextbuf->seqnum + nextbuf->datalen;
		}

	} while (!done);

	return status;
}

/**
 * irdma_ieq_handle_partial - process partial fpdu buffer
 * @ieq: ieq resource
 * @pfpdu: partial management per user qp
 * @buf: receive buffer
 * @fpdu_len: fpdu len in the buffer
 */
static int irdma_ieq_handle_partial(struct irdma_puda_rsrc *ieq,
				    struct irdma_pfpdu *pfpdu,
				    struct irdma_puda_buf *buf, u16 fpdu_len)
{
	int status = 0;
	u8 *crcptr;
	u32 mpacrc;
	u32 seqnum = buf->seqnum;
	struct list_head pbufl; /* partial buffer list */
	struct irdma_puda_buf *txbuf = NULL;
	struct list_head *rxlist = &pfpdu->rxlist;

	ieq->partials_handled++;

	INIT_LIST_HEAD(&pbufl);
	list_add(&buf->list, &pbufl);

	status = irdma_ieq_create_pbufl(pfpdu, rxlist, &pbufl, buf, fpdu_len);
	if (status)
		goto error;

	txbuf = irdma_puda_get_bufpool(ieq);
	if (!txbuf) {
		pfpdu->no_tx_bufs++;
		status = -ENOBUFS;
		goto error;
	}

	irdma_ieq_compl_pfpdu(ieq, rxlist, &pbufl, txbuf, fpdu_len);
	irdma_ieq_update_tcpip_info(txbuf, fpdu_len, seqnum);

	crcptr = txbuf->data + fpdu_len - 4;
	mpacrc = *(u32 *)crcptr;
	if (ieq->check_crc) {
		status = irdma_ieq_check_mpacrc(ieq->hash_desc, txbuf->data,
						(fpdu_len - 4), mpacrc);
		if (status) {
			ibdev_dbg(to_ibdev(ieq->dev), "IEQ: error bad crc\n");
			goto error;
		}
	}

	print_hex_dump_debug("IEQ: IEQ TX BUFFER", DUMP_PREFIX_OFFSET, 16, 8,
			     txbuf->mem.va, txbuf->totallen, false);
	if (ieq->dev->hw_attrs.uk_attrs.hw_rev >= IRDMA_GEN_2)
		txbuf->ah_id = pfpdu->ah->ah_info.ah_idx;
	txbuf->do_lpb = true;
	irdma_puda_send_buf(ieq, txbuf);
	pfpdu->rcv_nxt = seqnum + fpdu_len;
	return status;

error:
	while (!list_empty(&pbufl)) {
		buf = list_last_entry(&pbufl, struct irdma_puda_buf, list);
		list_move(&buf->list, rxlist);
	}
	if (txbuf)
		irdma_puda_ret_bufpool(ieq, txbuf);

	return status;
}

/**
 * irdma_ieq_process_buf - process buffer rcvd for ieq
 * @ieq: ieq resource
 * @pfpdu: partial management per user qp
 * @buf: receive buffer
 */
static int irdma_ieq_process_buf(struct irdma_puda_rsrc *ieq,
				 struct irdma_pfpdu *pfpdu,
				 struct irdma_puda_buf *buf)
{
	u16 fpdu_len = 0;
	u16 datalen = buf->datalen;
	u8 *datap = buf->data;
	u8 *crcptr;
	u16 ioffset = 0;
	u32 mpacrc;
	u32 seqnum = buf->seqnum;
	u16 len = 0;
	u16 full = 0;
	bool partial = false;
	struct irdma_puda_buf *txbuf;
	struct list_head *rxlist = &pfpdu->rxlist;
	int ret = 0;

	ioffset = (u16)(buf->data - (u8 *)buf->mem.va);
	while (datalen) {
		fpdu_len = irdma_ieq_get_fpdu_len(pfpdu, datap, buf->seqnum);
		if (!fpdu_len) {
			ibdev_dbg(to_ibdev(ieq->dev),
				  "IEQ: error bad fpdu len\n");
			list_add(&buf->list, rxlist);
			return -EINVAL;
		}

		if (datalen < fpdu_len) {
			partial = true;
			break;
		}
		crcptr = datap + fpdu_len - 4;
		mpacrc = *(u32 *)crcptr;
		if (ieq->check_crc)
			ret = irdma_ieq_check_mpacrc(ieq->hash_desc, datap,
						     fpdu_len - 4, mpacrc);
		if (ret) {
			list_add(&buf->list, rxlist);
			ibdev_dbg(to_ibdev(ieq->dev),
				  "ERR: IRDMA_ERR_MPA_CRC\n");
			return -EINVAL;
		}
		full++;
		pfpdu->fpdu_processed++;
		ieq->fpdu_processed++;
		datap += fpdu_len;
		len += fpdu_len;
		datalen -= fpdu_len;
	}
	if (full) {
		/* copy full pdu's in the txbuf and send them out */
		txbuf = irdma_puda_get_bufpool(ieq);
		if (!txbuf) {
			pfpdu->no_tx_bufs++;
			list_add(&buf->list, rxlist);
			return -ENOBUFS;
		}
		/* modify txbuf's buffer header */
		irdma_ieq_setup_tx_buf(buf, txbuf);
		/* copy full fpdu's to new buffer */
		if (ieq->dev->hw_attrs.uk_attrs.hw_rev >= IRDMA_GEN_2) {
			irdma_ieq_copy_to_txbuf(buf, txbuf, ioffset,
						txbuf->hdrlen, len);
			txbuf->totallen = txbuf->hdrlen + len;
			txbuf->ah_id = pfpdu->ah->ah_info.ah_idx;
		} else {
			irdma_ieq_copy_to_txbuf(buf, txbuf, ioffset,
						buf->hdrlen, len);
			txbuf->totallen = buf->hdrlen + len;
		}
		irdma_ieq_update_tcpip_info(txbuf, len, buf->seqnum);
		print_hex_dump_debug("IEQ: IEQ TX BUFFER", DUMP_PREFIX_OFFSET,
				     16, 8, txbuf->mem.va, txbuf->totallen,
				     false);
		txbuf->do_lpb = true;
		irdma_puda_send_buf(ieq, txbuf);

		if (!datalen) {
			pfpdu->rcv_nxt = buf->seqnum + len;
			irdma_puda_ret_bufpool(ieq, buf);
			return 0;
		}
		buf->data = datap;
		buf->seqnum = seqnum + len;
		buf->datalen = datalen;
		pfpdu->rcv_nxt = buf->seqnum;
	}
	if (partial)
		return irdma_ieq_handle_partial(ieq, pfpdu, buf, fpdu_len);

	return 0;
}

/**
 * irdma_ieq_process_fpdus - process fpdu's buffers on its list
 * @qp: qp for which partial fpdus
 * @ieq: ieq resource
 */
void irdma_ieq_process_fpdus(struct irdma_sc_qp *qp,
			     struct irdma_puda_rsrc *ieq)
{
	struct irdma_pfpdu *pfpdu = &qp->pfpdu;
	struct list_head *rxlist = &pfpdu->rxlist;
	struct irdma_puda_buf *buf;
	int status;

	do {
		if (list_empty(rxlist))
			break;
		buf = irdma_puda_get_listbuf(rxlist);
		if (!buf) {
			ibdev_dbg(to_ibdev(ieq->dev), "IEQ: error no buf\n");
			break;
		}
		if (buf->seqnum != pfpdu->rcv_nxt) {
			/* This could be out of order or missing packet */
			pfpdu->out_of_order++;
			list_add(&buf->list, rxlist);
			break;
		}
		/* keep processing buffers from the head of the list */
		status = irdma_ieq_process_buf(ieq, pfpdu, buf);
		if (status == -EINVAL) {
			pfpdu->mpa_crc_err = true;
			while (!list_empty(rxlist)) {
				buf = irdma_puda_get_listbuf(rxlist);
				irdma_puda_ret_bufpool(ieq, buf);
				pfpdu->crc_err++;
				ieq->crc_err++;
			}
			/* create CQP for AE */
			irdma_ieq_mpa_crc_ae(ieq->dev, qp);
		}
	} while (!status);
}

/**
 * irdma_ieq_create_ah - create an address handle for IEQ
 * @qp: qp pointer
 * @buf: buf received on IEQ used to create AH
 */
static int irdma_ieq_create_ah(struct irdma_sc_qp *qp, struct irdma_puda_buf *buf)
{
	struct irdma_ah_info ah_info = {};

	qp->pfpdu.ah_buf = buf;
	irdma_puda_ieq_get_ah_info(qp, &ah_info);
	return irdma_puda_create_ah(qp->vsi->dev, &ah_info, false,
				    IRDMA_PUDA_RSRC_TYPE_IEQ, qp,
				    &qp->pfpdu.ah);
}

/**
 * irdma_ieq_handle_exception - handle qp's exception
 * @ieq: ieq resource
 * @qp: qp receiving excpetion
 * @buf: receive buffer
 */
static void irdma_ieq_handle_exception(struct irdma_puda_rsrc *ieq,
				       struct irdma_sc_qp *qp,
				       struct irdma_puda_buf *buf)
{
	struct irdma_pfpdu *pfpdu = &qp->pfpdu;
	u32 *hw_host_ctx = (u32 *)qp->hw_host_ctx;
	u32 rcv_wnd = hw_host_ctx[23];
	/* first partial seq # in q2 */
	u32 fps = *(u32 *)(qp->q2_buf + Q2_FPSN_OFFSET);
	struct list_head *rxlist = &pfpdu->rxlist;
	unsigned long flags = 0;
	u8 hw_rev = qp->dev->hw_attrs.uk_attrs.hw_rev;

	print_hex_dump_debug("IEQ: IEQ RX BUFFER", DUMP_PREFIX_OFFSET, 16, 8,
			     buf->mem.va, buf->totallen, false);

	spin_lock_irqsave(&pfpdu->lock, flags);
	pfpdu->total_ieq_bufs++;
	if (pfpdu->mpa_crc_err) {
		pfpdu->crc_err++;
		goto error;
	}
	if (pfpdu->mode && fps != pfpdu->fps) {
		/* clean up qp as it is new partial sequence */
		irdma_ieq_cleanup_qp(ieq, qp);
		ibdev_dbg(to_ibdev(ieq->dev), "IEQ: restarting new partial\n");
		pfpdu->mode = false;
	}

	if (!pfpdu->mode) {
		print_hex_dump_debug("IEQ: Q2 BUFFER", DUMP_PREFIX_OFFSET, 16,
				     8, (u64 *)qp->q2_buf, 128, false);
		/* First_Partial_Sequence_Number check */
		pfpdu->rcv_nxt = fps;
		pfpdu->fps = fps;
		pfpdu->mode = true;
		pfpdu->max_fpdu_data = (buf->ipv4) ?
				       (ieq->vsi->mtu - IRDMA_MTU_TO_MSS_IPV4) :
				       (ieq->vsi->mtu - IRDMA_MTU_TO_MSS_IPV6);
		pfpdu->pmode_count++;
		ieq->pmode_count++;
		INIT_LIST_HEAD(rxlist);
		irdma_ieq_check_first_buf(buf, fps);
	}

	if (!(rcv_wnd >= (buf->seqnum - pfpdu->rcv_nxt))) {
		pfpdu->bad_seq_num++;
		ieq->bad_seq_num++;
		goto error;
	}

	if (!list_empty(rxlist)) {
		if (buf->seqnum != pfpdu->nextseqnum) {
			irdma_send_ieq_ack(qp);
			/* throw away out-of-order, duplicates*/
			goto error;
		}
	}
	/* Insert buf before head */
	list_add_tail(&buf->list, rxlist);
	pfpdu->nextseqnum = buf->seqnum + buf->datalen;
	pfpdu->lastrcv_buf = buf;
	if (hw_rev >= IRDMA_GEN_2 && !pfpdu->ah) {
		irdma_ieq_create_ah(qp, buf);
		if (!pfpdu->ah)
			goto error;
		goto exit;
	}
	if (hw_rev == IRDMA_GEN_1)
		irdma_ieq_process_fpdus(qp, ieq);
	else if (pfpdu->ah && pfpdu->ah->ah_info.ah_valid)
		irdma_ieq_process_fpdus(qp, ieq);
exit:
	spin_unlock_irqrestore(&pfpdu->lock, flags);

	return;

error:
	irdma_puda_ret_bufpool(ieq, buf);
	spin_unlock_irqrestore(&pfpdu->lock, flags);
}

/**
 * irdma_ieq_receive - received exception buffer
 * @vsi: VSI of device
 * @buf: exception buffer received
 */
static void irdma_ieq_receive(struct irdma_sc_vsi *vsi,
			      struct irdma_puda_buf *buf)
{
	struct irdma_puda_rsrc *ieq = vsi->ieq;
	struct irdma_sc_qp *qp = NULL;
	u32 wqe_idx = ieq->compl_rxwqe_idx;

	qp = irdma_ieq_get_qp(vsi->dev, buf);
	if (!qp) {
		ieq->stats_bad_qp_id++;
		irdma_puda_ret_bufpool(ieq, buf);
	} else {
		irdma_ieq_handle_exception(ieq, qp, buf);
	}
	/*
	 * ieq->rx_wqe_idx is used by irdma_puda_replenish_rq()
	 * on which wqe_idx to start replenish rq
	 */
	if (!ieq->rxq_invalid_cnt)
		ieq->rx_wqe_idx = wqe_idx;
	ieq->rxq_invalid_cnt++;
}

/**
 * irdma_ieq_tx_compl - put back after sending completed exception buffer
 * @vsi: sc VSI struct
 * @sqwrid: pointer to puda buffer
 */
static void irdma_ieq_tx_compl(struct irdma_sc_vsi *vsi, void *sqwrid)
{
	struct irdma_puda_rsrc *ieq = vsi->ieq;
	struct irdma_puda_buf *buf = sqwrid;

	irdma_puda_ret_bufpool(ieq, buf);
}

/**
 * irdma_ieq_cleanup_qp - qp is being destroyed
 * @ieq: ieq resource
 * @qp: all pending fpdu buffers
 */
void irdma_ieq_cleanup_qp(struct irdma_puda_rsrc *ieq, struct irdma_sc_qp *qp)
{
	struct irdma_puda_buf *buf;
	struct irdma_pfpdu *pfpdu = &qp->pfpdu;
	struct list_head *rxlist = &pfpdu->rxlist;

	if (qp->pfpdu.ah) {
		irdma_puda_free_ah(ieq->dev, qp->pfpdu.ah);
		qp->pfpdu.ah = NULL;
		qp->pfpdu.ah_buf = NULL;
	}

	if (!pfpdu->mode)
		return;

	while (!list_empty(rxlist)) {
		buf = irdma_puda_get_listbuf(rxlist);
		irdma_puda_ret_bufpool(ieq, buf);
	}
}<|MERGE_RESOLUTION|>--- conflicted
+++ resolved
@@ -191,10 +191,6 @@
 static __le64 *irdma_puda_get_next_send_wqe(struct irdma_qp_uk *qp,
 					    u32 *wqe_idx)
 {
-<<<<<<< HEAD
-	__le64 *wqe = NULL;
-=======
->>>>>>> 88084a3d
 	int ret_code = 0;
 
 	*wqe_idx = IRDMA_RING_CURRENT_HEAD(qp->sq_ring);
