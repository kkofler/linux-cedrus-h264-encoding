--- conflicted
+++ resolved
@@ -2465,537 +2465,6 @@
 	return 0;
 }
 
-<<<<<<< HEAD
-/*
- * GPIO handling
- */
-
-static void rockchip_gpio_set(struct gpio_chip *gc, unsigned offset, int value)
-{
-	struct rockchip_pin_bank *bank = gpiochip_get_data(gc);
-	void __iomem *reg = bank->reg_base + GPIO_SWPORT_DR;
-	unsigned long flags;
-	u32 data;
-
-	clk_enable(bank->clk);
-	raw_spin_lock_irqsave(&bank->slock, flags);
-
-	data = readl(reg);
-	data &= ~BIT(offset);
-	if (value)
-		data |= BIT(offset);
-	writel(data, reg);
-
-	raw_spin_unlock_irqrestore(&bank->slock, flags);
-	clk_disable(bank->clk);
-}
-
-/*
- * Returns the level of the pin for input direction and setting of the DR
- * register for output gpios.
- */
-static int rockchip_gpio_get(struct gpio_chip *gc, unsigned offset)
-{
-	struct rockchip_pin_bank *bank = gpiochip_get_data(gc);
-	u32 data;
-
-	clk_enable(bank->clk);
-	data = readl(bank->reg_base + GPIO_EXT_PORT);
-	clk_disable(bank->clk);
-	data >>= offset;
-	data &= 1;
-	return data;
-}
-
-/*
- * gpiolib gpio_direction_input callback function. The setting of the pin
- * mux function as 'gpio input' will be handled by the pinctrl subsystem
- * interface.
- */
-static int rockchip_gpio_direction_input(struct gpio_chip *gc, unsigned offset)
-{
-	return pinctrl_gpio_direction_input(gc->base + offset);
-}
-
-/*
- * gpiolib gpio_direction_output callback function. The setting of the pin
- * mux function as 'gpio output' will be handled by the pinctrl subsystem
- * interface.
- */
-static int rockchip_gpio_direction_output(struct gpio_chip *gc,
-					  unsigned offset, int value)
-{
-	rockchip_gpio_set(gc, offset, value);
-	return pinctrl_gpio_direction_output(gc->base + offset);
-}
-
-static void rockchip_gpio_set_debounce(struct gpio_chip *gc,
-				       unsigned int offset, bool enable)
-{
-	struct rockchip_pin_bank *bank = gpiochip_get_data(gc);
-	void __iomem *reg = bank->reg_base + GPIO_DEBOUNCE;
-	unsigned long flags;
-	u32 data;
-
-	clk_enable(bank->clk);
-	raw_spin_lock_irqsave(&bank->slock, flags);
-
-	data = readl(reg);
-	if (enable)
-		data |= BIT(offset);
-	else
-		data &= ~BIT(offset);
-	writel(data, reg);
-
-	raw_spin_unlock_irqrestore(&bank->slock, flags);
-	clk_disable(bank->clk);
-}
-
-/*
- * gpiolib set_config callback function. The setting of the pin
- * mux function as 'gpio output' will be handled by the pinctrl subsystem
- * interface.
- */
-static int rockchip_gpio_set_config(struct gpio_chip *gc, unsigned int offset,
-				  unsigned long config)
-{
-	enum pin_config_param param = pinconf_to_config_param(config);
-
-	switch (param) {
-	case PIN_CONFIG_INPUT_DEBOUNCE:
-		rockchip_gpio_set_debounce(gc, offset, true);
-		/*
-		 * Rockchip's gpio could only support up to one period
-		 * of the debounce clock(pclk), which is far away from
-		 * satisftying the requirement, as pclk is usually near
-		 * 100MHz shared by all peripherals. So the fact is it
-		 * has crippled debounce capability could only be useful
-		 * to prevent any spurious glitches from waking up the system
-		 * if the gpio is conguired as wakeup interrupt source. Let's
-		 * still return -ENOTSUPP as before, to make sure the caller
-		 * of gpiod_set_debounce won't change its behaviour.
-		 */
-		return -ENOTSUPP;
-	default:
-		return -ENOTSUPP;
-	}
-}
-
-/*
- * gpiolib gpio_to_irq callback function. Creates a mapping between a GPIO pin
- * and a virtual IRQ, if not already present.
- */
-static int rockchip_gpio_to_irq(struct gpio_chip *gc, unsigned offset)
-{
-	struct rockchip_pin_bank *bank = gpiochip_get_data(gc);
-	unsigned int virq;
-
-	if (!bank->domain)
-		return -ENXIO;
-
-	clk_enable(bank->clk);
-	virq = irq_create_mapping(bank->domain, offset);
-	clk_disable(bank->clk);
-
-	return (virq) ? : -ENXIO;
-}
-
-static const struct gpio_chip rockchip_gpiolib_chip = {
-	.request = gpiochip_generic_request,
-	.free = gpiochip_generic_free,
-	.set = rockchip_gpio_set,
-	.get = rockchip_gpio_get,
-	.get_direction	= rockchip_gpio_get_direction,
-	.direction_input = rockchip_gpio_direction_input,
-	.direction_output = rockchip_gpio_direction_output,
-	.set_config = rockchip_gpio_set_config,
-	.to_irq = rockchip_gpio_to_irq,
-	.owner = THIS_MODULE,
-};
-
-/*
- * Interrupt handling
- */
-
-static void rockchip_irq_demux(struct irq_desc *desc)
-{
-	struct irq_chip *chip = irq_desc_get_chip(desc);
-	struct rockchip_pin_bank *bank = irq_desc_get_handler_data(desc);
-	u32 pend;
-
-	dev_dbg(bank->drvdata->dev, "got irq for bank %s\n", bank->name);
-
-	chained_irq_enter(chip, desc);
-
-	pend = readl_relaxed(bank->reg_base + GPIO_INT_STATUS);
-
-	while (pend) {
-		unsigned int irq;
-		int ret;
-
-		irq = __ffs(pend);
-		pend &= ~BIT(irq);
-
-		/*
-		 * Triggering IRQ on both rising and falling edge
-		 * needs manual intervention.
-		 */
-		if (bank->toggle_edge_mode & BIT(irq)) {
-			u32 data, data_old, polarity;
-			unsigned long flags;
-
-			data = readl_relaxed(bank->reg_base + GPIO_EXT_PORT);
-			do {
-				raw_spin_lock_irqsave(&bank->slock, flags);
-
-				polarity = readl_relaxed(bank->reg_base +
-							 GPIO_INT_POLARITY);
-				if (data & BIT(irq))
-					polarity &= ~BIT(irq);
-				else
-					polarity |= BIT(irq);
-				writel(polarity,
-				       bank->reg_base + GPIO_INT_POLARITY);
-
-				raw_spin_unlock_irqrestore(&bank->slock, flags);
-
-				data_old = data;
-				data = readl_relaxed(bank->reg_base +
-						     GPIO_EXT_PORT);
-			} while ((data & BIT(irq)) != (data_old & BIT(irq)));
-		}
-
-		ret = generic_handle_domain_irq(bank->domain, irq);
-		if (unlikely(ret))
-			dev_err_ratelimited(bank->drvdata->dev, "unmapped irq %d\n", irq);
-	}
-
-	chained_irq_exit(chip, desc);
-}
-
-static int rockchip_irq_set_type(struct irq_data *d, unsigned int type)
-{
-	struct irq_chip_generic *gc = irq_data_get_irq_chip_data(d);
-	struct rockchip_pin_bank *bank = gc->private;
-	u32 mask = BIT(d->hwirq);
-	u32 polarity;
-	u32 level;
-	u32 data;
-	unsigned long flags;
-	int ret;
-
-	/* make sure the pin is configured as gpio input */
-	ret = rockchip_set_mux(bank, d->hwirq, RK_FUNC_GPIO);
-	if (ret < 0)
-		return ret;
-
-	clk_enable(bank->clk);
-	raw_spin_lock_irqsave(&bank->slock, flags);
-
-	data = readl_relaxed(bank->reg_base + GPIO_SWPORT_DDR);
-	data &= ~mask;
-	writel_relaxed(data, bank->reg_base + GPIO_SWPORT_DDR);
-
-	raw_spin_unlock_irqrestore(&bank->slock, flags);
-
-	if (type & IRQ_TYPE_EDGE_BOTH)
-		irq_set_handler_locked(d, handle_edge_irq);
-	else
-		irq_set_handler_locked(d, handle_level_irq);
-
-	raw_spin_lock_irqsave(&bank->slock, flags);
-	irq_gc_lock(gc);
-
-	level = readl_relaxed(gc->reg_base + GPIO_INTTYPE_LEVEL);
-	polarity = readl_relaxed(gc->reg_base + GPIO_INT_POLARITY);
-
-	switch (type) {
-	case IRQ_TYPE_EDGE_BOTH:
-		bank->toggle_edge_mode |= mask;
-		level |= mask;
-
-		/*
-		 * Determine gpio state. If 1 next interrupt should be falling
-		 * otherwise rising.
-		 */
-		data = readl(bank->reg_base + GPIO_EXT_PORT);
-		if (data & mask)
-			polarity &= ~mask;
-		else
-			polarity |= mask;
-		break;
-	case IRQ_TYPE_EDGE_RISING:
-		bank->toggle_edge_mode &= ~mask;
-		level |= mask;
-		polarity |= mask;
-		break;
-	case IRQ_TYPE_EDGE_FALLING:
-		bank->toggle_edge_mode &= ~mask;
-		level |= mask;
-		polarity &= ~mask;
-		break;
-	case IRQ_TYPE_LEVEL_HIGH:
-		bank->toggle_edge_mode &= ~mask;
-		level &= ~mask;
-		polarity |= mask;
-		break;
-	case IRQ_TYPE_LEVEL_LOW:
-		bank->toggle_edge_mode &= ~mask;
-		level &= ~mask;
-		polarity &= ~mask;
-		break;
-	default:
-		irq_gc_unlock(gc);
-		raw_spin_unlock_irqrestore(&bank->slock, flags);
-		clk_disable(bank->clk);
-		return -EINVAL;
-	}
-
-	writel_relaxed(level, gc->reg_base + GPIO_INTTYPE_LEVEL);
-	writel_relaxed(polarity, gc->reg_base + GPIO_INT_POLARITY);
-
-	irq_gc_unlock(gc);
-	raw_spin_unlock_irqrestore(&bank->slock, flags);
-	clk_disable(bank->clk);
-
-	return 0;
-}
-
-static void rockchip_irq_suspend(struct irq_data *d)
-{
-	struct irq_chip_generic *gc = irq_data_get_irq_chip_data(d);
-	struct rockchip_pin_bank *bank = gc->private;
-
-	clk_enable(bank->clk);
-	bank->saved_masks = irq_reg_readl(gc, GPIO_INTMASK);
-	irq_reg_writel(gc, ~gc->wake_active, GPIO_INTMASK);
-	clk_disable(bank->clk);
-}
-
-static void rockchip_irq_resume(struct irq_data *d)
-{
-	struct irq_chip_generic *gc = irq_data_get_irq_chip_data(d);
-	struct rockchip_pin_bank *bank = gc->private;
-
-	clk_enable(bank->clk);
-	irq_reg_writel(gc, bank->saved_masks, GPIO_INTMASK);
-	clk_disable(bank->clk);
-}
-
-static void rockchip_irq_enable(struct irq_data *d)
-{
-	struct irq_chip_generic *gc = irq_data_get_irq_chip_data(d);
-	struct rockchip_pin_bank *bank = gc->private;
-
-	clk_enable(bank->clk);
-	irq_gc_mask_clr_bit(d);
-}
-
-static void rockchip_irq_disable(struct irq_data *d)
-{
-	struct irq_chip_generic *gc = irq_data_get_irq_chip_data(d);
-	struct rockchip_pin_bank *bank = gc->private;
-
-	irq_gc_mask_set_bit(d);
-	clk_disable(bank->clk);
-}
-
-static int rockchip_interrupts_register(struct platform_device *pdev,
-						struct rockchip_pinctrl *info)
-{
-	struct rockchip_pin_ctrl *ctrl = info->ctrl;
-	struct rockchip_pin_bank *bank = ctrl->pin_banks;
-	unsigned int clr = IRQ_NOREQUEST | IRQ_NOPROBE | IRQ_NOAUTOEN;
-	struct irq_chip_generic *gc;
-	int ret;
-	int i;
-
-	for (i = 0; i < ctrl->nr_banks; ++i, ++bank) {
-		if (!bank->valid) {
-			dev_warn(&pdev->dev, "bank %s is not valid\n",
-				 bank->name);
-			continue;
-		}
-
-		ret = clk_enable(bank->clk);
-		if (ret) {
-			dev_err(&pdev->dev, "failed to enable clock for bank %s\n",
-				bank->name);
-			continue;
-		}
-
-		bank->domain = irq_domain_add_linear(bank->of_node, 32,
-						&irq_generic_chip_ops, NULL);
-		if (!bank->domain) {
-			dev_warn(&pdev->dev, "could not initialize irq domain for bank %s\n",
-				 bank->name);
-			clk_disable(bank->clk);
-			continue;
-		}
-
-		ret = irq_alloc_domain_generic_chips(bank->domain, 32, 1,
-					 "rockchip_gpio_irq", handle_level_irq,
-					 clr, 0, 0);
-		if (ret) {
-			dev_err(&pdev->dev, "could not alloc generic chips for bank %s\n",
-				bank->name);
-			irq_domain_remove(bank->domain);
-			clk_disable(bank->clk);
-			continue;
-		}
-
-		gc = irq_get_domain_generic_chip(bank->domain, 0);
-		gc->reg_base = bank->reg_base;
-		gc->private = bank;
-		gc->chip_types[0].regs.mask = GPIO_INTMASK;
-		gc->chip_types[0].regs.ack = GPIO_PORTS_EOI;
-		gc->chip_types[0].chip.irq_ack = irq_gc_ack_set_bit;
-		gc->chip_types[0].chip.irq_mask = irq_gc_mask_set_bit;
-		gc->chip_types[0].chip.irq_unmask = irq_gc_mask_clr_bit;
-		gc->chip_types[0].chip.irq_enable = rockchip_irq_enable;
-		gc->chip_types[0].chip.irq_disable = rockchip_irq_disable;
-		gc->chip_types[0].chip.irq_set_wake = irq_gc_set_wake;
-		gc->chip_types[0].chip.irq_suspend = rockchip_irq_suspend;
-		gc->chip_types[0].chip.irq_resume = rockchip_irq_resume;
-		gc->chip_types[0].chip.irq_set_type = rockchip_irq_set_type;
-		gc->wake_enabled = IRQ_MSK(bank->nr_pins);
-
-		/*
-		 * Linux assumes that all interrupts start out disabled/masked.
-		 * Our driver only uses the concept of masked and always keeps
-		 * things enabled, so for us that's all masked and all enabled.
-		 */
-		writel_relaxed(0xffffffff, bank->reg_base + GPIO_INTMASK);
-		writel_relaxed(0xffffffff, bank->reg_base + GPIO_PORTS_EOI);
-		writel_relaxed(0xffffffff, bank->reg_base + GPIO_INTEN);
-		gc->mask_cache = 0xffffffff;
-
-		irq_set_chained_handler_and_data(bank->irq,
-						 rockchip_irq_demux, bank);
-		clk_disable(bank->clk);
-	}
-
-	return 0;
-}
-
-static int rockchip_gpiolib_register(struct platform_device *pdev,
-						struct rockchip_pinctrl *info)
-{
-	struct rockchip_pin_ctrl *ctrl = info->ctrl;
-	struct rockchip_pin_bank *bank = ctrl->pin_banks;
-	struct gpio_chip *gc;
-	int ret;
-	int i;
-
-	for (i = 0; i < ctrl->nr_banks; ++i, ++bank) {
-		if (!bank->valid) {
-			dev_warn(&pdev->dev, "bank %s is not valid\n",
-				 bank->name);
-			continue;
-		}
-
-		bank->gpio_chip = rockchip_gpiolib_chip;
-
-		gc = &bank->gpio_chip;
-		gc->base = bank->pin_base;
-		gc->ngpio = bank->nr_pins;
-		gc->parent = &pdev->dev;
-		gc->of_node = bank->of_node;
-		gc->label = bank->name;
-
-		ret = gpiochip_add_data(gc, bank);
-		if (ret) {
-			dev_err(&pdev->dev, "failed to register gpio_chip %s, error code: %d\n",
-							gc->label, ret);
-			goto fail;
-		}
-	}
-
-	rockchip_interrupts_register(pdev, info);
-
-	return 0;
-
-fail:
-	for (--i, --bank; i >= 0; --i, --bank) {
-		if (!bank->valid)
-			continue;
-		gpiochip_remove(&bank->gpio_chip);
-	}
-	return ret;
-}
-
-static int rockchip_gpiolib_unregister(struct platform_device *pdev,
-						struct rockchip_pinctrl *info)
-{
-	struct rockchip_pin_ctrl *ctrl = info->ctrl;
-	struct rockchip_pin_bank *bank = ctrl->pin_banks;
-	int i;
-
-	for (i = 0; i < ctrl->nr_banks; ++i, ++bank) {
-		if (!bank->valid)
-			continue;
-		gpiochip_remove(&bank->gpio_chip);
-	}
-
-	return 0;
-}
-
-static int rockchip_get_bank_data(struct rockchip_pin_bank *bank,
-				  struct rockchip_pinctrl *info)
-{
-	struct resource res;
-	void __iomem *base;
-
-	if (of_address_to_resource(bank->of_node, 0, &res)) {
-		dev_err(info->dev, "cannot find IO resource for bank\n");
-		return -ENOENT;
-	}
-
-	bank->reg_base = devm_ioremap_resource(info->dev, &res);
-	if (IS_ERR(bank->reg_base))
-		return PTR_ERR(bank->reg_base);
-
-	/*
-	 * special case, where parts of the pull setting-registers are
-	 * part of the PMU register space
-	 */
-	if (of_device_is_compatible(bank->of_node,
-				    "rockchip,rk3188-gpio-bank0")) {
-		struct device_node *node;
-
-		node = of_parse_phandle(bank->of_node->parent,
-					"rockchip,pmu", 0);
-		if (!node) {
-			if (of_address_to_resource(bank->of_node, 1, &res)) {
-				dev_err(info->dev, "cannot find IO resource for bank\n");
-				return -ENOENT;
-			}
-
-			base = devm_ioremap_resource(info->dev, &res);
-			if (IS_ERR(base))
-				return PTR_ERR(base);
-			rockchip_regmap_config.max_register =
-						    resource_size(&res) - 4;
-			rockchip_regmap_config.name =
-					    "rockchip,rk3188-gpio-bank0-pull";
-			bank->regmap_pull = devm_regmap_init_mmio(info->dev,
-						    base,
-						    &rockchip_regmap_config);
-		}
-		of_node_put(node);
-	}
-
-	bank->irq = irq_of_parse_and_map(bank->of_node, 0);
-
-	bank->clk = of_clk_get(bank->of_node, 0);
-	if (IS_ERR(bank->clk))
-		return PTR_ERR(bank->clk);
-
-	return clk_prepare(bank->clk);
-}
-
-=======
->>>>>>> 9ce9a020
 static const struct of_device_id rockchip_pinctrl_dt_match[];
 
 /* retrieve the soc specific data */
