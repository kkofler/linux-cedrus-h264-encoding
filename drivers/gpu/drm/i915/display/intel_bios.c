/*
 * Copyright © 2006 Intel Corporation
 *
 * Permission is hereby granted, free of charge, to any person obtaining a
 * copy of this software and associated documentation files (the "Software"),
 * to deal in the Software without restriction, including without limitation
 * the rights to use, copy, modify, merge, publish, distribute, sublicense,
 * and/or sell copies of the Software, and to permit persons to whom the
 * Software is furnished to do so, subject to the following conditions:
 *
 * The above copyright notice and this permission notice (including the next
 * paragraph) shall be included in all copies or substantial portions of the
 * Software.
 *
 * THE SOFTWARE IS PROVIDED "AS IS", WITHOUT WARRANTY OF ANY KIND, EXPRESS OR
 * IMPLIED, INCLUDING BUT NOT LIMITED TO THE WARRANTIES OF MERCHANTABILITY,
 * FITNESS FOR A PARTICULAR PURPOSE AND NONINFRINGEMENT.  IN NO EVENT SHALL
 * THE AUTHORS OR COPYRIGHT HOLDERS BE LIABLE FOR ANY CLAIM, DAMAGES OR OTHER
 * LIABILITY, WHETHER IN AN ACTION OF CONTRACT, TORT OR OTHERWISE, ARISING FROM,
 * OUT OF OR IN CONNECTION WITH THE SOFTWARE OR THE USE OR OTHER DEALINGS IN THE
 * SOFTWARE.
 *
 * Authors:
 *    Eric Anholt <eric@anholt.net>
 *
 */

#include <drm/drm_edid.h>
#include <drm/display/drm_dp_helper.h>
#include <drm/display/drm_dsc_helper.h>

#include "display/intel_display.h"
#include "display/intel_display_types.h"
#include "display/intel_gmbus.h"

#include "i915_drv.h"
#include "i915_reg.h"

#define _INTEL_BIOS_PRIVATE
#include "intel_vbt_defs.h"

/**
 * DOC: Video BIOS Table (VBT)
 *
 * The Video BIOS Table, or VBT, provides platform and board specific
 * configuration information to the driver that is not discoverable or available
 * through other means. The configuration is mostly related to display
 * hardware. The VBT is available via the ACPI OpRegion or, on older systems, in
 * the PCI ROM.
 *
 * The VBT consists of a VBT Header (defined as &struct vbt_header), a BDB
 * Header (&struct bdb_header), and a number of BIOS Data Blocks (BDB) that
 * contain the actual configuration information. The VBT Header, and thus the
 * VBT, begins with "$VBT" signature. The VBT Header contains the offset of the
 * BDB Header. The data blocks are concatenated after the BDB Header. The data
 * blocks have a 1-byte Block ID, 2-byte Block Size, and Block Size bytes of
 * data. (Block 53, the MIPI Sequence Block is an exception.)
 *
 * The driver parses the VBT during load. The relevant information is stored in
 * driver private data for ease of use, and the actual VBT is not read after
 * that.
 */

/* Wrapper for VBT child device config */
struct intel_bios_encoder_data {
	struct drm_i915_private *i915;

	struct child_device_config child;
	struct dsc_compression_parameters_entry *dsc;
	struct list_head node;
};

#define	SLAVE_ADDR1	0x70
#define	SLAVE_ADDR2	0x72

/* Get BDB block size given a pointer to Block ID. */
static u32 _get_blocksize(const u8 *block_base)
{
	/* The MIPI Sequence Block v3+ has a separate size field. */
	if (*block_base == BDB_MIPI_SEQUENCE && *(block_base + 3) >= 3)
		return *((const u32 *)(block_base + 4));
	else
		return *((const u16 *)(block_base + 1));
}

/* Get BDB block size give a pointer to data after Block ID and Block Size. */
static u32 get_blocksize(const void *block_data)
{
	return _get_blocksize(block_data - 3);
}

static const void *
find_raw_section(const void *_bdb, enum bdb_block_id section_id)
{
	const struct bdb_header *bdb = _bdb;
	const u8 *base = _bdb;
	int index = 0;
	u32 total, current_size;
	enum bdb_block_id current_id;

	/* skip to first section */
	index += bdb->header_size;
	total = bdb->bdb_size;

	/* walk the sections looking for section_id */
	while (index + 3 < total) {
		current_id = *(base + index);
		current_size = _get_blocksize(base + index);
		index += 3;

		if (index + current_size > total)
			return NULL;

		if (current_id == section_id)
			return base + index;

		index += current_size;
	}

	return NULL;
}

/*
 * Offset from the start of BDB to the start of the
 * block data (just past the block header).
 */
static u32 raw_block_offset(const void *bdb, enum bdb_block_id section_id)
{
	const void *block;

	block = find_raw_section(bdb, section_id);
	if (!block)
		return 0;

	return block - bdb;
}

struct bdb_block_entry {
	struct list_head node;
	enum bdb_block_id section_id;
	u8 data[];
};

static const void *
find_section(struct drm_i915_private *i915,
	     enum bdb_block_id section_id)
{
	struct bdb_block_entry *entry;

	list_for_each_entry(entry, &i915->display.vbt.bdb_blocks, node) {
		if (entry->section_id == section_id)
			return entry->data + 3;
	}

	return NULL;
}

static const struct {
	enum bdb_block_id section_id;
	size_t min_size;
} bdb_blocks[] = {
	{ .section_id = BDB_GENERAL_FEATURES,
	  .min_size = sizeof(struct bdb_general_features), },
	{ .section_id = BDB_GENERAL_DEFINITIONS,
	  .min_size = sizeof(struct bdb_general_definitions), },
	{ .section_id = BDB_PSR,
	  .min_size = sizeof(struct bdb_psr), },
	{ .section_id = BDB_DRIVER_FEATURES,
	  .min_size = sizeof(struct bdb_driver_features), },
	{ .section_id = BDB_SDVO_LVDS_OPTIONS,
	  .min_size = sizeof(struct bdb_sdvo_lvds_options), },
	{ .section_id = BDB_SDVO_PANEL_DTDS,
	  .min_size = sizeof(struct bdb_sdvo_panel_dtds), },
	{ .section_id = BDB_EDP,
	  .min_size = sizeof(struct bdb_edp), },
	{ .section_id = BDB_LVDS_OPTIONS,
	  .min_size = sizeof(struct bdb_lvds_options), },
	/*
	 * BDB_LVDS_LFP_DATA depends on BDB_LVDS_LFP_DATA_PTRS,
	 * so keep the two ordered.
	 */
	{ .section_id = BDB_LVDS_LFP_DATA_PTRS,
	  .min_size = sizeof(struct bdb_lvds_lfp_data_ptrs), },
	{ .section_id = BDB_LVDS_LFP_DATA,
	  .min_size = 0, /* special case */ },
	{ .section_id = BDB_LVDS_BACKLIGHT,
	  .min_size = sizeof(struct bdb_lfp_backlight_data), },
	{ .section_id = BDB_LFP_POWER,
	  .min_size = sizeof(struct bdb_lfp_power), },
	{ .section_id = BDB_MIPI_CONFIG,
	  .min_size = sizeof(struct bdb_mipi_config), },
	{ .section_id = BDB_MIPI_SEQUENCE,
	  .min_size = sizeof(struct bdb_mipi_sequence) },
	{ .section_id = BDB_COMPRESSION_PARAMETERS,
	  .min_size = sizeof(struct bdb_compression_parameters), },
	{ .section_id = BDB_GENERIC_DTD,
	  .min_size = sizeof(struct bdb_generic_dtd), },
};

static size_t lfp_data_min_size(struct drm_i915_private *i915)
{
	const struct bdb_lvds_lfp_data_ptrs *ptrs;
	size_t size;

	ptrs = find_section(i915, BDB_LVDS_LFP_DATA_PTRS);
	if (!ptrs)
		return 0;

	size = sizeof(struct bdb_lvds_lfp_data);
	if (ptrs->panel_name.table_size)
		size = max(size, ptrs->panel_name.offset +
			   sizeof(struct bdb_lvds_lfp_data_tail));

	return size;
}

static bool validate_lfp_data_ptrs(const void *bdb,
				   const struct bdb_lvds_lfp_data_ptrs *ptrs)
{
	int fp_timing_size, dvo_timing_size, panel_pnp_id_size, panel_name_size;
	int data_block_size, lfp_data_size;
	const void *data_block;
	int i;

	data_block = find_raw_section(bdb, BDB_LVDS_LFP_DATA);
	if (!data_block)
		return false;

	data_block_size = get_blocksize(data_block);
	if (data_block_size == 0)
		return false;

	/* always 3 indicating the presence of fp_timing+dvo_timing+panel_pnp_id */
	if (ptrs->lvds_entries != 3)
		return false;

	fp_timing_size = ptrs->ptr[0].fp_timing.table_size;
	dvo_timing_size = ptrs->ptr[0].dvo_timing.table_size;
	panel_pnp_id_size = ptrs->ptr[0].panel_pnp_id.table_size;
	panel_name_size = ptrs->panel_name.table_size;

	/* fp_timing has variable size */
	if (fp_timing_size < 32 ||
	    dvo_timing_size != sizeof(struct lvds_dvo_timing) ||
	    panel_pnp_id_size != sizeof(struct lvds_pnp_id))
		return false;

	/* panel_name is not present in old VBTs */
	if (panel_name_size != 0 &&
	    panel_name_size != sizeof(struct lvds_lfp_panel_name))
		return false;

	lfp_data_size = ptrs->ptr[1].fp_timing.offset - ptrs->ptr[0].fp_timing.offset;
	if (16 * lfp_data_size > data_block_size)
		return false;

	/* make sure the table entries have uniform size */
	for (i = 1; i < 16; i++) {
		if (ptrs->ptr[i].fp_timing.table_size != fp_timing_size ||
		    ptrs->ptr[i].dvo_timing.table_size != dvo_timing_size ||
		    ptrs->ptr[i].panel_pnp_id.table_size != panel_pnp_id_size)
			return false;

		if (ptrs->ptr[i].fp_timing.offset - ptrs->ptr[i-1].fp_timing.offset != lfp_data_size ||
		    ptrs->ptr[i].dvo_timing.offset - ptrs->ptr[i-1].dvo_timing.offset != lfp_data_size ||
		    ptrs->ptr[i].panel_pnp_id.offset - ptrs->ptr[i-1].panel_pnp_id.offset != lfp_data_size)
			return false;
	}

	/*
	 * Except for vlv/chv machines all real VBTs seem to have 6
	 * unaccounted bytes in the fp_timing table. And it doesn't
	 * appear to be a really intentional hole as the fp_timing
	 * 0xffff terminator is always within those 6 missing bytes.
	 */
	if (fp_timing_size + 6 + dvo_timing_size + panel_pnp_id_size == lfp_data_size)
		fp_timing_size += 6;

	if (fp_timing_size + dvo_timing_size + panel_pnp_id_size != lfp_data_size)
		return false;

	if (ptrs->ptr[0].fp_timing.offset + fp_timing_size != ptrs->ptr[0].dvo_timing.offset ||
	    ptrs->ptr[0].dvo_timing.offset + dvo_timing_size != ptrs->ptr[0].panel_pnp_id.offset ||
	    ptrs->ptr[0].panel_pnp_id.offset + panel_pnp_id_size != lfp_data_size)
		return false;

	/* make sure the tables fit inside the data block */
	for (i = 0; i < 16; i++) {
		if (ptrs->ptr[i].fp_timing.offset + fp_timing_size > data_block_size ||
		    ptrs->ptr[i].dvo_timing.offset + dvo_timing_size > data_block_size ||
		    ptrs->ptr[i].panel_pnp_id.offset + panel_pnp_id_size > data_block_size)
			return false;
	}

	if (ptrs->panel_name.offset + 16 * panel_name_size > data_block_size)
		return false;

	/* make sure fp_timing terminators are present at expected locations */
	for (i = 0; i < 16; i++) {
		const u16 *t = data_block + ptrs->ptr[i].fp_timing.offset +
			fp_timing_size - 2;

		if (*t != 0xffff)
			return false;
	}

	return true;
}

/* make the data table offsets relative to the data block */
static bool fixup_lfp_data_ptrs(const void *bdb, void *ptrs_block)
{
	struct bdb_lvds_lfp_data_ptrs *ptrs = ptrs_block;
	u32 offset;
	int i;

	offset = raw_block_offset(bdb, BDB_LVDS_LFP_DATA);

	for (i = 0; i < 16; i++) {
		if (ptrs->ptr[i].fp_timing.offset < offset ||
		    ptrs->ptr[i].dvo_timing.offset < offset ||
		    ptrs->ptr[i].panel_pnp_id.offset < offset)
			return false;

		ptrs->ptr[i].fp_timing.offset -= offset;
		ptrs->ptr[i].dvo_timing.offset -= offset;
		ptrs->ptr[i].panel_pnp_id.offset -= offset;
	}

	if (ptrs->panel_name.table_size) {
		if (ptrs->panel_name.offset < offset)
			return false;

		ptrs->panel_name.offset -= offset;
	}

	return validate_lfp_data_ptrs(bdb, ptrs);
}

static int make_lfp_data_ptr(struct lvds_lfp_data_ptr_table *table,
			     int table_size, int total_size)
{
	if (total_size < table_size)
		return total_size;

	table->table_size = table_size;
	table->offset = total_size - table_size;

	return total_size - table_size;
}

static void next_lfp_data_ptr(struct lvds_lfp_data_ptr_table *next,
			      const struct lvds_lfp_data_ptr_table *prev,
			      int size)
{
	next->table_size = prev->table_size;
	next->offset = prev->offset + size;
}

static void *generate_lfp_data_ptrs(struct drm_i915_private *i915,
				    const void *bdb)
{
	int i, size, table_size, block_size, offset, fp_timing_size;
	struct bdb_lvds_lfp_data_ptrs *ptrs;
	const void *block;
	void *ptrs_block;

	/*
	 * The hardcoded fp_timing_size is only valid for
	 * modernish VBTs. All older VBTs definitely should
	 * include block 41 and thus we don't need to
	 * generate one.
	 */
	if (i915->display.vbt.version < 155)
		return NULL;

	fp_timing_size = 38;

	block = find_raw_section(bdb, BDB_LVDS_LFP_DATA);
	if (!block)
		return NULL;

	drm_dbg_kms(&i915->drm, "Generating LFP data table pointers\n");

	block_size = get_blocksize(block);

	size = fp_timing_size + sizeof(struct lvds_dvo_timing) +
		sizeof(struct lvds_pnp_id);
	if (size * 16 > block_size)
		return NULL;

	ptrs_block = kzalloc(sizeof(*ptrs) + 3, GFP_KERNEL);
	if (!ptrs_block)
		return NULL;

	*(u8 *)(ptrs_block + 0) = BDB_LVDS_LFP_DATA_PTRS;
	*(u16 *)(ptrs_block + 1) = sizeof(*ptrs);
	ptrs = ptrs_block + 3;

	table_size = sizeof(struct lvds_pnp_id);
	size = make_lfp_data_ptr(&ptrs->ptr[0].panel_pnp_id, table_size, size);

	table_size = sizeof(struct lvds_dvo_timing);
	size = make_lfp_data_ptr(&ptrs->ptr[0].dvo_timing, table_size, size);

	table_size = fp_timing_size;
	size = make_lfp_data_ptr(&ptrs->ptr[0].fp_timing, table_size, size);

	if (ptrs->ptr[0].fp_timing.table_size)
		ptrs->lvds_entries++;
	if (ptrs->ptr[0].dvo_timing.table_size)
		ptrs->lvds_entries++;
	if (ptrs->ptr[0].panel_pnp_id.table_size)
		ptrs->lvds_entries++;

	if (size != 0 || ptrs->lvds_entries != 3) {
		kfree(ptrs);
		return NULL;
	}

	size = fp_timing_size + sizeof(struct lvds_dvo_timing) +
		sizeof(struct lvds_pnp_id);
	for (i = 1; i < 16; i++) {
		next_lfp_data_ptr(&ptrs->ptr[i].fp_timing, &ptrs->ptr[i-1].fp_timing, size);
		next_lfp_data_ptr(&ptrs->ptr[i].dvo_timing, &ptrs->ptr[i-1].dvo_timing, size);
		next_lfp_data_ptr(&ptrs->ptr[i].panel_pnp_id, &ptrs->ptr[i-1].panel_pnp_id, size);
	}

	table_size = sizeof(struct lvds_lfp_panel_name);

	if (16 * (size + table_size) <= block_size) {
		ptrs->panel_name.table_size = table_size;
		ptrs->panel_name.offset = size * 16;
	}

	offset = block - bdb;

	for (i = 0; i < 16; i++) {
		ptrs->ptr[i].fp_timing.offset += offset;
		ptrs->ptr[i].dvo_timing.offset += offset;
		ptrs->ptr[i].panel_pnp_id.offset += offset;
	}

	if (ptrs->panel_name.table_size)
		ptrs->panel_name.offset += offset;

	return ptrs_block;
}

static void
init_bdb_block(struct drm_i915_private *i915,
	       const void *bdb, enum bdb_block_id section_id,
	       size_t min_size)
{
	struct bdb_block_entry *entry;
	void *temp_block = NULL;
	const void *block;
	size_t block_size;

	block = find_raw_section(bdb, section_id);

	/* Modern VBTs lack the LFP data table pointers block, make one up */
	if (!block && section_id == BDB_LVDS_LFP_DATA_PTRS) {
		temp_block = generate_lfp_data_ptrs(i915, bdb);
		if (temp_block)
			block = temp_block + 3;
	}
	if (!block)
		return;

	drm_WARN(&i915->drm, min_size == 0,
		 "Block %d min_size is zero\n", section_id);

	block_size = get_blocksize(block);

	/*
	 * Version number and new block size are considered
	 * part of the header for MIPI sequenece block v3+.
	 */
	if (section_id == BDB_MIPI_SEQUENCE && *(const u8 *)block >= 3)
		block_size += 5;

	entry = kzalloc(struct_size(entry, data, max(min_size, block_size) + 3),
			GFP_KERNEL);
	if (!entry) {
		kfree(temp_block);
		return;
	}

	entry->section_id = section_id;
	memcpy(entry->data, block - 3, block_size + 3);

	kfree(temp_block);

	drm_dbg_kms(&i915->drm, "Found BDB block %d (size %zu, min size %zu)\n",
		    section_id, block_size, min_size);

	if (section_id == BDB_LVDS_LFP_DATA_PTRS &&
	    !fixup_lfp_data_ptrs(bdb, entry->data + 3)) {
		drm_err(&i915->drm, "VBT has malformed LFP data table pointers\n");
		kfree(entry);
		return;
	}

	list_add_tail(&entry->node, &i915->display.vbt.bdb_blocks);
}

static void init_bdb_blocks(struct drm_i915_private *i915,
			    const void *bdb)
{
	int i;

	for (i = 0; i < ARRAY_SIZE(bdb_blocks); i++) {
		enum bdb_block_id section_id = bdb_blocks[i].section_id;
		size_t min_size = bdb_blocks[i].min_size;

		if (section_id == BDB_LVDS_LFP_DATA)
			min_size = lfp_data_min_size(i915);

		init_bdb_block(i915, bdb, section_id, min_size);
	}
}

static void
fill_detail_timing_data(struct drm_display_mode *panel_fixed_mode,
			const struct lvds_dvo_timing *dvo_timing)
{
	panel_fixed_mode->hdisplay = (dvo_timing->hactive_hi << 8) |
		dvo_timing->hactive_lo;
	panel_fixed_mode->hsync_start = panel_fixed_mode->hdisplay +
		((dvo_timing->hsync_off_hi << 8) | dvo_timing->hsync_off_lo);
	panel_fixed_mode->hsync_end = panel_fixed_mode->hsync_start +
		((dvo_timing->hsync_pulse_width_hi << 8) |
			dvo_timing->hsync_pulse_width_lo);
	panel_fixed_mode->htotal = panel_fixed_mode->hdisplay +
		((dvo_timing->hblank_hi << 8) | dvo_timing->hblank_lo);

	panel_fixed_mode->vdisplay = (dvo_timing->vactive_hi << 8) |
		dvo_timing->vactive_lo;
	panel_fixed_mode->vsync_start = panel_fixed_mode->vdisplay +
		((dvo_timing->vsync_off_hi << 4) | dvo_timing->vsync_off_lo);
	panel_fixed_mode->vsync_end = panel_fixed_mode->vsync_start +
		((dvo_timing->vsync_pulse_width_hi << 4) |
			dvo_timing->vsync_pulse_width_lo);
	panel_fixed_mode->vtotal = panel_fixed_mode->vdisplay +
		((dvo_timing->vblank_hi << 8) | dvo_timing->vblank_lo);
	panel_fixed_mode->clock = dvo_timing->clock * 10;
	panel_fixed_mode->type = DRM_MODE_TYPE_PREFERRED;

	if (dvo_timing->hsync_positive)
		panel_fixed_mode->flags |= DRM_MODE_FLAG_PHSYNC;
	else
		panel_fixed_mode->flags |= DRM_MODE_FLAG_NHSYNC;

	if (dvo_timing->vsync_positive)
		panel_fixed_mode->flags |= DRM_MODE_FLAG_PVSYNC;
	else
		panel_fixed_mode->flags |= DRM_MODE_FLAG_NVSYNC;

	panel_fixed_mode->width_mm = (dvo_timing->himage_hi << 8) |
		dvo_timing->himage_lo;
	panel_fixed_mode->height_mm = (dvo_timing->vimage_hi << 8) |
		dvo_timing->vimage_lo;

	/* Some VBTs have bogus h/vtotal values */
	if (panel_fixed_mode->hsync_end > panel_fixed_mode->htotal)
		panel_fixed_mode->htotal = panel_fixed_mode->hsync_end + 1;
	if (panel_fixed_mode->vsync_end > panel_fixed_mode->vtotal)
		panel_fixed_mode->vtotal = panel_fixed_mode->vsync_end + 1;

	drm_mode_set_name(panel_fixed_mode);
}

static const struct lvds_dvo_timing *
get_lvds_dvo_timing(const struct bdb_lvds_lfp_data *data,
		    const struct bdb_lvds_lfp_data_ptrs *ptrs,
		    int index)
{
	return (const void *)data + ptrs->ptr[index].dvo_timing.offset;
}

static const struct lvds_fp_timing *
get_lvds_fp_timing(const struct bdb_lvds_lfp_data *data,
		   const struct bdb_lvds_lfp_data_ptrs *ptrs,
		   int index)
{
	return (const void *)data + ptrs->ptr[index].fp_timing.offset;
}

static const struct lvds_pnp_id *
get_lvds_pnp_id(const struct bdb_lvds_lfp_data *data,
		const struct bdb_lvds_lfp_data_ptrs *ptrs,
		int index)
{
	return (const void *)data + ptrs->ptr[index].panel_pnp_id.offset;
}

static const struct bdb_lvds_lfp_data_tail *
get_lfp_data_tail(const struct bdb_lvds_lfp_data *data,
		  const struct bdb_lvds_lfp_data_ptrs *ptrs)
{
	if (ptrs->panel_name.table_size)
		return (const void *)data + ptrs->panel_name.offset;
	else
		return NULL;
}

static void dump_pnp_id(struct drm_i915_private *i915,
			const struct lvds_pnp_id *pnp_id,
			const char *name)
{
	u16 mfg_name = be16_to_cpu((__force __be16)pnp_id->mfg_name);
	char vend[4];

	drm_dbg_kms(&i915->drm, "%s PNPID mfg: %s (0x%x), prod: %u, serial: %u, week: %d, year: %d\n",
		    name, drm_edid_decode_mfg_id(mfg_name, vend),
		    pnp_id->mfg_name, pnp_id->product_code, pnp_id->serial,
		    pnp_id->mfg_week, pnp_id->mfg_year + 1990);
}

static int opregion_get_panel_type(struct drm_i915_private *i915,
				   const struct intel_bios_encoder_data *devdata,
				   const struct edid *edid)
{
	return intel_opregion_get_panel_type(i915);
}

static int vbt_get_panel_type(struct drm_i915_private *i915,
			      const struct intel_bios_encoder_data *devdata,
			      const struct edid *edid)
{
	const struct bdb_lvds_options *lvds_options;

	lvds_options = find_section(i915, BDB_LVDS_OPTIONS);
	if (!lvds_options)
		return -1;

	if (lvds_options->panel_type > 0xf &&
	    lvds_options->panel_type != 0xff) {
		drm_dbg_kms(&i915->drm, "Invalid VBT panel type 0x%x\n",
			    lvds_options->panel_type);
		return -1;
	}

	if (devdata && devdata->child.handle == DEVICE_HANDLE_LFP2)
		return lvds_options->panel_type2;

	drm_WARN_ON(&i915->drm, devdata && devdata->child.handle != DEVICE_HANDLE_LFP1);

	return lvds_options->panel_type;
}

static int pnpid_get_panel_type(struct drm_i915_private *i915,
				const struct intel_bios_encoder_data *devdata,
				const struct edid *edid)
{
	const struct bdb_lvds_lfp_data *data;
	const struct bdb_lvds_lfp_data_ptrs *ptrs;
	const struct lvds_pnp_id *edid_id;
	struct lvds_pnp_id edid_id_nodate;
	int i, best = -1;

	if (!edid)
		return -1;

	edid_id = (const void *)&edid->mfg_id[0];

	edid_id_nodate = *edid_id;
	edid_id_nodate.mfg_week = 0;
	edid_id_nodate.mfg_year = 0;

	dump_pnp_id(i915, edid_id, "EDID");

	ptrs = find_section(i915, BDB_LVDS_LFP_DATA_PTRS);
	if (!ptrs)
		return -1;

	data = find_section(i915, BDB_LVDS_LFP_DATA);
	if (!data)
		return -1;

	for (i = 0; i < 16; i++) {
		const struct lvds_pnp_id *vbt_id =
			get_lvds_pnp_id(data, ptrs, i);

		/* full match? */
		if (!memcmp(vbt_id, edid_id, sizeof(*vbt_id)))
			return i;

		/*
		 * Accept a match w/o date if no full match is found,
		 * and the VBT entry does not specify a date.
		 */
		if (best < 0 &&
		    !memcmp(vbt_id, &edid_id_nodate, sizeof(*vbt_id)))
			best = i;
	}

	return best;
}

static int fallback_get_panel_type(struct drm_i915_private *i915,
				   const struct intel_bios_encoder_data *devdata,
				   const struct edid *edid)
{
	return 0;
}

enum panel_type {
	PANEL_TYPE_OPREGION,
	PANEL_TYPE_VBT,
	PANEL_TYPE_PNPID,
	PANEL_TYPE_FALLBACK,
};

static int get_panel_type(struct drm_i915_private *i915,
			  const struct intel_bios_encoder_data *devdata,
			  const struct edid *edid)
{
	struct {
		const char *name;
		int (*get_panel_type)(struct drm_i915_private *i915,
				      const struct intel_bios_encoder_data *devdata,
				      const struct edid *edid);
		int panel_type;
	} panel_types[] = {
		[PANEL_TYPE_OPREGION] = {
			.name = "OpRegion",
			.get_panel_type = opregion_get_panel_type,
		},
		[PANEL_TYPE_VBT] = {
			.name = "VBT",
			.get_panel_type = vbt_get_panel_type,
		},
		[PANEL_TYPE_PNPID] = {
			.name = "PNPID",
			.get_panel_type = pnpid_get_panel_type,
		},
		[PANEL_TYPE_FALLBACK] = {
			.name = "fallback",
			.get_panel_type = fallback_get_panel_type,
		},
	};
	int i;

	for (i = 0; i < ARRAY_SIZE(panel_types); i++) {
		panel_types[i].panel_type = panel_types[i].get_panel_type(i915, devdata, edid);

		drm_WARN_ON(&i915->drm, panel_types[i].panel_type > 0xf &&
			    panel_types[i].panel_type != 0xff);

		if (panel_types[i].panel_type >= 0)
			drm_dbg_kms(&i915->drm, "Panel type (%s): %d\n",
				    panel_types[i].name, panel_types[i].panel_type);
	}

	if (panel_types[PANEL_TYPE_OPREGION].panel_type >= 0)
		i = PANEL_TYPE_OPREGION;
	else if (panel_types[PANEL_TYPE_VBT].panel_type == 0xff &&
		 panel_types[PANEL_TYPE_PNPID].panel_type >= 0)
		i = PANEL_TYPE_PNPID;
	else if (panel_types[PANEL_TYPE_VBT].panel_type != 0xff &&
		 panel_types[PANEL_TYPE_VBT].panel_type >= 0)
		i = PANEL_TYPE_VBT;
	else
		i = PANEL_TYPE_FALLBACK;

	drm_dbg_kms(&i915->drm, "Selected panel type (%s): %d\n",
		    panel_types[i].name, panel_types[i].panel_type);

	return panel_types[i].panel_type;
}

static unsigned int panel_bits(unsigned int value, int panel_type, int num_bits)
{
	return (value >> (panel_type * num_bits)) & (BIT(num_bits) - 1);
}

static bool panel_bool(unsigned int value, int panel_type)
{
	return panel_bits(value, panel_type, 1);
}

/* Parse general panel options */
static void
parse_panel_options(struct drm_i915_private *i915,
		    struct intel_panel *panel)
{
	const struct bdb_lvds_options *lvds_options;
	int panel_type = panel->vbt.panel_type;
	int drrs_mode;

	lvds_options = find_section(i915, BDB_LVDS_OPTIONS);
	if (!lvds_options)
		return;

	panel->vbt.lvds_dither = lvds_options->pixel_dither;

	/*
	 * Empirical evidence indicates the block size can be
	 * either 4,14,16,24+ bytes. For older VBTs no clear
	 * relationship between the block size vs. BDB version.
	 */
	if (get_blocksize(lvds_options) < 16)
		return;

	drrs_mode = panel_bits(lvds_options->dps_panel_type_bits,
			       panel_type, 2);
	/*
	 * VBT has static DRRS = 0 and seamless DRRS = 2.
	 * The below piece of code is required to adjust vbt.drrs_type
	 * to match the enum drrs_support_type.
	 */
	switch (drrs_mode) {
	case 0:
		panel->vbt.drrs_type = DRRS_TYPE_STATIC;
		drm_dbg_kms(&i915->drm, "DRRS supported mode is static\n");
		break;
	case 2:
		panel->vbt.drrs_type = DRRS_TYPE_SEAMLESS;
		drm_dbg_kms(&i915->drm,
			    "DRRS supported mode is seamless\n");
		break;
	default:
		panel->vbt.drrs_type = DRRS_TYPE_NONE;
		drm_dbg_kms(&i915->drm,
			    "DRRS not supported (VBT input)\n");
		break;
	}
}

static void
parse_lfp_panel_dtd(struct drm_i915_private *i915,
		    struct intel_panel *panel,
		    const struct bdb_lvds_lfp_data *lvds_lfp_data,
		    const struct bdb_lvds_lfp_data_ptrs *lvds_lfp_data_ptrs)
{
	const struct lvds_dvo_timing *panel_dvo_timing;
	const struct lvds_fp_timing *fp_timing;
	struct drm_display_mode *panel_fixed_mode;
	int panel_type = panel->vbt.panel_type;

	panel_dvo_timing = get_lvds_dvo_timing(lvds_lfp_data,
					       lvds_lfp_data_ptrs,
					       panel_type);

	panel_fixed_mode = kzalloc(sizeof(*panel_fixed_mode), GFP_KERNEL);
	if (!panel_fixed_mode)
		return;

	fill_detail_timing_data(panel_fixed_mode, panel_dvo_timing);

	panel->vbt.lfp_lvds_vbt_mode = panel_fixed_mode;

	drm_dbg_kms(&i915->drm,
		    "Found panel mode in BIOS VBT legacy lfp table: " DRM_MODE_FMT "\n",
		    DRM_MODE_ARG(panel_fixed_mode));

	fp_timing = get_lvds_fp_timing(lvds_lfp_data,
				       lvds_lfp_data_ptrs,
				       panel_type);

	/* check the resolution, just to be sure */
	if (fp_timing->x_res == panel_fixed_mode->hdisplay &&
	    fp_timing->y_res == panel_fixed_mode->vdisplay) {
		panel->vbt.bios_lvds_val = fp_timing->lvds_reg_val;
		drm_dbg_kms(&i915->drm,
			    "VBT initial LVDS value %x\n",
			    panel->vbt.bios_lvds_val);
	}
}

static void
parse_lfp_data(struct drm_i915_private *i915,
	       struct intel_panel *panel)
{
	const struct bdb_lvds_lfp_data *data;
	const struct bdb_lvds_lfp_data_tail *tail;
	const struct bdb_lvds_lfp_data_ptrs *ptrs;
	const struct lvds_pnp_id *pnp_id;
	int panel_type = panel->vbt.panel_type;

	ptrs = find_section(i915, BDB_LVDS_LFP_DATA_PTRS);
	if (!ptrs)
		return;

	data = find_section(i915, BDB_LVDS_LFP_DATA);
	if (!data)
		return;

	if (!panel->vbt.lfp_lvds_vbt_mode)
		parse_lfp_panel_dtd(i915, panel, data, ptrs);

	pnp_id = get_lvds_pnp_id(data, ptrs, panel_type);
	dump_pnp_id(i915, pnp_id, "Panel");

	tail = get_lfp_data_tail(data, ptrs);
	if (!tail)
		return;

	drm_dbg_kms(&i915->drm, "Panel name: %.*s\n",
		    (int)sizeof(tail->panel_name[0].name),
		    tail->panel_name[panel_type].name);

	if (i915->display.vbt.version >= 188) {
		panel->vbt.seamless_drrs_min_refresh_rate =
			tail->seamless_drrs_min_refresh_rate[panel_type];
		drm_dbg_kms(&i915->drm,
			    "Seamless DRRS min refresh rate: %d Hz\n",
			    panel->vbt.seamless_drrs_min_refresh_rate);
	}
}

static void
parse_generic_dtd(struct drm_i915_private *i915,
		  struct intel_panel *panel)
{
	const struct bdb_generic_dtd *generic_dtd;
	const struct generic_dtd_entry *dtd;
	struct drm_display_mode *panel_fixed_mode;
	int num_dtd;

	/*
	 * Older VBTs provided DTD information for internal displays through
	 * the "LFP panel tables" block (42).  As of VBT revision 229 the
	 * DTD information should be provided via a newer "generic DTD"
	 * block (58).  Just to be safe, we'll try the new generic DTD block
	 * first on VBT >= 229, but still fall back to trying the old LFP
	 * block if that fails.
	 */
	if (i915->display.vbt.version < 229)
		return;

	generic_dtd = find_section(i915, BDB_GENERIC_DTD);
	if (!generic_dtd)
		return;

	if (generic_dtd->gdtd_size < sizeof(struct generic_dtd_entry)) {
		drm_err(&i915->drm, "GDTD size %u is too small.\n",
			generic_dtd->gdtd_size);
		return;
	} else if (generic_dtd->gdtd_size !=
		   sizeof(struct generic_dtd_entry)) {
		drm_err(&i915->drm, "Unexpected GDTD size %u\n",
			generic_dtd->gdtd_size);
		/* DTD has unknown fields, but keep going */
	}

	num_dtd = (get_blocksize(generic_dtd) -
		   sizeof(struct bdb_generic_dtd)) / generic_dtd->gdtd_size;
	if (panel->vbt.panel_type >= num_dtd) {
		drm_err(&i915->drm,
			"Panel type %d not found in table of %d DTD's\n",
			panel->vbt.panel_type, num_dtd);
		return;
	}

	dtd = &generic_dtd->dtd[panel->vbt.panel_type];

	panel_fixed_mode = kzalloc(sizeof(*panel_fixed_mode), GFP_KERNEL);
	if (!panel_fixed_mode)
		return;

	panel_fixed_mode->hdisplay = dtd->hactive;
	panel_fixed_mode->hsync_start =
		panel_fixed_mode->hdisplay + dtd->hfront_porch;
	panel_fixed_mode->hsync_end =
		panel_fixed_mode->hsync_start + dtd->hsync;
	panel_fixed_mode->htotal =
		panel_fixed_mode->hdisplay + dtd->hblank;

	panel_fixed_mode->vdisplay = dtd->vactive;
	panel_fixed_mode->vsync_start =
		panel_fixed_mode->vdisplay + dtd->vfront_porch;
	panel_fixed_mode->vsync_end =
		panel_fixed_mode->vsync_start + dtd->vsync;
	panel_fixed_mode->vtotal =
		panel_fixed_mode->vdisplay + dtd->vblank;

	panel_fixed_mode->clock = dtd->pixel_clock;
	panel_fixed_mode->width_mm = dtd->width_mm;
	panel_fixed_mode->height_mm = dtd->height_mm;

	panel_fixed_mode->type = DRM_MODE_TYPE_PREFERRED;
	drm_mode_set_name(panel_fixed_mode);

	if (dtd->hsync_positive_polarity)
		panel_fixed_mode->flags |= DRM_MODE_FLAG_PHSYNC;
	else
		panel_fixed_mode->flags |= DRM_MODE_FLAG_NHSYNC;

	if (dtd->vsync_positive_polarity)
		panel_fixed_mode->flags |= DRM_MODE_FLAG_PVSYNC;
	else
		panel_fixed_mode->flags |= DRM_MODE_FLAG_NVSYNC;

	drm_dbg_kms(&i915->drm,
		    "Found panel mode in BIOS VBT generic dtd table: " DRM_MODE_FMT "\n",
		    DRM_MODE_ARG(panel_fixed_mode));

	panel->vbt.lfp_lvds_vbt_mode = panel_fixed_mode;
}

static void
parse_lfp_backlight(struct drm_i915_private *i915,
		    struct intel_panel *panel)
{
	const struct bdb_lfp_backlight_data *backlight_data;
	const struct lfp_backlight_data_entry *entry;
	int panel_type = panel->vbt.panel_type;
	u16 level;

	backlight_data = find_section(i915, BDB_LVDS_BACKLIGHT);
	if (!backlight_data)
		return;

	if (backlight_data->entry_size != sizeof(backlight_data->data[0])) {
		drm_dbg_kms(&i915->drm,
			    "Unsupported backlight data entry size %u\n",
			    backlight_data->entry_size);
		return;
	}

	entry = &backlight_data->data[panel_type];

	panel->vbt.backlight.present = entry->type == BDB_BACKLIGHT_TYPE_PWM;
	if (!panel->vbt.backlight.present) {
		drm_dbg_kms(&i915->drm,
			    "PWM backlight not present in VBT (type %u)\n",
			    entry->type);
		return;
	}

	panel->vbt.backlight.type = INTEL_BACKLIGHT_DISPLAY_DDI;
	if (i915->display.vbt.version >= 191) {
		size_t exp_size;

		if (i915->display.vbt.version >= 236)
			exp_size = sizeof(struct bdb_lfp_backlight_data);
		else if (i915->display.vbt.version >= 234)
			exp_size = EXP_BDB_LFP_BL_DATA_SIZE_REV_234;
		else
			exp_size = EXP_BDB_LFP_BL_DATA_SIZE_REV_191;

		if (get_blocksize(backlight_data) >= exp_size) {
			const struct lfp_backlight_control_method *method;

			method = &backlight_data->backlight_control[panel_type];
			panel->vbt.backlight.type = method->type;
			panel->vbt.backlight.controller = method->controller;
		}
	}

	panel->vbt.backlight.pwm_freq_hz = entry->pwm_freq_hz;
	panel->vbt.backlight.active_low_pwm = entry->active_low_pwm;

	if (i915->display.vbt.version >= 234) {
		u16 min_level;
		bool scale;

		level = backlight_data->brightness_level[panel_type].level;
		min_level = backlight_data->brightness_min_level[panel_type].level;

		if (i915->display.vbt.version >= 236)
			scale = backlight_data->brightness_precision_bits[panel_type] == 16;
		else
			scale = level > 255;

		if (scale)
			min_level = min_level / 255;

		if (min_level > 255) {
			drm_warn(&i915->drm, "Brightness min level > 255\n");
			level = 255;
		}
		panel->vbt.backlight.min_brightness = min_level;

		panel->vbt.backlight.brightness_precision_bits =
			backlight_data->brightness_precision_bits[panel_type];
	} else {
		level = backlight_data->level[panel_type];
		panel->vbt.backlight.min_brightness = entry->min_brightness;
	}

	drm_dbg_kms(&i915->drm,
		    "VBT backlight PWM modulation frequency %u Hz, "
		    "active %s, min brightness %u, level %u, controller %u\n",
		    panel->vbt.backlight.pwm_freq_hz,
		    panel->vbt.backlight.active_low_pwm ? "low" : "high",
		    panel->vbt.backlight.min_brightness,
		    level,
		    panel->vbt.backlight.controller);
}

/* Try to find sdvo panel data */
static void
parse_sdvo_panel_data(struct drm_i915_private *i915,
		      struct intel_panel *panel)
{
	const struct bdb_sdvo_panel_dtds *dtds;
	struct drm_display_mode *panel_fixed_mode;
	int index;

	index = i915->params.vbt_sdvo_panel_type;
	if (index == -2) {
		drm_dbg_kms(&i915->drm,
			    "Ignore SDVO panel mode from BIOS VBT tables.\n");
		return;
	}

	if (index == -1) {
		const struct bdb_sdvo_lvds_options *sdvo_lvds_options;

		sdvo_lvds_options = find_section(i915, BDB_SDVO_LVDS_OPTIONS);
		if (!sdvo_lvds_options)
			return;

		index = sdvo_lvds_options->panel_type;
	}

	dtds = find_section(i915, BDB_SDVO_PANEL_DTDS);
	if (!dtds)
		return;

	panel_fixed_mode = kzalloc(sizeof(*panel_fixed_mode), GFP_KERNEL);
	if (!panel_fixed_mode)
		return;

	fill_detail_timing_data(panel_fixed_mode, &dtds->dtds[index]);

	panel->vbt.sdvo_lvds_vbt_mode = panel_fixed_mode;

	drm_dbg_kms(&i915->drm,
		    "Found SDVO panel mode in BIOS VBT tables: " DRM_MODE_FMT "\n",
		    DRM_MODE_ARG(panel_fixed_mode));
}

static int intel_bios_ssc_frequency(struct drm_i915_private *i915,
				    bool alternate)
{
	switch (DISPLAY_VER(i915)) {
	case 2:
		return alternate ? 66667 : 48000;
	case 3:
	case 4:
		return alternate ? 100000 : 96000;
	default:
		return alternate ? 100000 : 120000;
	}
}

static void
parse_general_features(struct drm_i915_private *i915)
{
	const struct bdb_general_features *general;

	general = find_section(i915, BDB_GENERAL_FEATURES);
	if (!general)
		return;

	i915->display.vbt.int_tv_support = general->int_tv_support;
	/* int_crt_support can't be trusted on earlier platforms */
	if (i915->display.vbt.version >= 155 &&
	    (HAS_DDI(i915) || IS_VALLEYVIEW(i915)))
		i915->display.vbt.int_crt_support = general->int_crt_support;
	i915->display.vbt.lvds_use_ssc = general->enable_ssc;
	i915->display.vbt.lvds_ssc_freq =
		intel_bios_ssc_frequency(i915, general->ssc_freq);
	i915->display.vbt.display_clock_mode = general->display_clock_mode;
	i915->display.vbt.fdi_rx_polarity_inverted = general->fdi_rx_polarity_inverted;
	if (i915->display.vbt.version >= 181) {
		i915->display.vbt.orientation = general->rotate_180 ?
			DRM_MODE_PANEL_ORIENTATION_BOTTOM_UP :
			DRM_MODE_PANEL_ORIENTATION_NORMAL;
	} else {
		i915->display.vbt.orientation = DRM_MODE_PANEL_ORIENTATION_UNKNOWN;
	}

	if (i915->display.vbt.version >= 249 && general->afc_startup_config) {
		i915->display.vbt.override_afc_startup = true;
		i915->display.vbt.override_afc_startup_val = general->afc_startup_config == 0x1 ? 0x0 : 0x7;
	}

	drm_dbg_kms(&i915->drm,
		    "BDB_GENERAL_FEATURES int_tv_support %d int_crt_support %d lvds_use_ssc %d lvds_ssc_freq %d display_clock_mode %d fdi_rx_polarity_inverted %d\n",
		    i915->display.vbt.int_tv_support,
		    i915->display.vbt.int_crt_support,
		    i915->display.vbt.lvds_use_ssc,
		    i915->display.vbt.lvds_ssc_freq,
		    i915->display.vbt.display_clock_mode,
		    i915->display.vbt.fdi_rx_polarity_inverted);
}

static const struct child_device_config *
child_device_ptr(const struct bdb_general_definitions *defs, int i)
{
	return (const void *) &defs->devices[i * defs->child_dev_size];
}

static void
parse_sdvo_device_mapping(struct drm_i915_private *i915)
{
	struct sdvo_device_mapping *mapping;
	const struct intel_bios_encoder_data *devdata;
	const struct child_device_config *child;
	int count = 0;

	/*
	 * Only parse SDVO mappings on gens that could have SDVO. This isn't
	 * accurate and doesn't have to be, as long as it's not too strict.
	 */
	if (!IS_DISPLAY_VER(i915, 3, 7)) {
		drm_dbg_kms(&i915->drm, "Skipping SDVO device mapping\n");
		return;
	}

	list_for_each_entry(devdata, &i915->display.vbt.display_devices, node) {
		child = &devdata->child;

		if (child->slave_addr != SLAVE_ADDR1 &&
		    child->slave_addr != SLAVE_ADDR2) {
			/*
			 * If the slave address is neither 0x70 nor 0x72,
			 * it is not a SDVO device. Skip it.
			 */
			continue;
		}
		if (child->dvo_port != DEVICE_PORT_DVOB &&
		    child->dvo_port != DEVICE_PORT_DVOC) {
			/* skip the incorrect SDVO port */
			drm_dbg_kms(&i915->drm,
				    "Incorrect SDVO port. Skip it\n");
			continue;
		}
		drm_dbg_kms(&i915->drm,
			    "the SDVO device with slave addr %2x is found on"
			    " %s port\n",
			    child->slave_addr,
			    (child->dvo_port == DEVICE_PORT_DVOB) ?
			    "SDVOB" : "SDVOC");
		mapping = &i915->display.vbt.sdvo_mappings[child->dvo_port - 1];
		if (!mapping->initialized) {
			mapping->dvo_port = child->dvo_port;
			mapping->slave_addr = child->slave_addr;
			mapping->dvo_wiring = child->dvo_wiring;
			mapping->ddc_pin = child->ddc_pin;
			mapping->i2c_pin = child->i2c_pin;
			mapping->initialized = 1;
			drm_dbg_kms(&i915->drm,
				    "SDVO device: dvo=%x, addr=%x, wiring=%d, ddc_pin=%d, i2c_pin=%d\n",
				    mapping->dvo_port, mapping->slave_addr,
				    mapping->dvo_wiring, mapping->ddc_pin,
				    mapping->i2c_pin);
		} else {
			drm_dbg_kms(&i915->drm,
				    "Maybe one SDVO port is shared by "
				    "two SDVO device.\n");
		}
		if (child->slave2_addr) {
			/* Maybe this is a SDVO device with multiple inputs */
			/* And the mapping info is not added */
			drm_dbg_kms(&i915->drm,
				    "there exists the slave2_addr. Maybe this"
				    " is a SDVO device with multiple inputs.\n");
		}
		count++;
	}

	if (!count) {
		/* No SDVO device info is found */
		drm_dbg_kms(&i915->drm,
			    "No SDVO device info is found in VBT\n");
	}
}

static void
parse_driver_features(struct drm_i915_private *i915)
{
	const struct bdb_driver_features *driver;

	driver = find_section(i915, BDB_DRIVER_FEATURES);
	if (!driver)
		return;

	if (DISPLAY_VER(i915) >= 5) {
		/*
		 * Note that we consider BDB_DRIVER_FEATURE_INT_SDVO_LVDS
		 * to mean "eDP". The VBT spec doesn't agree with that
		 * interpretation, but real world VBTs seem to.
		 */
		if (driver->lvds_config != BDB_DRIVER_FEATURE_INT_LVDS)
			i915->display.vbt.int_lvds_support = 0;
	} else {
		/*
		 * FIXME it's not clear which BDB version has the LVDS config
		 * bits defined. Revision history in the VBT spec says:
		 * "0.92 | Add two definitions for VBT value of LVDS Active
		 *  Config (00b and 11b values defined) | 06/13/2005"
		 * but does not the specify the BDB version.
		 *
		 * So far version 134 (on i945gm) is the oldest VBT observed
		 * in the wild with the bits correctly populated. Version
		 * 108 (on i85x) does not have the bits correctly populated.
		 */
		if (i915->display.vbt.version >= 134 &&
		    driver->lvds_config != BDB_DRIVER_FEATURE_INT_LVDS &&
		    driver->lvds_config != BDB_DRIVER_FEATURE_INT_SDVO_LVDS)
			i915->display.vbt.int_lvds_support = 0;
	}
}

static void
parse_panel_driver_features(struct drm_i915_private *i915,
			    struct intel_panel *panel)
{
	const struct bdb_driver_features *driver;

	driver = find_section(i915, BDB_DRIVER_FEATURES);
	if (!driver)
		return;

	if (i915->display.vbt.version < 228) {
		drm_dbg_kms(&i915->drm, "DRRS State Enabled:%d\n",
			    driver->drrs_enabled);
		/*
		 * If DRRS is not supported, drrs_type has to be set to 0.
		 * This is because, VBT is configured in such a way that
		 * static DRRS is 0 and DRRS not supported is represented by
		 * driver->drrs_enabled=false
		 */
		if (!driver->drrs_enabled && panel->vbt.drrs_type != DRRS_TYPE_NONE) {
			/*
			 * FIXME Should DMRRS perhaps be treated as seamless
			 * but without the automatic downclocking?
			 */
			if (driver->dmrrs_enabled)
				panel->vbt.drrs_type = DRRS_TYPE_STATIC;
			else
				panel->vbt.drrs_type = DRRS_TYPE_NONE;
		}

		panel->vbt.psr.enable = driver->psr_enabled;
	}
}

static void
parse_power_conservation_features(struct drm_i915_private *i915,
				  struct intel_panel *panel)
{
	const struct bdb_lfp_power *power;
	u8 panel_type = panel->vbt.panel_type;

	panel->vbt.vrr = true; /* matches Windows behaviour */

	if (i915->display.vbt.version < 228)
		return;

	power = find_section(i915, BDB_LFP_POWER);
	if (!power)
		return;

	panel->vbt.psr.enable = panel_bool(power->psr, panel_type);

	/*
	 * If DRRS is not supported, drrs_type has to be set to 0.
	 * This is because, VBT is configured in such a way that
	 * static DRRS is 0 and DRRS not supported is represented by
	 * power->drrs & BIT(panel_type)=false
	 */
	if (!panel_bool(power->drrs, panel_type) && panel->vbt.drrs_type != DRRS_TYPE_NONE) {
		/*
		 * FIXME Should DMRRS perhaps be treated as seamless
		 * but without the automatic downclocking?
		 */
		if (panel_bool(power->dmrrs, panel_type))
			panel->vbt.drrs_type = DRRS_TYPE_STATIC;
		else
			panel->vbt.drrs_type = DRRS_TYPE_NONE;
	}

	if (i915->display.vbt.version >= 232)
		panel->vbt.edp.hobl = panel_bool(power->hobl, panel_type);

	if (i915->display.vbt.version >= 233)
		panel->vbt.vrr = panel_bool(power->vrr_feature_enabled,
					    panel_type);
}

static void
parse_edp(struct drm_i915_private *i915,
	  struct intel_panel *panel)
{
	const struct bdb_edp *edp;
	const struct edp_power_seq *edp_pps;
	const struct edp_fast_link_params *edp_link_params;
	int panel_type = panel->vbt.panel_type;

	edp = find_section(i915, BDB_EDP);
	if (!edp)
		return;

	switch (panel_bits(edp->color_depth, panel_type, 2)) {
	case EDP_18BPP:
		panel->vbt.edp.bpp = 18;
		break;
	case EDP_24BPP:
		panel->vbt.edp.bpp = 24;
		break;
	case EDP_30BPP:
		panel->vbt.edp.bpp = 30;
		break;
	}

	/* Get the eDP sequencing and link info */
	edp_pps = &edp->power_seqs[panel_type];
	edp_link_params = &edp->fast_link_params[panel_type];

	panel->vbt.edp.pps = *edp_pps;

	if (i915->display.vbt.version >= 224) {
		panel->vbt.edp.rate =
			edp->edp_fast_link_training_rate[panel_type] * 20;
	} else {
		switch (edp_link_params->rate) {
		case EDP_RATE_1_62:
			panel->vbt.edp.rate = 162000;
			break;
		case EDP_RATE_2_7:
			panel->vbt.edp.rate = 270000;
			break;
		case EDP_RATE_5_4:
			panel->vbt.edp.rate = 540000;
			break;
		default:
			drm_dbg_kms(&i915->drm,
				    "VBT has unknown eDP link rate value %u\n",
				    edp_link_params->rate);
			break;
		}
	}

	switch (edp_link_params->lanes) {
	case EDP_LANE_1:
		panel->vbt.edp.lanes = 1;
		break;
	case EDP_LANE_2:
		panel->vbt.edp.lanes = 2;
		break;
	case EDP_LANE_4:
		panel->vbt.edp.lanes = 4;
		break;
	default:
		drm_dbg_kms(&i915->drm,
			    "VBT has unknown eDP lane count value %u\n",
			    edp_link_params->lanes);
		break;
	}

	switch (edp_link_params->preemphasis) {
	case EDP_PREEMPHASIS_NONE:
		panel->vbt.edp.preemphasis = DP_TRAIN_PRE_EMPH_LEVEL_0;
		break;
	case EDP_PREEMPHASIS_3_5dB:
		panel->vbt.edp.preemphasis = DP_TRAIN_PRE_EMPH_LEVEL_1;
		break;
	case EDP_PREEMPHASIS_6dB:
		panel->vbt.edp.preemphasis = DP_TRAIN_PRE_EMPH_LEVEL_2;
		break;
	case EDP_PREEMPHASIS_9_5dB:
		panel->vbt.edp.preemphasis = DP_TRAIN_PRE_EMPH_LEVEL_3;
		break;
	default:
		drm_dbg_kms(&i915->drm,
			    "VBT has unknown eDP pre-emphasis value %u\n",
			    edp_link_params->preemphasis);
		break;
	}

	switch (edp_link_params->vswing) {
	case EDP_VSWING_0_4V:
		panel->vbt.edp.vswing = DP_TRAIN_VOLTAGE_SWING_LEVEL_0;
		break;
	case EDP_VSWING_0_6V:
		panel->vbt.edp.vswing = DP_TRAIN_VOLTAGE_SWING_LEVEL_1;
		break;
	case EDP_VSWING_0_8V:
		panel->vbt.edp.vswing = DP_TRAIN_VOLTAGE_SWING_LEVEL_2;
		break;
	case EDP_VSWING_1_2V:
		panel->vbt.edp.vswing = DP_TRAIN_VOLTAGE_SWING_LEVEL_3;
		break;
	default:
		drm_dbg_kms(&i915->drm,
			    "VBT has unknown eDP voltage swing value %u\n",
			    edp_link_params->vswing);
		break;
	}

	if (i915->display.vbt.version >= 173) {
		u8 vswing;

		/* Don't read from VBT if module parameter has valid value*/
		if (i915->params.edp_vswing) {
			panel->vbt.edp.low_vswing =
				i915->params.edp_vswing == 1;
		} else {
			vswing = (edp->edp_vswing_preemph >> (panel_type * 4)) & 0xF;
			panel->vbt.edp.low_vswing = vswing == 0;
		}
	}

	panel->vbt.edp.drrs_msa_timing_delay =
		panel_bits(edp->sdrrs_msa_timing_delay, panel_type, 2);

	if (i915->display.vbt.version >= 244)
		panel->vbt.edp.max_link_rate =
			edp->edp_max_port_link_rate[panel_type] * 20;
}

static void
parse_psr(struct drm_i915_private *i915,
	  struct intel_panel *panel)
{
	const struct bdb_psr *psr;
	const struct psr_table *psr_table;
	int panel_type = panel->vbt.panel_type;

	psr = find_section(i915, BDB_PSR);
	if (!psr) {
		drm_dbg_kms(&i915->drm, "No PSR BDB found.\n");
		return;
	}

	psr_table = &psr->psr_table[panel_type];

	panel->vbt.psr.full_link = psr_table->full_link;
	panel->vbt.psr.require_aux_wakeup = psr_table->require_aux_to_wakeup;

	/* Allowed VBT values goes from 0 to 15 */
	panel->vbt.psr.idle_frames = psr_table->idle_frames < 0 ? 0 :
		psr_table->idle_frames > 15 ? 15 : psr_table->idle_frames;

	/*
	 * New psr options 0=500us, 1=100us, 2=2500us, 3=0us
	 * Old decimal value is wake up time in multiples of 100 us.
	 */
	if (i915->display.vbt.version >= 205 &&
	    (DISPLAY_VER(i915) >= 9 && !IS_BROXTON(i915))) {
		switch (psr_table->tp1_wakeup_time) {
		case 0:
			panel->vbt.psr.tp1_wakeup_time_us = 500;
			break;
		case 1:
			panel->vbt.psr.tp1_wakeup_time_us = 100;
			break;
		case 3:
			panel->vbt.psr.tp1_wakeup_time_us = 0;
			break;
		default:
			drm_dbg_kms(&i915->drm,
				    "VBT tp1 wakeup time value %d is outside range[0-3], defaulting to max value 2500us\n",
				    psr_table->tp1_wakeup_time);
			fallthrough;
		case 2:
			panel->vbt.psr.tp1_wakeup_time_us = 2500;
			break;
		}

		switch (psr_table->tp2_tp3_wakeup_time) {
		case 0:
			panel->vbt.psr.tp2_tp3_wakeup_time_us = 500;
			break;
		case 1:
			panel->vbt.psr.tp2_tp3_wakeup_time_us = 100;
			break;
		case 3:
			panel->vbt.psr.tp2_tp3_wakeup_time_us = 0;
			break;
		default:
			drm_dbg_kms(&i915->drm,
				    "VBT tp2_tp3 wakeup time value %d is outside range[0-3], defaulting to max value 2500us\n",
				    psr_table->tp2_tp3_wakeup_time);
			fallthrough;
		case 2:
			panel->vbt.psr.tp2_tp3_wakeup_time_us = 2500;
		break;
		}
	} else {
		panel->vbt.psr.tp1_wakeup_time_us = psr_table->tp1_wakeup_time * 100;
		panel->vbt.psr.tp2_tp3_wakeup_time_us = psr_table->tp2_tp3_wakeup_time * 100;
	}

	if (i915->display.vbt.version >= 226) {
		u32 wakeup_time = psr->psr2_tp2_tp3_wakeup_time;

		wakeup_time = panel_bits(wakeup_time, panel_type, 2);
		switch (wakeup_time) {
		case 0:
			wakeup_time = 500;
			break;
		case 1:
			wakeup_time = 100;
			break;
		case 3:
			wakeup_time = 50;
			break;
		default:
		case 2:
			wakeup_time = 2500;
			break;
		}
		panel->vbt.psr.psr2_tp2_tp3_wakeup_time_us = wakeup_time;
	} else {
		/* Reusing PSR1 wakeup time for PSR2 in older VBTs */
		panel->vbt.psr.psr2_tp2_tp3_wakeup_time_us = panel->vbt.psr.tp2_tp3_wakeup_time_us;
	}
}

static void parse_dsi_backlight_ports(struct drm_i915_private *i915,
				      struct intel_panel *panel,
				      enum port port)
{
	enum port port_bc = DISPLAY_VER(i915) >= 11 ? PORT_B : PORT_C;

<<<<<<< HEAD
	if (!panel->vbt.dsi.config->dual_link || i915->vbt.version < 197) {
=======
	if (!panel->vbt.dsi.config->dual_link || i915->display.vbt.version < 197) {
>>>>>>> 21f0b7da
		panel->vbt.dsi.bl_ports = BIT(port);
		if (panel->vbt.dsi.config->cabc_supported)
			panel->vbt.dsi.cabc_ports = BIT(port);

		return;
	}

	switch (panel->vbt.dsi.config->dl_dcs_backlight_ports) {
	case DL_DCS_PORT_A:
		panel->vbt.dsi.bl_ports = BIT(PORT_A);
		break;
	case DL_DCS_PORT_C:
		panel->vbt.dsi.bl_ports = BIT(port_bc);
		break;
	default:
	case DL_DCS_PORT_A_AND_C:
		panel->vbt.dsi.bl_ports = BIT(PORT_A) | BIT(port_bc);
		break;
	}

	if (!panel->vbt.dsi.config->cabc_supported)
		return;

	switch (panel->vbt.dsi.config->dl_dcs_cabc_ports) {
	case DL_DCS_PORT_A:
		panel->vbt.dsi.cabc_ports = BIT(PORT_A);
		break;
	case DL_DCS_PORT_C:
		panel->vbt.dsi.cabc_ports = BIT(port_bc);
		break;
	default:
	case DL_DCS_PORT_A_AND_C:
		panel->vbt.dsi.cabc_ports =
					BIT(PORT_A) | BIT(port_bc);
		break;
	}
}

static void
parse_mipi_config(struct drm_i915_private *i915,
		  struct intel_panel *panel)
{
	const struct bdb_mipi_config *start;
	const struct mipi_config *config;
	const struct mipi_pps_data *pps;
	int panel_type = panel->vbt.panel_type;
	enum port port;

	/* parse MIPI blocks only if LFP type is MIPI */
	if (!intel_bios_is_dsi_present(i915, &port))
		return;

	/* Initialize this to undefined indicating no generic MIPI support */
	panel->vbt.dsi.panel_id = MIPI_DSI_UNDEFINED_PANEL_ID;

	/* Block #40 is already parsed and panel_fixed_mode is
	 * stored in i915->lfp_lvds_vbt_mode
	 * resuse this when needed
	 */

	/* Parse #52 for panel index used from panel_type already
	 * parsed
	 */
	start = find_section(i915, BDB_MIPI_CONFIG);
	if (!start) {
		drm_dbg_kms(&i915->drm, "No MIPI config BDB found");
		return;
	}

	drm_dbg(&i915->drm, "Found MIPI Config block, panel index = %d\n",
		panel_type);

	/*
	 * get hold of the correct configuration block and pps data as per
	 * the panel_type as index
	 */
	config = &start->config[panel_type];
	pps = &start->pps[panel_type];

	/* store as of now full data. Trim when we realise all is not needed */
	panel->vbt.dsi.config = kmemdup(config, sizeof(struct mipi_config), GFP_KERNEL);
	if (!panel->vbt.dsi.config)
		return;

	panel->vbt.dsi.pps = kmemdup(pps, sizeof(struct mipi_pps_data), GFP_KERNEL);
	if (!panel->vbt.dsi.pps) {
		kfree(panel->vbt.dsi.config);
		return;
	}

	parse_dsi_backlight_ports(i915, panel, port);

	/* FIXME is the 90 vs. 270 correct? */
	switch (config->rotation) {
	case ENABLE_ROTATION_0:
		/*
		 * Most (all?) VBTs claim 0 degrees despite having
		 * an upside down panel, thus we do not trust this.
		 */
		panel->vbt.dsi.orientation =
			DRM_MODE_PANEL_ORIENTATION_UNKNOWN;
		break;
	case ENABLE_ROTATION_90:
		panel->vbt.dsi.orientation =
			DRM_MODE_PANEL_ORIENTATION_RIGHT_UP;
		break;
	case ENABLE_ROTATION_180:
		panel->vbt.dsi.orientation =
			DRM_MODE_PANEL_ORIENTATION_BOTTOM_UP;
		break;
	case ENABLE_ROTATION_270:
		panel->vbt.dsi.orientation =
			DRM_MODE_PANEL_ORIENTATION_LEFT_UP;
		break;
	}

	/* We have mandatory mipi config blocks. Initialize as generic panel */
	panel->vbt.dsi.panel_id = MIPI_DSI_GENERIC_PANEL_ID;
}

/* Find the sequence block and size for the given panel. */
static const u8 *
find_panel_sequence_block(const struct bdb_mipi_sequence *sequence,
			  u16 panel_id, u32 *seq_size)
{
	u32 total = get_blocksize(sequence);
	const u8 *data = &sequence->data[0];
	u8 current_id;
	u32 current_size;
	int header_size = sequence->version >= 3 ? 5 : 3;
	int index = 0;
	int i;

	/* skip new block size */
	if (sequence->version >= 3)
		data += 4;

	for (i = 0; i < MAX_MIPI_CONFIGURATIONS && index < total; i++) {
		if (index + header_size > total) {
			DRM_ERROR("Invalid sequence block (header)\n");
			return NULL;
		}

		current_id = *(data + index);
		if (sequence->version >= 3)
			current_size = *((const u32 *)(data + index + 1));
		else
			current_size = *((const u16 *)(data + index + 1));

		index += header_size;

		if (index + current_size > total) {
			DRM_ERROR("Invalid sequence block\n");
			return NULL;
		}

		if (current_id == panel_id) {
			*seq_size = current_size;
			return data + index;
		}

		index += current_size;
	}

	DRM_ERROR("Sequence block detected but no valid configuration\n");

	return NULL;
}

static int goto_next_sequence(const u8 *data, int index, int total)
{
	u16 len;

	/* Skip Sequence Byte. */
	for (index = index + 1; index < total; index += len) {
		u8 operation_byte = *(data + index);
		index++;

		switch (operation_byte) {
		case MIPI_SEQ_ELEM_END:
			return index;
		case MIPI_SEQ_ELEM_SEND_PKT:
			if (index + 4 > total)
				return 0;

			len = *((const u16 *)(data + index + 2)) + 4;
			break;
		case MIPI_SEQ_ELEM_DELAY:
			len = 4;
			break;
		case MIPI_SEQ_ELEM_GPIO:
			len = 2;
			break;
		case MIPI_SEQ_ELEM_I2C:
			if (index + 7 > total)
				return 0;
			len = *(data + index + 6) + 7;
			break;
		default:
			DRM_ERROR("Unknown operation byte\n");
			return 0;
		}
	}

	return 0;
}

static int goto_next_sequence_v3(const u8 *data, int index, int total)
{
	int seq_end;
	u16 len;
	u32 size_of_sequence;

	/*
	 * Could skip sequence based on Size of Sequence alone, but also do some
	 * checking on the structure.
	 */
	if (total < 5) {
		DRM_ERROR("Too small sequence size\n");
		return 0;
	}

	/* Skip Sequence Byte. */
	index++;

	/*
	 * Size of Sequence. Excludes the Sequence Byte and the size itself,
	 * includes MIPI_SEQ_ELEM_END byte, excludes the final MIPI_SEQ_END
	 * byte.
	 */
	size_of_sequence = *((const u32 *)(data + index));
	index += 4;

	seq_end = index + size_of_sequence;
	if (seq_end > total) {
		DRM_ERROR("Invalid sequence size\n");
		return 0;
	}

	for (; index < total; index += len) {
		u8 operation_byte = *(data + index);
		index++;

		if (operation_byte == MIPI_SEQ_ELEM_END) {
			if (index != seq_end) {
				DRM_ERROR("Invalid element structure\n");
				return 0;
			}
			return index;
		}

		len = *(data + index);
		index++;

		/*
		 * FIXME: Would be nice to check elements like for v1/v2 in
		 * goto_next_sequence() above.
		 */
		switch (operation_byte) {
		case MIPI_SEQ_ELEM_SEND_PKT:
		case MIPI_SEQ_ELEM_DELAY:
		case MIPI_SEQ_ELEM_GPIO:
		case MIPI_SEQ_ELEM_I2C:
		case MIPI_SEQ_ELEM_SPI:
		case MIPI_SEQ_ELEM_PMIC:
			break;
		default:
			DRM_ERROR("Unknown operation byte %u\n",
				  operation_byte);
			break;
		}
	}

	return 0;
}

/*
 * Get len of pre-fixed deassert fragment from a v1 init OTP sequence,
 * skip all delay + gpio operands and stop at the first DSI packet op.
 */
static int get_init_otp_deassert_fragment_len(struct drm_i915_private *i915,
					      struct intel_panel *panel)
{
	const u8 *data = panel->vbt.dsi.sequence[MIPI_SEQ_INIT_OTP];
	int index, len;

	if (drm_WARN_ON(&i915->drm,
			!data || panel->vbt.dsi.seq_version != 1))
		return 0;

	/* index = 1 to skip sequence byte */
	for (index = 1; data[index] != MIPI_SEQ_ELEM_END; index += len) {
		switch (data[index]) {
		case MIPI_SEQ_ELEM_SEND_PKT:
			return index == 1 ? 0 : index;
		case MIPI_SEQ_ELEM_DELAY:
			len = 5; /* 1 byte for operand + uint32 */
			break;
		case MIPI_SEQ_ELEM_GPIO:
			len = 3; /* 1 byte for op, 1 for gpio_nr, 1 for value */
			break;
		default:
			return 0;
		}
	}

	return 0;
}

/*
 * Some v1 VBT MIPI sequences do the deassert in the init OTP sequence.
 * The deassert must be done before calling intel_dsi_device_ready, so for
 * these devices we split the init OTP sequence into a deassert sequence and
 * the actual init OTP part.
 */
static void fixup_mipi_sequences(struct drm_i915_private *i915,
				 struct intel_panel *panel)
{
	u8 *init_otp;
	int len;

	/* Limit this to VLV for now. */
	if (!IS_VALLEYVIEW(i915))
		return;

	/* Limit this to v1 vid-mode sequences */
	if (panel->vbt.dsi.config->is_cmd_mode ||
	    panel->vbt.dsi.seq_version != 1)
		return;

	/* Only do this if there are otp and assert seqs and no deassert seq */
	if (!panel->vbt.dsi.sequence[MIPI_SEQ_INIT_OTP] ||
	    !panel->vbt.dsi.sequence[MIPI_SEQ_ASSERT_RESET] ||
	    panel->vbt.dsi.sequence[MIPI_SEQ_DEASSERT_RESET])
		return;

	/* The deassert-sequence ends at the first DSI packet */
	len = get_init_otp_deassert_fragment_len(i915, panel);
	if (!len)
		return;

	drm_dbg_kms(&i915->drm,
		    "Using init OTP fragment to deassert reset\n");

	/* Copy the fragment, update seq byte and terminate it */
	init_otp = (u8 *)panel->vbt.dsi.sequence[MIPI_SEQ_INIT_OTP];
	panel->vbt.dsi.deassert_seq = kmemdup(init_otp, len + 1, GFP_KERNEL);
	if (!panel->vbt.dsi.deassert_seq)
		return;
	panel->vbt.dsi.deassert_seq[0] = MIPI_SEQ_DEASSERT_RESET;
	panel->vbt.dsi.deassert_seq[len] = MIPI_SEQ_ELEM_END;
	/* Use the copy for deassert */
	panel->vbt.dsi.sequence[MIPI_SEQ_DEASSERT_RESET] =
		panel->vbt.dsi.deassert_seq;
	/* Replace the last byte of the fragment with init OTP seq byte */
	init_otp[len - 1] = MIPI_SEQ_INIT_OTP;
	/* And make MIPI_MIPI_SEQ_INIT_OTP point to it */
	panel->vbt.dsi.sequence[MIPI_SEQ_INIT_OTP] = init_otp + len - 1;
}

static void
parse_mipi_sequence(struct drm_i915_private *i915,
		    struct intel_panel *panel)
{
	int panel_type = panel->vbt.panel_type;
	const struct bdb_mipi_sequence *sequence;
	const u8 *seq_data;
	u32 seq_size;
	u8 *data;
	int index = 0;

	/* Only our generic panel driver uses the sequence block. */
	if (panel->vbt.dsi.panel_id != MIPI_DSI_GENERIC_PANEL_ID)
		return;

	sequence = find_section(i915, BDB_MIPI_SEQUENCE);
	if (!sequence) {
		drm_dbg_kms(&i915->drm,
			    "No MIPI Sequence found, parsing complete\n");
		return;
	}

	/* Fail gracefully for forward incompatible sequence block. */
	if (sequence->version >= 4) {
		drm_err(&i915->drm,
			"Unable to parse MIPI Sequence Block v%u\n",
			sequence->version);
		return;
	}

	drm_dbg(&i915->drm, "Found MIPI sequence block v%u\n",
		sequence->version);

	seq_data = find_panel_sequence_block(sequence, panel_type, &seq_size);
	if (!seq_data)
		return;

	data = kmemdup(seq_data, seq_size, GFP_KERNEL);
	if (!data)
		return;

	/* Parse the sequences, store pointers to each sequence. */
	for (;;) {
		u8 seq_id = *(data + index);
		if (seq_id == MIPI_SEQ_END)
			break;

		if (seq_id >= MIPI_SEQ_MAX) {
			drm_err(&i915->drm, "Unknown sequence %u\n",
				seq_id);
			goto err;
		}

		/* Log about presence of sequences we won't run. */
		if (seq_id == MIPI_SEQ_TEAR_ON || seq_id == MIPI_SEQ_TEAR_OFF)
			drm_dbg_kms(&i915->drm,
				    "Unsupported sequence %u\n", seq_id);

		panel->vbt.dsi.sequence[seq_id] = data + index;

		if (sequence->version >= 3)
			index = goto_next_sequence_v3(data, index, seq_size);
		else
			index = goto_next_sequence(data, index, seq_size);
		if (!index) {
			drm_err(&i915->drm, "Invalid sequence %u\n",
				seq_id);
			goto err;
		}
	}

	panel->vbt.dsi.data = data;
	panel->vbt.dsi.size = seq_size;
	panel->vbt.dsi.seq_version = sequence->version;

	fixup_mipi_sequences(i915, panel);

	drm_dbg(&i915->drm, "MIPI related VBT parsing complete\n");
	return;

err:
	kfree(data);
	memset(panel->vbt.dsi.sequence, 0, sizeof(panel->vbt.dsi.sequence));
}

static void
parse_compression_parameters(struct drm_i915_private *i915)
{
	const struct bdb_compression_parameters *params;
	struct intel_bios_encoder_data *devdata;
	const struct child_device_config *child;
	u16 block_size;
	int index;

	if (i915->display.vbt.version < 198)
		return;

	params = find_section(i915, BDB_COMPRESSION_PARAMETERS);
	if (params) {
		/* Sanity checks */
		if (params->entry_size != sizeof(params->data[0])) {
			drm_dbg_kms(&i915->drm,
				    "VBT: unsupported compression param entry size\n");
			return;
		}

		block_size = get_blocksize(params);
		if (block_size < sizeof(*params)) {
			drm_dbg_kms(&i915->drm,
				    "VBT: expected 16 compression param entries\n");
			return;
		}
	}

	list_for_each_entry(devdata, &i915->display.vbt.display_devices, node) {
		child = &devdata->child;

		if (!child->compression_enable)
			continue;

		if (!params) {
			drm_dbg_kms(&i915->drm,
				    "VBT: compression params not available\n");
			continue;
		}

		if (child->compression_method_cps) {
			drm_dbg_kms(&i915->drm,
				    "VBT: CPS compression not supported\n");
			continue;
		}

		index = child->compression_structure_index;

		devdata->dsc = kmemdup(&params->data[index],
				       sizeof(*devdata->dsc), GFP_KERNEL);
	}
}

static u8 translate_iboost(u8 val)
{
	static const u8 mapping[] = { 1, 3, 7 }; /* See VBT spec */

	if (val >= ARRAY_SIZE(mapping)) {
		DRM_DEBUG_KMS("Unsupported I_boost value found in VBT (%d), display may not work properly\n", val);
		return 0;
	}
	return mapping[val];
}

static const u8 cnp_ddc_pin_map[] = {
	[0] = 0, /* N/A */
	[DDC_BUS_DDI_B] = GMBUS_PIN_1_BXT,
	[DDC_BUS_DDI_C] = GMBUS_PIN_2_BXT,
	[DDC_BUS_DDI_D] = GMBUS_PIN_4_CNP, /* sic */
	[DDC_BUS_DDI_F] = GMBUS_PIN_3_BXT, /* sic */
};

static const u8 icp_ddc_pin_map[] = {
	[ICL_DDC_BUS_DDI_A] = GMBUS_PIN_1_BXT,
	[ICL_DDC_BUS_DDI_B] = GMBUS_PIN_2_BXT,
	[TGL_DDC_BUS_DDI_C] = GMBUS_PIN_3_BXT,
	[ICL_DDC_BUS_PORT_1] = GMBUS_PIN_9_TC1_ICP,
	[ICL_DDC_BUS_PORT_2] = GMBUS_PIN_10_TC2_ICP,
	[ICL_DDC_BUS_PORT_3] = GMBUS_PIN_11_TC3_ICP,
	[ICL_DDC_BUS_PORT_4] = GMBUS_PIN_12_TC4_ICP,
	[TGL_DDC_BUS_PORT_5] = GMBUS_PIN_13_TC5_TGP,
	[TGL_DDC_BUS_PORT_6] = GMBUS_PIN_14_TC6_TGP,
};

static const u8 rkl_pch_tgp_ddc_pin_map[] = {
	[ICL_DDC_BUS_DDI_A] = GMBUS_PIN_1_BXT,
	[ICL_DDC_BUS_DDI_B] = GMBUS_PIN_2_BXT,
	[RKL_DDC_BUS_DDI_D] = GMBUS_PIN_9_TC1_ICP,
	[RKL_DDC_BUS_DDI_E] = GMBUS_PIN_10_TC2_ICP,
};

static const u8 adls_ddc_pin_map[] = {
	[ICL_DDC_BUS_DDI_A] = GMBUS_PIN_1_BXT,
	[ADLS_DDC_BUS_PORT_TC1] = GMBUS_PIN_9_TC1_ICP,
	[ADLS_DDC_BUS_PORT_TC2] = GMBUS_PIN_10_TC2_ICP,
	[ADLS_DDC_BUS_PORT_TC3] = GMBUS_PIN_11_TC3_ICP,
	[ADLS_DDC_BUS_PORT_TC4] = GMBUS_PIN_12_TC4_ICP,
};

static const u8 gen9bc_tgp_ddc_pin_map[] = {
	[DDC_BUS_DDI_B] = GMBUS_PIN_2_BXT,
	[DDC_BUS_DDI_C] = GMBUS_PIN_9_TC1_ICP,
	[DDC_BUS_DDI_D] = GMBUS_PIN_10_TC2_ICP,
};

static const u8 adlp_ddc_pin_map[] = {
	[ICL_DDC_BUS_DDI_A] = GMBUS_PIN_1_BXT,
	[ICL_DDC_BUS_DDI_B] = GMBUS_PIN_2_BXT,
	[ADLP_DDC_BUS_PORT_TC1] = GMBUS_PIN_9_TC1_ICP,
	[ADLP_DDC_BUS_PORT_TC2] = GMBUS_PIN_10_TC2_ICP,
	[ADLP_DDC_BUS_PORT_TC3] = GMBUS_PIN_11_TC3_ICP,
	[ADLP_DDC_BUS_PORT_TC4] = GMBUS_PIN_12_TC4_ICP,
};

static u8 map_ddc_pin(struct drm_i915_private *i915, u8 vbt_pin)
{
	const u8 *ddc_pin_map;
	int n_entries;

	if (IS_ALDERLAKE_P(i915)) {
		ddc_pin_map = adlp_ddc_pin_map;
		n_entries = ARRAY_SIZE(adlp_ddc_pin_map);
	} else if (IS_ALDERLAKE_S(i915)) {
		ddc_pin_map = adls_ddc_pin_map;
		n_entries = ARRAY_SIZE(adls_ddc_pin_map);
	} else if (INTEL_PCH_TYPE(i915) >= PCH_DG1) {
		return vbt_pin;
	} else if (IS_ROCKETLAKE(i915) && INTEL_PCH_TYPE(i915) == PCH_TGP) {
		ddc_pin_map = rkl_pch_tgp_ddc_pin_map;
		n_entries = ARRAY_SIZE(rkl_pch_tgp_ddc_pin_map);
	} else if (HAS_PCH_TGP(i915) && DISPLAY_VER(i915) == 9) {
		ddc_pin_map = gen9bc_tgp_ddc_pin_map;
		n_entries = ARRAY_SIZE(gen9bc_tgp_ddc_pin_map);
	} else if (INTEL_PCH_TYPE(i915) >= PCH_ICP) {
		ddc_pin_map = icp_ddc_pin_map;
		n_entries = ARRAY_SIZE(icp_ddc_pin_map);
	} else if (HAS_PCH_CNP(i915)) {
		ddc_pin_map = cnp_ddc_pin_map;
		n_entries = ARRAY_SIZE(cnp_ddc_pin_map);
	} else {
		/* Assuming direct map */
		return vbt_pin;
	}

	if (vbt_pin < n_entries && ddc_pin_map[vbt_pin] != 0)
		return ddc_pin_map[vbt_pin];

	drm_dbg_kms(&i915->drm,
		    "Ignoring alternate pin: VBT claims DDC pin %d, which is not valid for this platform\n",
		    vbt_pin);
	return 0;
}

static enum port get_port_by_ddc_pin(struct drm_i915_private *i915, u8 ddc_pin)
{
	const struct intel_bios_encoder_data *devdata;
	enum port port;

	if (!ddc_pin)
		return PORT_NONE;

	for_each_port(port) {
		devdata = i915->display.vbt.ports[port];

		if (devdata && ddc_pin == devdata->child.ddc_pin)
			return port;
	}

	return PORT_NONE;
}

static void sanitize_ddc_pin(struct intel_bios_encoder_data *devdata,
			     enum port port)
{
	struct drm_i915_private *i915 = devdata->i915;
	struct child_device_config *child;
	u8 mapped_ddc_pin;
	enum port p;

	if (!devdata->child.ddc_pin)
		return;

	mapped_ddc_pin = map_ddc_pin(i915, devdata->child.ddc_pin);
	if (!intel_gmbus_is_valid_pin(i915, mapped_ddc_pin)) {
		drm_dbg_kms(&i915->drm,
			    "Port %c has invalid DDC pin %d, "
			    "sticking to defaults\n",
			    port_name(port), mapped_ddc_pin);
		devdata->child.ddc_pin = 0;
		return;
	}

	p = get_port_by_ddc_pin(i915, devdata->child.ddc_pin);
	if (p == PORT_NONE)
		return;

	drm_dbg_kms(&i915->drm,
		    "port %c trying to use the same DDC pin (0x%x) as port %c, "
		    "disabling port %c DVI/HDMI support\n",
		    port_name(port), mapped_ddc_pin,
		    port_name(p), port_name(p));

	/*
	 * If we have multiple ports supposedly sharing the pin, then dvi/hdmi
	 * couldn't exist on the shared port. Otherwise they share the same ddc
	 * pin and system couldn't communicate with them separately.
	 *
	 * Give inverse child device order the priority, last one wins. Yes,
	 * there are real machines (eg. Asrock B250M-HDV) where VBT has both
	 * port A and port E with the same AUX ch and we must pick port E :(
	 */
	child = &i915->display.vbt.ports[p]->child;

	child->device_type &= ~DEVICE_TYPE_TMDS_DVI_SIGNALING;
	child->device_type |= DEVICE_TYPE_NOT_HDMI_OUTPUT;

	child->ddc_pin = 0;
}

static enum port get_port_by_aux_ch(struct drm_i915_private *i915, u8 aux_ch)
{
	const struct intel_bios_encoder_data *devdata;
	enum port port;

	if (!aux_ch)
		return PORT_NONE;

	for_each_port(port) {
		devdata = i915->display.vbt.ports[port];

		if (devdata && aux_ch == devdata->child.aux_channel)
			return port;
	}

	return PORT_NONE;
}

static void sanitize_aux_ch(struct intel_bios_encoder_data *devdata,
			    enum port port)
{
	struct drm_i915_private *i915 = devdata->i915;
	struct child_device_config *child;
	enum port p;

	p = get_port_by_aux_ch(i915, devdata->child.aux_channel);
	if (p == PORT_NONE)
		return;

	drm_dbg_kms(&i915->drm,
		    "port %c trying to use the same AUX CH (0x%x) as port %c, "
		    "disabling port %c DP support\n",
		    port_name(port), devdata->child.aux_channel,
		    port_name(p), port_name(p));

	/*
	 * If we have multiple ports supposedly sharing the aux channel, then DP
	 * couldn't exist on the shared port. Otherwise they share the same aux
	 * channel and system couldn't communicate with them separately.
	 *
	 * Give inverse child device order the priority, last one wins. Yes,
	 * there are real machines (eg. Asrock B250M-HDV) where VBT has both
	 * port A and port E with the same AUX ch and we must pick port E :(
	 */
	child = &i915->display.vbt.ports[p]->child;

	child->device_type &= ~DEVICE_TYPE_DISPLAYPORT_OUTPUT;
	child->aux_channel = 0;
}

static u8 dvo_port_type(u8 dvo_port)
{
	switch (dvo_port) {
	case DVO_PORT_HDMIA:
	case DVO_PORT_HDMIB:
	case DVO_PORT_HDMIC:
	case DVO_PORT_HDMID:
	case DVO_PORT_HDMIE:
	case DVO_PORT_HDMIF:
	case DVO_PORT_HDMIG:
	case DVO_PORT_HDMIH:
	case DVO_PORT_HDMII:
		return DVO_PORT_HDMIA;
	case DVO_PORT_DPA:
	case DVO_PORT_DPB:
	case DVO_PORT_DPC:
	case DVO_PORT_DPD:
	case DVO_PORT_DPE:
	case DVO_PORT_DPF:
	case DVO_PORT_DPG:
	case DVO_PORT_DPH:
	case DVO_PORT_DPI:
		return DVO_PORT_DPA;
	case DVO_PORT_MIPIA:
	case DVO_PORT_MIPIB:
	case DVO_PORT_MIPIC:
	case DVO_PORT_MIPID:
		return DVO_PORT_MIPIA;
	default:
		return dvo_port;
	}
}

static enum port __dvo_port_to_port(int n_ports, int n_dvo,
				    const int port_mapping[][3], u8 dvo_port)
{
	enum port port;
	int i;

	for (port = PORT_A; port < n_ports; port++) {
		for (i = 0; i < n_dvo; i++) {
			if (port_mapping[port][i] == -1)
				break;

			if (dvo_port == port_mapping[port][i])
				return port;
		}
	}

	return PORT_NONE;
}

static enum port dvo_port_to_port(struct drm_i915_private *i915,
				  u8 dvo_port)
{
	/*
	 * Each DDI port can have more than one value on the "DVO Port" field,
	 * so look for all the possible values for each port.
	 */
	static const int port_mapping[][3] = {
		[PORT_A] = { DVO_PORT_HDMIA, DVO_PORT_DPA, -1 },
		[PORT_B] = { DVO_PORT_HDMIB, DVO_PORT_DPB, -1 },
		[PORT_C] = { DVO_PORT_HDMIC, DVO_PORT_DPC, -1 },
		[PORT_D] = { DVO_PORT_HDMID, DVO_PORT_DPD, -1 },
		[PORT_E] = { DVO_PORT_HDMIE, DVO_PORT_DPE, DVO_PORT_CRT },
		[PORT_F] = { DVO_PORT_HDMIF, DVO_PORT_DPF, -1 },
		[PORT_G] = { DVO_PORT_HDMIG, DVO_PORT_DPG, -1 },
		[PORT_H] = { DVO_PORT_HDMIH, DVO_PORT_DPH, -1 },
		[PORT_I] = { DVO_PORT_HDMII, DVO_PORT_DPI, -1 },
	};
	/*
	 * RKL VBT uses PHY based mapping. Combo PHYs A,B,C,D
	 * map to DDI A,B,TC1,TC2 respectively.
	 */
	static const int rkl_port_mapping[][3] = {
		[PORT_A] = { DVO_PORT_HDMIA, DVO_PORT_DPA, -1 },
		[PORT_B] = { DVO_PORT_HDMIB, DVO_PORT_DPB, -1 },
		[PORT_C] = { -1 },
		[PORT_TC1] = { DVO_PORT_HDMIC, DVO_PORT_DPC, -1 },
		[PORT_TC2] = { DVO_PORT_HDMID, DVO_PORT_DPD, -1 },
	};
	/*
	 * Alderlake S ports used in the driver are PORT_A, PORT_D, PORT_E,
	 * PORT_F and PORT_G, we need to map that to correct VBT sections.
	 */
	static const int adls_port_mapping[][3] = {
		[PORT_A] = { DVO_PORT_HDMIA, DVO_PORT_DPA, -1 },
		[PORT_B] = { -1 },
		[PORT_C] = { -1 },
		[PORT_TC1] = { DVO_PORT_HDMIB, DVO_PORT_DPB, -1 },
		[PORT_TC2] = { DVO_PORT_HDMIC, DVO_PORT_DPC, -1 },
		[PORT_TC3] = { DVO_PORT_HDMID, DVO_PORT_DPD, -1 },
		[PORT_TC4] = { DVO_PORT_HDMIE, DVO_PORT_DPE, -1 },
	};
	static const int xelpd_port_mapping[][3] = {
		[PORT_A] = { DVO_PORT_HDMIA, DVO_PORT_DPA, -1 },
		[PORT_B] = { DVO_PORT_HDMIB, DVO_PORT_DPB, -1 },
		[PORT_C] = { DVO_PORT_HDMIC, DVO_PORT_DPC, -1 },
		[PORT_D_XELPD] = { DVO_PORT_HDMID, DVO_PORT_DPD, -1 },
		[PORT_E_XELPD] = { DVO_PORT_HDMIE, DVO_PORT_DPE, -1 },
		[PORT_TC1] = { DVO_PORT_HDMIF, DVO_PORT_DPF, -1 },
		[PORT_TC2] = { DVO_PORT_HDMIG, DVO_PORT_DPG, -1 },
		[PORT_TC3] = { DVO_PORT_HDMIH, DVO_PORT_DPH, -1 },
		[PORT_TC4] = { DVO_PORT_HDMII, DVO_PORT_DPI, -1 },
	};

	if (DISPLAY_VER(i915) >= 13)
		return __dvo_port_to_port(ARRAY_SIZE(xelpd_port_mapping),
					  ARRAY_SIZE(xelpd_port_mapping[0]),
					  xelpd_port_mapping,
					  dvo_port);
	else if (IS_ALDERLAKE_S(i915))
		return __dvo_port_to_port(ARRAY_SIZE(adls_port_mapping),
					  ARRAY_SIZE(adls_port_mapping[0]),
					  adls_port_mapping,
					  dvo_port);
	else if (IS_DG1(i915) || IS_ROCKETLAKE(i915))
		return __dvo_port_to_port(ARRAY_SIZE(rkl_port_mapping),
					  ARRAY_SIZE(rkl_port_mapping[0]),
					  rkl_port_mapping,
					  dvo_port);
	else
		return __dvo_port_to_port(ARRAY_SIZE(port_mapping),
					  ARRAY_SIZE(port_mapping[0]),
					  port_mapping,
					  dvo_port);
}

static int parse_bdb_230_dp_max_link_rate(const int vbt_max_link_rate)
{
	switch (vbt_max_link_rate) {
	default:
	case BDB_230_VBT_DP_MAX_LINK_RATE_DEF:
		return 0;
	case BDB_230_VBT_DP_MAX_LINK_RATE_UHBR20:
		return 2000000;
	case BDB_230_VBT_DP_MAX_LINK_RATE_UHBR13P5:
		return 1350000;
	case BDB_230_VBT_DP_MAX_LINK_RATE_UHBR10:
		return 1000000;
	case BDB_230_VBT_DP_MAX_LINK_RATE_HBR3:
		return 810000;
	case BDB_230_VBT_DP_MAX_LINK_RATE_HBR2:
		return 540000;
	case BDB_230_VBT_DP_MAX_LINK_RATE_HBR:
		return 270000;
	case BDB_230_VBT_DP_MAX_LINK_RATE_LBR:
		return 162000;
	}
}

static int parse_bdb_216_dp_max_link_rate(const int vbt_max_link_rate)
{
	switch (vbt_max_link_rate) {
	default:
	case BDB_216_VBT_DP_MAX_LINK_RATE_HBR3:
		return 810000;
	case BDB_216_VBT_DP_MAX_LINK_RATE_HBR2:
		return 540000;
	case BDB_216_VBT_DP_MAX_LINK_RATE_HBR:
		return 270000;
	case BDB_216_VBT_DP_MAX_LINK_RATE_LBR:
		return 162000;
	}
}

static int _intel_bios_dp_max_link_rate(const struct intel_bios_encoder_data *devdata)
{
	if (!devdata || devdata->i915->display.vbt.version < 216)
		return 0;

	if (devdata->i915->display.vbt.version >= 230)
		return parse_bdb_230_dp_max_link_rate(devdata->child.dp_max_link_rate);
	else
		return parse_bdb_216_dp_max_link_rate(devdata->child.dp_max_link_rate);
}

static int _intel_bios_dp_max_lane_count(const struct intel_bios_encoder_data *devdata)
{
	if (!devdata || devdata->i915->display.vbt.version < 244)
		return 0;

	return devdata->child.dp_max_lane_count + 1;
}

static void sanitize_device_type(struct intel_bios_encoder_data *devdata,
				 enum port port)
{
	struct drm_i915_private *i915 = devdata->i915;
	bool is_hdmi;

	if (port != PORT_A || DISPLAY_VER(i915) >= 12)
		return;

	if (!intel_bios_encoder_supports_dvi(devdata))
		return;

	is_hdmi = intel_bios_encoder_supports_hdmi(devdata);

	drm_dbg_kms(&i915->drm, "VBT claims port A supports DVI%s, ignoring\n",
		    is_hdmi ? "/HDMI" : "");

	devdata->child.device_type &= ~DEVICE_TYPE_TMDS_DVI_SIGNALING;
	devdata->child.device_type |= DEVICE_TYPE_NOT_HDMI_OUTPUT;
}

static bool
intel_bios_encoder_supports_crt(const struct intel_bios_encoder_data *devdata)
{
	return devdata->child.device_type & DEVICE_TYPE_ANALOG_OUTPUT;
}

bool
intel_bios_encoder_supports_dvi(const struct intel_bios_encoder_data *devdata)
{
	return devdata->child.device_type & DEVICE_TYPE_TMDS_DVI_SIGNALING;
}

bool
intel_bios_encoder_supports_hdmi(const struct intel_bios_encoder_data *devdata)
{
	return intel_bios_encoder_supports_dvi(devdata) &&
		(devdata->child.device_type & DEVICE_TYPE_NOT_HDMI_OUTPUT) == 0;
}

bool
intel_bios_encoder_supports_dp(const struct intel_bios_encoder_data *devdata)
{
	return devdata->child.device_type & DEVICE_TYPE_DISPLAYPORT_OUTPUT;
}

static bool
intel_bios_encoder_supports_edp(const struct intel_bios_encoder_data *devdata)
{
	return intel_bios_encoder_supports_dp(devdata) &&
		devdata->child.device_type & DEVICE_TYPE_INTERNAL_CONNECTOR;
}

static int _intel_bios_hdmi_level_shift(const struct intel_bios_encoder_data *devdata)
{
	if (!devdata || devdata->i915->display.vbt.version < 158)
		return -1;

	return devdata->child.hdmi_level_shifter_value;
}

static int _intel_bios_max_tmds_clock(const struct intel_bios_encoder_data *devdata)
{
	if (!devdata || devdata->i915->display.vbt.version < 204)
		return 0;

	switch (devdata->child.hdmi_max_data_rate) {
	default:
		MISSING_CASE(devdata->child.hdmi_max_data_rate);
		fallthrough;
	case HDMI_MAX_DATA_RATE_PLATFORM:
		return 0;
	case HDMI_MAX_DATA_RATE_594:
		return 594000;
	case HDMI_MAX_DATA_RATE_340:
		return 340000;
	case HDMI_MAX_DATA_RATE_300:
		return 300000;
	case HDMI_MAX_DATA_RATE_297:
		return 297000;
	case HDMI_MAX_DATA_RATE_165:
		return 165000;
	}
}

static bool is_port_valid(struct drm_i915_private *i915, enum port port)
{
	/*
	 * On some ICL SKUs port F is not present, but broken VBTs mark
	 * the port as present. Only try to initialize port F for the
	 * SKUs that may actually have it.
	 */
	if (port == PORT_F && IS_ICELAKE(i915))
		return IS_ICL_WITH_PORT_F(i915);

	return true;
}

static void print_ddi_port(const struct intel_bios_encoder_data *devdata,
			   enum port port)
{
	struct drm_i915_private *i915 = devdata->i915;
	const struct child_device_config *child = &devdata->child;
	bool is_dvi, is_hdmi, is_dp, is_edp, is_crt, supports_typec_usb, supports_tbt;
	int dp_boost_level, dp_max_link_rate, hdmi_boost_level, hdmi_level_shift, max_tmds_clock;

	is_dvi = intel_bios_encoder_supports_dvi(devdata);
	is_dp = intel_bios_encoder_supports_dp(devdata);
	is_crt = intel_bios_encoder_supports_crt(devdata);
	is_hdmi = intel_bios_encoder_supports_hdmi(devdata);
	is_edp = intel_bios_encoder_supports_edp(devdata);

	supports_typec_usb = intel_bios_encoder_supports_typec_usb(devdata);
	supports_tbt = intel_bios_encoder_supports_tbt(devdata);

	drm_dbg_kms(&i915->drm,
		    "Port %c VBT info: CRT:%d DVI:%d HDMI:%d DP:%d eDP:%d LSPCON:%d USB-Type-C:%d TBT:%d DSC:%d\n",
		    port_name(port), is_crt, is_dvi, is_hdmi, is_dp, is_edp,
		    HAS_LSPCON(i915) && child->lspcon,
		    supports_typec_usb, supports_tbt,
		    devdata->dsc != NULL);

	hdmi_level_shift = _intel_bios_hdmi_level_shift(devdata);
	if (hdmi_level_shift >= 0) {
		drm_dbg_kms(&i915->drm,
			    "Port %c VBT HDMI level shift: %d\n",
			    port_name(port), hdmi_level_shift);
	}

	max_tmds_clock = _intel_bios_max_tmds_clock(devdata);
	if (max_tmds_clock)
		drm_dbg_kms(&i915->drm,
			    "Port %c VBT HDMI max TMDS clock: %d kHz\n",
			    port_name(port), max_tmds_clock);

	/* I_boost config for SKL and above */
	dp_boost_level = intel_bios_encoder_dp_boost_level(devdata);
	if (dp_boost_level)
		drm_dbg_kms(&i915->drm,
			    "Port %c VBT (e)DP boost level: %d\n",
			    port_name(port), dp_boost_level);

	hdmi_boost_level = intel_bios_encoder_hdmi_boost_level(devdata);
	if (hdmi_boost_level)
		drm_dbg_kms(&i915->drm,
			    "Port %c VBT HDMI boost level: %d\n",
			    port_name(port), hdmi_boost_level);

	dp_max_link_rate = _intel_bios_dp_max_link_rate(devdata);
	if (dp_max_link_rate)
		drm_dbg_kms(&i915->drm,
			    "Port %c VBT DP max link rate: %d\n",
			    port_name(port), dp_max_link_rate);
}

static void parse_ddi_port(struct intel_bios_encoder_data *devdata)
{
	struct drm_i915_private *i915 = devdata->i915;
	const struct child_device_config *child = &devdata->child;
	enum port port;

	port = dvo_port_to_port(i915, child->dvo_port);
	if (port == PORT_NONE)
		return;

	if (!is_port_valid(i915, port)) {
		drm_dbg_kms(&i915->drm,
			    "VBT reports port %c as supported, but that can't be true: skipping\n",
			    port_name(port));
		return;
	}

	if (i915->display.vbt.ports[port]) {
		drm_dbg_kms(&i915->drm,
			    "More than one child device for port %c in VBT, using the first.\n",
			    port_name(port));
		return;
	}

	sanitize_device_type(devdata, port);

	if (intel_bios_encoder_supports_dvi(devdata))
		sanitize_ddc_pin(devdata, port);

	if (intel_bios_encoder_supports_dp(devdata))
		sanitize_aux_ch(devdata, port);

	i915->display.vbt.ports[port] = devdata;
}

static bool has_ddi_port_info(struct drm_i915_private *i915)
{
	return DISPLAY_VER(i915) >= 5 || IS_G4X(i915);
}

static void parse_ddi_ports(struct drm_i915_private *i915)
{
	struct intel_bios_encoder_data *devdata;
	enum port port;

	if (!has_ddi_port_info(i915))
		return;

	list_for_each_entry(devdata, &i915->display.vbt.display_devices, node)
		parse_ddi_port(devdata);

	for_each_port(port) {
		if (i915->display.vbt.ports[port])
			print_ddi_port(i915->display.vbt.ports[port], port);
	}
}

static void
parse_general_definitions(struct drm_i915_private *i915)
{
	const struct bdb_general_definitions *defs;
	struct intel_bios_encoder_data *devdata;
	const struct child_device_config *child;
	int i, child_device_num;
	u8 expected_size;
	u16 block_size;
	int bus_pin;

	defs = find_section(i915, BDB_GENERAL_DEFINITIONS);
	if (!defs) {
		drm_dbg_kms(&i915->drm,
			    "No general definition block is found, no devices defined.\n");
		return;
	}

	block_size = get_blocksize(defs);
	if (block_size < sizeof(*defs)) {
		drm_dbg_kms(&i915->drm,
			    "General definitions block too small (%u)\n",
			    block_size);
		return;
	}

	bus_pin = defs->crt_ddc_gmbus_pin;
	drm_dbg_kms(&i915->drm, "crt_ddc_bus_pin: %d\n", bus_pin);
	if (intel_gmbus_is_valid_pin(i915, bus_pin))
		i915->display.vbt.crt_ddc_pin = bus_pin;

	if (i915->display.vbt.version < 106) {
		expected_size = 22;
	} else if (i915->display.vbt.version < 111) {
		expected_size = 27;
	} else if (i915->display.vbt.version < 195) {
		expected_size = LEGACY_CHILD_DEVICE_CONFIG_SIZE;
	} else if (i915->display.vbt.version == 195) {
		expected_size = 37;
	} else if (i915->display.vbt.version <= 215) {
		expected_size = 38;
	} else if (i915->display.vbt.version <= 237) {
		expected_size = 39;
	} else {
		expected_size = sizeof(*child);
		BUILD_BUG_ON(sizeof(*child) < 39);
		drm_dbg(&i915->drm,
			"Expected child device config size for VBT version %u not known; assuming %u\n",
			i915->display.vbt.version, expected_size);
	}

	/* Flag an error for unexpected size, but continue anyway. */
	if (defs->child_dev_size != expected_size)
		drm_err(&i915->drm,
			"Unexpected child device config size %u (expected %u for VBT version %u)\n",
			defs->child_dev_size, expected_size, i915->display.vbt.version);

	/* The legacy sized child device config is the minimum we need. */
	if (defs->child_dev_size < LEGACY_CHILD_DEVICE_CONFIG_SIZE) {
		drm_dbg_kms(&i915->drm,
			    "Child device config size %u is too small.\n",
			    defs->child_dev_size);
		return;
	}

	/* get the number of child device */
	child_device_num = (block_size - sizeof(*defs)) / defs->child_dev_size;

	for (i = 0; i < child_device_num; i++) {
		child = child_device_ptr(defs, i);
		if (!child->device_type)
			continue;

		drm_dbg_kms(&i915->drm,
			    "Found VBT child device with type 0x%x\n",
			    child->device_type);

		devdata = kzalloc(sizeof(*devdata), GFP_KERNEL);
		if (!devdata)
			break;

		devdata->i915 = i915;

		/*
		 * Copy as much as we know (sizeof) and is available
		 * (child_dev_size) of the child device config. Accessing the
		 * data must depend on VBT version.
		 */
		memcpy(&devdata->child, child,
		       min_t(size_t, defs->child_dev_size, sizeof(*child)));

		list_add_tail(&devdata->node, &i915->display.vbt.display_devices);
	}

	if (list_empty(&i915->display.vbt.display_devices))
		drm_dbg_kms(&i915->drm,
			    "no child dev is parsed from VBT\n");
}

/* Common defaults which may be overridden by VBT. */
static void
init_vbt_defaults(struct drm_i915_private *i915)
{
	i915->display.vbt.crt_ddc_pin = GMBUS_PIN_VGADDC;

	/* general features */
	i915->display.vbt.int_tv_support = 1;
	i915->display.vbt.int_crt_support = 1;

	/* driver features */
	i915->display.vbt.int_lvds_support = 1;

	/* Default to using SSC */
	i915->display.vbt.lvds_use_ssc = 1;
	/*
	 * Core/SandyBridge/IvyBridge use alternative (120MHz) reference
	 * clock for LVDS.
	 */
	i915->display.vbt.lvds_ssc_freq = intel_bios_ssc_frequency(i915,
								   !HAS_PCH_SPLIT(i915));
	drm_dbg_kms(&i915->drm, "Set default to SSC at %d kHz\n",
		    i915->display.vbt.lvds_ssc_freq);
}

/* Common defaults which may be overridden by VBT. */
static void
init_vbt_panel_defaults(struct intel_panel *panel)
{
	/* Default to having backlight */
	panel->vbt.backlight.present = true;

	/* LFP panel data */
	panel->vbt.lvds_dither = true;
}

/* Defaults to initialize only if there is no VBT. */
static void
init_vbt_missing_defaults(struct drm_i915_private *i915)
{
	enum port port;
	int ports = BIT(PORT_A) | BIT(PORT_B) | BIT(PORT_C) |
		    BIT(PORT_D) | BIT(PORT_E) | BIT(PORT_F);

	if (!HAS_DDI(i915) && !IS_CHERRYVIEW(i915))
		return;

	for_each_port_masked(port, ports) {
		struct intel_bios_encoder_data *devdata;
		struct child_device_config *child;
		enum phy phy = intel_port_to_phy(i915, port);

		/*
		 * VBT has the TypeC mode (native,TBT/USB) and we don't want
		 * to detect it.
		 */
		if (intel_phy_is_tc(i915, phy))
			continue;

		/* Create fake child device config */
		devdata = kzalloc(sizeof(*devdata), GFP_KERNEL);
		if (!devdata)
			break;

		devdata->i915 = i915;
		child = &devdata->child;

		if (port == PORT_F)
			child->dvo_port = DVO_PORT_HDMIF;
		else if (port == PORT_E)
			child->dvo_port = DVO_PORT_HDMIE;
		else
			child->dvo_port = DVO_PORT_HDMIA + port;

		if (port != PORT_A && port != PORT_E)
			child->device_type |= DEVICE_TYPE_TMDS_DVI_SIGNALING;

		if (port != PORT_E)
			child->device_type |= DEVICE_TYPE_DISPLAYPORT_OUTPUT;

		if (port == PORT_A)
			child->device_type |= DEVICE_TYPE_INTERNAL_CONNECTOR;

		list_add_tail(&devdata->node, &i915->display.vbt.display_devices);

		drm_dbg_kms(&i915->drm,
			    "Generating default VBT child device with type 0x04%x on port %c\n",
			    child->device_type, port_name(port));
	}

	/* Bypass some minimum baseline VBT version checks */
	i915->display.vbt.version = 155;
}

static const struct bdb_header *get_bdb_header(const struct vbt_header *vbt)
{
	const void *_vbt = vbt;

	return _vbt + vbt->bdb_offset;
}

/**
 * intel_bios_is_valid_vbt - does the given buffer contain a valid VBT
 * @buf:	pointer to a buffer to validate
 * @size:	size of the buffer
 *
 * Returns true on valid VBT.
 */
bool intel_bios_is_valid_vbt(const void *buf, size_t size)
{
	const struct vbt_header *vbt = buf;
	const struct bdb_header *bdb;

	if (!vbt)
		return false;

	if (sizeof(struct vbt_header) > size) {
		DRM_DEBUG_DRIVER("VBT header incomplete\n");
		return false;
	}

	if (memcmp(vbt->signature, "$VBT", 4)) {
		DRM_DEBUG_DRIVER("VBT invalid signature\n");
		return false;
	}

	if (vbt->vbt_size > size) {
		DRM_DEBUG_DRIVER("VBT incomplete (vbt_size overflows)\n");
		return false;
	}

	size = vbt->vbt_size;

	if (range_overflows_t(size_t,
			      vbt->bdb_offset,
			      sizeof(struct bdb_header),
			      size)) {
		DRM_DEBUG_DRIVER("BDB header incomplete\n");
		return false;
	}

	bdb = get_bdb_header(vbt);
	if (range_overflows_t(size_t, vbt->bdb_offset, bdb->bdb_size, size)) {
		DRM_DEBUG_DRIVER("BDB incomplete\n");
		return false;
	}

	return vbt;
}

static struct vbt_header *spi_oprom_get_vbt(struct drm_i915_private *i915)
{
	u32 count, data, found, store = 0;
	u32 static_region, oprom_offset;
	u32 oprom_size = 0x200000;
	u16 vbt_size;
	u32 *vbt;

	static_region = intel_uncore_read(&i915->uncore, SPI_STATIC_REGIONS);
	static_region &= OPTIONROM_SPI_REGIONID_MASK;
	intel_uncore_write(&i915->uncore, PRIMARY_SPI_REGIONID, static_region);

	oprom_offset = intel_uncore_read(&i915->uncore, OROM_OFFSET);
	oprom_offset &= OROM_OFFSET_MASK;

	for (count = 0; count < oprom_size; count += 4) {
		intel_uncore_write(&i915->uncore, PRIMARY_SPI_ADDRESS, oprom_offset + count);
		data = intel_uncore_read(&i915->uncore, PRIMARY_SPI_TRIGGER);

		if (data == *((const u32 *)"$VBT")) {
			found = oprom_offset + count;
			break;
		}
	}

	if (count >= oprom_size)
		goto err_not_found;

	/* Get VBT size and allocate space for the VBT */
	intel_uncore_write(&i915->uncore, PRIMARY_SPI_ADDRESS, found +
		   offsetof(struct vbt_header, vbt_size));
	vbt_size = intel_uncore_read(&i915->uncore, PRIMARY_SPI_TRIGGER);
	vbt_size &= 0xffff;

	vbt = kzalloc(round_up(vbt_size, 4), GFP_KERNEL);
	if (!vbt)
		goto err_not_found;

	for (count = 0; count < vbt_size; count += 4) {
		intel_uncore_write(&i915->uncore, PRIMARY_SPI_ADDRESS, found + count);
		data = intel_uncore_read(&i915->uncore, PRIMARY_SPI_TRIGGER);
		*(vbt + store++) = data;
	}

	if (!intel_bios_is_valid_vbt(vbt, vbt_size))
		goto err_free_vbt;

	drm_dbg_kms(&i915->drm, "Found valid VBT in SPI flash\n");

	return (struct vbt_header *)vbt;

err_free_vbt:
	kfree(vbt);
err_not_found:
	return NULL;
}

static struct vbt_header *oprom_get_vbt(struct drm_i915_private *i915)
{
	struct pci_dev *pdev = to_pci_dev(i915->drm.dev);
	void __iomem *p = NULL, *oprom;
	struct vbt_header *vbt;
	u16 vbt_size;
	size_t i, size;

	oprom = pci_map_rom(pdev, &size);
	if (!oprom)
		return NULL;

	/* Scour memory looking for the VBT signature. */
	for (i = 0; i + 4 < size; i += 4) {
		if (ioread32(oprom + i) != *((const u32 *)"$VBT"))
			continue;

		p = oprom + i;
		size -= i;
		break;
	}

	if (!p)
		goto err_unmap_oprom;

	if (sizeof(struct vbt_header) > size) {
		drm_dbg(&i915->drm, "VBT header incomplete\n");
		goto err_unmap_oprom;
	}

	vbt_size = ioread16(p + offsetof(struct vbt_header, vbt_size));
	if (vbt_size > size) {
		drm_dbg(&i915->drm,
			"VBT incomplete (vbt_size overflows)\n");
		goto err_unmap_oprom;
	}

	/* The rest will be validated by intel_bios_is_valid_vbt() */
	vbt = kmalloc(vbt_size, GFP_KERNEL);
	if (!vbt)
		goto err_unmap_oprom;

	memcpy_fromio(vbt, p, vbt_size);

	if (!intel_bios_is_valid_vbt(vbt, vbt_size))
		goto err_free_vbt;

	pci_unmap_rom(pdev, oprom);

	drm_dbg_kms(&i915->drm, "Found valid VBT in PCI ROM\n");

	return vbt;

err_free_vbt:
	kfree(vbt);
err_unmap_oprom:
	pci_unmap_rom(pdev, oprom);

	return NULL;
}

/**
 * intel_bios_init - find VBT and initialize settings from the BIOS
 * @i915: i915 device instance
 *
 * Parse and initialize settings from the Video BIOS Tables (VBT). If the VBT
 * was not found in ACPI OpRegion, try to find it in PCI ROM first. Also
 * initialize some defaults if the VBT is not present at all.
 */
void intel_bios_init(struct drm_i915_private *i915)
{
	const struct vbt_header *vbt = i915->display.opregion.vbt;
	struct vbt_header *oprom_vbt = NULL;
	const struct bdb_header *bdb;

	INIT_LIST_HEAD(&i915->display.vbt.display_devices);
	INIT_LIST_HEAD(&i915->display.vbt.bdb_blocks);

	if (!HAS_DISPLAY(i915)) {
		drm_dbg_kms(&i915->drm,
			    "Skipping VBT init due to disabled display.\n");
		return;
	}

	init_vbt_defaults(i915);

	/*
	 * If the OpRegion does not have VBT, look in SPI flash through MMIO or
	 * PCI mapping
	 */
	if (!vbt && IS_DGFX(i915)) {
		oprom_vbt = spi_oprom_get_vbt(i915);
		vbt = oprom_vbt;
	}

	if (!vbt) {
		oprom_vbt = oprom_get_vbt(i915);
		vbt = oprom_vbt;
	}

	if (!vbt)
		goto out;

	bdb = get_bdb_header(vbt);
	i915->display.vbt.version = bdb->version;

	drm_dbg_kms(&i915->drm,
		    "VBT signature \"%.*s\", BDB version %d\n",
		    (int)sizeof(vbt->signature), vbt->signature, i915->display.vbt.version);

	init_bdb_blocks(i915, bdb);

	/* Grab useful general definitions */
	parse_general_features(i915);
	parse_general_definitions(i915);
	parse_driver_features(i915);

	/* Depends on child device list */
	parse_compression_parameters(i915);

out:
	if (!vbt) {
		drm_info(&i915->drm,
			 "Failed to find VBIOS tables (VBT)\n");
		init_vbt_missing_defaults(i915);
	}

	/* Further processing on pre-parsed or generated child device data */
	parse_sdvo_device_mapping(i915);
	parse_ddi_ports(i915);

	kfree(oprom_vbt);
}

void intel_bios_init_panel(struct drm_i915_private *i915,
			   struct intel_panel *panel,
			   const struct intel_bios_encoder_data *devdata,
			   const struct edid *edid)
{
	init_vbt_panel_defaults(panel);

	panel->vbt.panel_type = get_panel_type(i915, devdata, edid);

	parse_panel_options(i915, panel);
	parse_generic_dtd(i915, panel);
	parse_lfp_data(i915, panel);
	parse_lfp_backlight(i915, panel);
	parse_sdvo_panel_data(i915, panel);
	parse_panel_driver_features(i915, panel);
	parse_power_conservation_features(i915, panel);
	parse_edp(i915, panel);
	parse_psr(i915, panel);
	parse_mipi_config(i915, panel);
	parse_mipi_sequence(i915, panel);
}

/**
 * intel_bios_driver_remove - Free any resources allocated by intel_bios_init()
 * @i915: i915 device instance
 */
void intel_bios_driver_remove(struct drm_i915_private *i915)
{
	struct intel_bios_encoder_data *devdata, *nd;
	struct bdb_block_entry *entry, *ne;

	list_for_each_entry_safe(devdata, nd, &i915->display.vbt.display_devices, node) {
		list_del(&devdata->node);
		kfree(devdata->dsc);
		kfree(devdata);
	}

	list_for_each_entry_safe(entry, ne, &i915->display.vbt.bdb_blocks, node) {
		list_del(&entry->node);
		kfree(entry);
	}
}

void intel_bios_fini_panel(struct intel_panel *panel)
{
	kfree(panel->vbt.sdvo_lvds_vbt_mode);
	panel->vbt.sdvo_lvds_vbt_mode = NULL;
	kfree(panel->vbt.lfp_lvds_vbt_mode);
	panel->vbt.lfp_lvds_vbt_mode = NULL;
	kfree(panel->vbt.dsi.data);
	panel->vbt.dsi.data = NULL;
	kfree(panel->vbt.dsi.pps);
	panel->vbt.dsi.pps = NULL;
	kfree(panel->vbt.dsi.config);
	panel->vbt.dsi.config = NULL;
	kfree(panel->vbt.dsi.deassert_seq);
	panel->vbt.dsi.deassert_seq = NULL;
}

/**
 * intel_bios_is_tv_present - is integrated TV present in VBT
 * @i915: i915 device instance
 *
 * Return true if TV is present. If no child devices were parsed from VBT,
 * assume TV is present.
 */
bool intel_bios_is_tv_present(struct drm_i915_private *i915)
{
	const struct intel_bios_encoder_data *devdata;
	const struct child_device_config *child;

	if (!i915->display.vbt.int_tv_support)
		return false;

	if (list_empty(&i915->display.vbt.display_devices))
		return true;

	list_for_each_entry(devdata, &i915->display.vbt.display_devices, node) {
		child = &devdata->child;

		/*
		 * If the device type is not TV, continue.
		 */
		switch (child->device_type) {
		case DEVICE_TYPE_INT_TV:
		case DEVICE_TYPE_TV:
		case DEVICE_TYPE_TV_SVIDEO_COMPOSITE:
			break;
		default:
			continue;
		}
		/* Only when the addin_offset is non-zero, it is regarded
		 * as present.
		 */
		if (child->addin_offset)
			return true;
	}

	return false;
}

/**
 * intel_bios_is_lvds_present - is LVDS present in VBT
 * @i915:	i915 device instance
 * @i2c_pin:	i2c pin for LVDS if present
 *
 * Return true if LVDS is present. If no child devices were parsed from VBT,
 * assume LVDS is present.
 */
bool intel_bios_is_lvds_present(struct drm_i915_private *i915, u8 *i2c_pin)
{
	const struct intel_bios_encoder_data *devdata;
	const struct child_device_config *child;

	if (list_empty(&i915->display.vbt.display_devices))
		return true;

	list_for_each_entry(devdata, &i915->display.vbt.display_devices, node) {
		child = &devdata->child;

		/* If the device type is not LFP, continue.
		 * We have to check both the new identifiers as well as the
		 * old for compatibility with some BIOSes.
		 */
		if (child->device_type != DEVICE_TYPE_INT_LFP &&
		    child->device_type != DEVICE_TYPE_LFP)
			continue;

		if (intel_gmbus_is_valid_pin(i915, child->i2c_pin))
			*i2c_pin = child->i2c_pin;

		/* However, we cannot trust the BIOS writers to populate
		 * the VBT correctly.  Since LVDS requires additional
		 * information from AIM blocks, a non-zero addin offset is
		 * a good indicator that the LVDS is actually present.
		 */
		if (child->addin_offset)
			return true;

		/* But even then some BIOS writers perform some black magic
		 * and instantiate the device without reference to any
		 * additional data.  Trust that if the VBT was written into
		 * the OpRegion then they have validated the LVDS's existence.
		 */
		if (i915->display.opregion.vbt)
			return true;
	}

	return false;
}

/**
 * intel_bios_is_port_present - is the specified digital port present
 * @i915:	i915 device instance
 * @port:	port to check
 *
 * Return true if the device in %port is present.
 */
bool intel_bios_is_port_present(struct drm_i915_private *i915, enum port port)
{
	if (WARN_ON(!has_ddi_port_info(i915)))
		return true;

	return i915->display.vbt.ports[port];
}

/**
 * intel_bios_is_port_edp - is the device in given port eDP
 * @i915:	i915 device instance
 * @port:	port to check
 *
 * Return true if the device in %port is eDP.
 */
bool intel_bios_is_port_edp(struct drm_i915_private *i915, enum port port)
{
	const struct intel_bios_encoder_data *devdata =
		intel_bios_encoder_data_lookup(i915, port);

	return devdata && intel_bios_encoder_supports_edp(devdata);
}

static bool intel_bios_encoder_supports_dp_dual_mode(const struct intel_bios_encoder_data *devdata)
{
	const struct child_device_config *child = &devdata->child;

	if (!intel_bios_encoder_supports_dp(devdata) ||
	    !intel_bios_encoder_supports_hdmi(devdata))
		return false;

	if (dvo_port_type(child->dvo_port) == DVO_PORT_DPA)
		return true;

	/* Only accept a HDMI dvo_port as DP++ if it has an AUX channel */
	if (dvo_port_type(child->dvo_port) == DVO_PORT_HDMIA &&
	    child->aux_channel != 0)
		return true;

	return false;
}

bool intel_bios_is_port_dp_dual_mode(struct drm_i915_private *i915,
				     enum port port)
{
	const struct intel_bios_encoder_data *devdata =
		intel_bios_encoder_data_lookup(i915, port);

	return devdata && intel_bios_encoder_supports_dp_dual_mode(devdata);
}

/**
 * intel_bios_is_dsi_present - is DSI present in VBT
 * @i915:	i915 device instance
 * @port:	port for DSI if present
 *
 * Return true if DSI is present, and return the port in %port.
 */
bool intel_bios_is_dsi_present(struct drm_i915_private *i915,
			       enum port *port)
{
	const struct intel_bios_encoder_data *devdata;
	const struct child_device_config *child;
	u8 dvo_port;

	list_for_each_entry(devdata, &i915->display.vbt.display_devices, node) {
		child = &devdata->child;

		if (!(child->device_type & DEVICE_TYPE_MIPI_OUTPUT))
			continue;

		dvo_port = child->dvo_port;

		if (dvo_port == DVO_PORT_MIPIA ||
		    (dvo_port == DVO_PORT_MIPIB && DISPLAY_VER(i915) >= 11) ||
		    (dvo_port == DVO_PORT_MIPIC && DISPLAY_VER(i915) < 11)) {
			if (port)
				*port = dvo_port - DVO_PORT_MIPIA;
			return true;
		} else if (dvo_port == DVO_PORT_MIPIB ||
			   dvo_port == DVO_PORT_MIPIC ||
			   dvo_port == DVO_PORT_MIPID) {
			drm_dbg_kms(&i915->drm,
				    "VBT has unsupported DSI port %c\n",
				    port_name(dvo_port - DVO_PORT_MIPIA));
		}
	}

	return false;
}

static void fill_dsc(struct intel_crtc_state *crtc_state,
		     struct dsc_compression_parameters_entry *dsc,
		     int dsc_max_bpc)
{
	struct drm_dsc_config *vdsc_cfg = &crtc_state->dsc.config;
	int bpc = 8;

	vdsc_cfg->dsc_version_major = dsc->version_major;
	vdsc_cfg->dsc_version_minor = dsc->version_minor;

	if (dsc->support_12bpc && dsc_max_bpc >= 12)
		bpc = 12;
	else if (dsc->support_10bpc && dsc_max_bpc >= 10)
		bpc = 10;
	else if (dsc->support_8bpc && dsc_max_bpc >= 8)
		bpc = 8;
	else
		DRM_DEBUG_KMS("VBT: Unsupported BPC %d for DCS\n",
			      dsc_max_bpc);

	crtc_state->pipe_bpp = bpc * 3;

	crtc_state->dsc.compressed_bpp = min(crtc_state->pipe_bpp,
					     VBT_DSC_MAX_BPP(dsc->max_bpp));

	/*
	 * FIXME: This is ugly, and slice count should take DSC engine
	 * throughput etc. into account.
	 *
	 * Also, per spec DSI supports 1, 2, 3 or 4 horizontal slices.
	 */
	if (dsc->slices_per_line & BIT(2)) {
		crtc_state->dsc.slice_count = 4;
	} else if (dsc->slices_per_line & BIT(1)) {
		crtc_state->dsc.slice_count = 2;
	} else {
		/* FIXME */
		if (!(dsc->slices_per_line & BIT(0)))
			DRM_DEBUG_KMS("VBT: Unsupported DSC slice count for DSI\n");

		crtc_state->dsc.slice_count = 1;
	}

	if (crtc_state->hw.adjusted_mode.crtc_hdisplay %
	    crtc_state->dsc.slice_count != 0)
		DRM_DEBUG_KMS("VBT: DSC hdisplay %d not divisible by slice count %d\n",
			      crtc_state->hw.adjusted_mode.crtc_hdisplay,
			      crtc_state->dsc.slice_count);

	/*
	 * The VBT rc_buffer_block_size and rc_buffer_size definitions
	 * correspond to DP 1.4 DPCD offsets 0x62 and 0x63.
	 */
	vdsc_cfg->rc_model_size = drm_dsc_dp_rc_buffer_size(dsc->rc_buffer_block_size,
							    dsc->rc_buffer_size);

	/* FIXME: DSI spec says bpc + 1 for this one */
	vdsc_cfg->line_buf_depth = VBT_DSC_LINE_BUFFER_DEPTH(dsc->line_buffer_depth);

	vdsc_cfg->block_pred_enable = dsc->block_prediction_enable;

	vdsc_cfg->slice_height = dsc->slice_height;
}

/* FIXME: initially DSI specific */
bool intel_bios_get_dsc_params(struct intel_encoder *encoder,
			       struct intel_crtc_state *crtc_state,
			       int dsc_max_bpc)
{
	struct drm_i915_private *i915 = to_i915(encoder->base.dev);
	const struct intel_bios_encoder_data *devdata;
	const struct child_device_config *child;

	list_for_each_entry(devdata, &i915->display.vbt.display_devices, node) {
		child = &devdata->child;

		if (!(child->device_type & DEVICE_TYPE_MIPI_OUTPUT))
			continue;

		if (child->dvo_port - DVO_PORT_MIPIA == encoder->port) {
			if (!devdata->dsc)
				return false;

			if (crtc_state)
				fill_dsc(crtc_state, devdata->dsc, dsc_max_bpc);

			return true;
		}
	}

	return false;
}

/**
 * intel_bios_is_port_hpd_inverted - is HPD inverted for %port
 * @i915:	i915 device instance
 * @port:	port to check
 *
 * Return true if HPD should be inverted for %port.
 */
bool
intel_bios_is_port_hpd_inverted(const struct drm_i915_private *i915,
				enum port port)
{
	const struct intel_bios_encoder_data *devdata = i915->display.vbt.ports[port];

	if (drm_WARN_ON_ONCE(&i915->drm,
			     !IS_GEMINILAKE(i915) && !IS_BROXTON(i915)))
		return false;

	return devdata && devdata->child.hpd_invert;
}

/**
 * intel_bios_is_lspcon_present - if LSPCON is attached on %port
 * @i915:	i915 device instance
 * @port:	port to check
 *
 * Return true if LSPCON is present on this port
 */
bool
intel_bios_is_lspcon_present(const struct drm_i915_private *i915,
			     enum port port)
{
	const struct intel_bios_encoder_data *devdata = i915->display.vbt.ports[port];

	return HAS_LSPCON(i915) && devdata && devdata->child.lspcon;
}

/**
 * intel_bios_is_lane_reversal_needed - if lane reversal needed on port
 * @i915:       i915 device instance
 * @port:       port to check
 *
 * Return true if port requires lane reversal
 */
bool
intel_bios_is_lane_reversal_needed(const struct drm_i915_private *i915,
				   enum port port)
{
	const struct intel_bios_encoder_data *devdata = i915->display.vbt.ports[port];

	return devdata && devdata->child.lane_reversal;
}

enum aux_ch intel_bios_port_aux_ch(struct drm_i915_private *i915,
				   enum port port)
{
	const struct intel_bios_encoder_data *devdata = i915->display.vbt.ports[port];
	enum aux_ch aux_ch;

	if (!devdata || !devdata->child.aux_channel) {
		aux_ch = (enum aux_ch)port;

		drm_dbg_kms(&i915->drm,
			    "using AUX %c for port %c (platform default)\n",
			    aux_ch_name(aux_ch), port_name(port));
		return aux_ch;
	}

	/*
	 * RKL/DG1 VBT uses PHY based mapping. Combo PHYs A,B,C,D
	 * map to DDI A,B,TC1,TC2 respectively.
	 *
	 * ADL-S VBT uses PHY based mapping. Combo PHYs A,B,C,D,E
	 * map to DDI A,TC1,TC2,TC3,TC4 respectively.
	 */
	switch (devdata->child.aux_channel) {
	case DP_AUX_A:
		aux_ch = AUX_CH_A;
		break;
	case DP_AUX_B:
		if (IS_ALDERLAKE_S(i915))
			aux_ch = AUX_CH_USBC1;
		else
			aux_ch = AUX_CH_B;
		break;
	case DP_AUX_C:
		if (IS_ALDERLAKE_S(i915))
			aux_ch = AUX_CH_USBC2;
		else if (IS_DG1(i915) || IS_ROCKETLAKE(i915))
			aux_ch = AUX_CH_USBC1;
		else
			aux_ch = AUX_CH_C;
		break;
	case DP_AUX_D:
		if (DISPLAY_VER(i915) >= 13)
			aux_ch = AUX_CH_D_XELPD;
		else if (IS_ALDERLAKE_S(i915))
			aux_ch = AUX_CH_USBC3;
		else if (IS_DG1(i915) || IS_ROCKETLAKE(i915))
			aux_ch = AUX_CH_USBC2;
		else
			aux_ch = AUX_CH_D;
		break;
	case DP_AUX_E:
		if (DISPLAY_VER(i915) >= 13)
			aux_ch = AUX_CH_E_XELPD;
		else if (IS_ALDERLAKE_S(i915))
			aux_ch = AUX_CH_USBC4;
		else
			aux_ch = AUX_CH_E;
		break;
	case DP_AUX_F:
		if (DISPLAY_VER(i915) >= 13)
			aux_ch = AUX_CH_USBC1;
		else
			aux_ch = AUX_CH_F;
		break;
	case DP_AUX_G:
		if (DISPLAY_VER(i915) >= 13)
			aux_ch = AUX_CH_USBC2;
		else
			aux_ch = AUX_CH_G;
		break;
	case DP_AUX_H:
		if (DISPLAY_VER(i915) >= 13)
			aux_ch = AUX_CH_USBC3;
		else
			aux_ch = AUX_CH_H;
		break;
	case DP_AUX_I:
		if (DISPLAY_VER(i915) >= 13)
			aux_ch = AUX_CH_USBC4;
		else
			aux_ch = AUX_CH_I;
		break;
	default:
		MISSING_CASE(devdata->child.aux_channel);
		aux_ch = AUX_CH_A;
		break;
	}

	drm_dbg_kms(&i915->drm, "using AUX %c for port %c (VBT)\n",
		    aux_ch_name(aux_ch), port_name(port));

	return aux_ch;
}

int intel_bios_max_tmds_clock(struct intel_encoder *encoder)
{
	struct drm_i915_private *i915 = to_i915(encoder->base.dev);
	const struct intel_bios_encoder_data *devdata = i915->display.vbt.ports[encoder->port];

	return _intel_bios_max_tmds_clock(devdata);
}

/* This is an index in the HDMI/DVI DDI buffer translation table, or -1 */
int intel_bios_hdmi_level_shift(struct intel_encoder *encoder)
{
	struct drm_i915_private *i915 = to_i915(encoder->base.dev);
	const struct intel_bios_encoder_data *devdata = i915->display.vbt.ports[encoder->port];

	return _intel_bios_hdmi_level_shift(devdata);
}

int intel_bios_encoder_dp_boost_level(const struct intel_bios_encoder_data *devdata)
{
	if (!devdata || devdata->i915->display.vbt.version < 196 || !devdata->child.iboost)
		return 0;

	return translate_iboost(devdata->child.dp_iboost_level);
}

int intel_bios_encoder_hdmi_boost_level(const struct intel_bios_encoder_data *devdata)
{
	if (!devdata || devdata->i915->display.vbt.version < 196 || !devdata->child.iboost)
		return 0;

	return translate_iboost(devdata->child.hdmi_iboost_level);
}

int intel_bios_dp_max_link_rate(struct intel_encoder *encoder)
{
	struct drm_i915_private *i915 = to_i915(encoder->base.dev);
	const struct intel_bios_encoder_data *devdata = i915->display.vbt.ports[encoder->port];

	return _intel_bios_dp_max_link_rate(devdata);
}

int intel_bios_dp_max_lane_count(struct intel_encoder *encoder)
{
	struct drm_i915_private *i915 = to_i915(encoder->base.dev);
	const struct intel_bios_encoder_data *devdata = i915->display.vbt.ports[encoder->port];

	return _intel_bios_dp_max_lane_count(devdata);
}

int intel_bios_alternate_ddc_pin(struct intel_encoder *encoder)
{
	struct drm_i915_private *i915 = to_i915(encoder->base.dev);
	const struct intel_bios_encoder_data *devdata = i915->display.vbt.ports[encoder->port];

	if (!devdata || !devdata->child.ddc_pin)
		return 0;

	return map_ddc_pin(i915, devdata->child.ddc_pin);
}

bool intel_bios_encoder_supports_typec_usb(const struct intel_bios_encoder_data *devdata)
{
	return devdata->i915->display.vbt.version >= 195 && devdata->child.dp_usb_type_c;
}

bool intel_bios_encoder_supports_tbt(const struct intel_bios_encoder_data *devdata)
{
	return devdata->i915->display.vbt.version >= 209 && devdata->child.tbt;
}

const struct intel_bios_encoder_data *
intel_bios_encoder_data_lookup(struct drm_i915_private *i915, enum port port)
{
	return i915->display.vbt.ports[port];
}<|MERGE_RESOLUTION|>--- conflicted
+++ resolved
@@ -1622,11 +1622,7 @@
 {
 	enum port port_bc = DISPLAY_VER(i915) >= 11 ? PORT_B : PORT_C;
 
-<<<<<<< HEAD
-	if (!panel->vbt.dsi.config->dual_link || i915->vbt.version < 197) {
-=======
 	if (!panel->vbt.dsi.config->dual_link || i915->display.vbt.version < 197) {
->>>>>>> 21f0b7da
 		panel->vbt.dsi.bl_ports = BIT(port);
 		if (panel->vbt.dsi.config->cabc_supported)
 			panel->vbt.dsi.cabc_ports = BIT(port);
