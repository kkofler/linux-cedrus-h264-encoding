--- conflicted
+++ resolved
@@ -55,15 +55,9 @@
 {
 	struct drm_i915_private *i915 = node_to_i915(m->private);
 	struct drm_printer p = drm_seq_file_printer(m);
-<<<<<<< HEAD
 
 	seq_printf(m, "pch: %d\n", INTEL_PCH_TYPE(i915));
 
-=======
-
-	seq_printf(m, "pch: %d\n", INTEL_PCH_TYPE(i915));
-
->>>>>>> 04d5ce62
 	intel_device_info_print_static(INTEL_INFO(i915), &p);
 	intel_device_info_print_runtime(RUNTIME_INFO(i915), &p);
 	intel_driver_caps_print(&i915->caps, &p);
@@ -1002,370 +996,6 @@
 	return ret;
 }
 
-<<<<<<< HEAD
-static int ilk_drpc_info(struct seq_file *m)
-{
-	struct drm_i915_private *i915 = node_to_i915(m->private);
-	struct intel_uncore *uncore = &i915->uncore;
-	u32 rgvmodectl, rstdbyctl;
-	u16 crstandvid;
-
-	rgvmodectl = intel_uncore_read(uncore, MEMMODECTL);
-	rstdbyctl = intel_uncore_read(uncore, RSTDBYCTL);
-	crstandvid = intel_uncore_read16(uncore, CRSTANDVID);
-
-	seq_printf(m, "HD boost: %s\n", yesno(rgvmodectl & MEMMODE_BOOST_EN));
-	seq_printf(m, "Boost freq: %d\n",
-		   (rgvmodectl & MEMMODE_BOOST_FREQ_MASK) >>
-		   MEMMODE_BOOST_FREQ_SHIFT);
-	seq_printf(m, "HW control enabled: %s\n",
-		   yesno(rgvmodectl & MEMMODE_HWIDLE_EN));
-	seq_printf(m, "SW control enabled: %s\n",
-		   yesno(rgvmodectl & MEMMODE_SWMODE_EN));
-	seq_printf(m, "Gated voltage change: %s\n",
-		   yesno(rgvmodectl & MEMMODE_RCLK_GATE));
-	seq_printf(m, "Starting frequency: P%d\n",
-		   (rgvmodectl & MEMMODE_FSTART_MASK) >> MEMMODE_FSTART_SHIFT);
-	seq_printf(m, "Max P-state: P%d\n",
-		   (rgvmodectl & MEMMODE_FMAX_MASK) >> MEMMODE_FMAX_SHIFT);
-	seq_printf(m, "Min P-state: P%d\n", (rgvmodectl & MEMMODE_FMIN_MASK));
-	seq_printf(m, "RS1 VID: %d\n", (crstandvid & 0x3f));
-	seq_printf(m, "RS2 VID: %d\n", ((crstandvid >> 8) & 0x3f));
-	seq_printf(m, "Render standby enabled: %s\n",
-		   yesno(!(rstdbyctl & RCX_SW_EXIT)));
-	seq_puts(m, "Current RS state: ");
-	switch (rstdbyctl & RSX_STATUS_MASK) {
-	case RSX_STATUS_ON:
-		seq_puts(m, "on\n");
-		break;
-	case RSX_STATUS_RC1:
-		seq_puts(m, "RC1\n");
-		break;
-	case RSX_STATUS_RC1E:
-		seq_puts(m, "RC1E\n");
-		break;
-	case RSX_STATUS_RS1:
-		seq_puts(m, "RS1\n");
-		break;
-	case RSX_STATUS_RS2:
-		seq_puts(m, "RS2 (RC6)\n");
-		break;
-	case RSX_STATUS_RS3:
-		seq_puts(m, "RC3 (RC6+)\n");
-		break;
-	default:
-		seq_puts(m, "unknown\n");
-		break;
-	}
-
-	return 0;
-}
-
-static int i915_forcewake_domains(struct seq_file *m, void *data)
-{
-	struct drm_i915_private *i915 = node_to_i915(m->private);
-	struct intel_uncore *uncore = &i915->uncore;
-	struct intel_uncore_forcewake_domain *fw_domain;
-	unsigned int tmp;
-
-	seq_printf(m, "user.bypass_count = %u\n",
-		   uncore->user_forcewake_count);
-
-	for_each_fw_domain(fw_domain, uncore, tmp)
-		seq_printf(m, "%s.wake_count = %u\n",
-			   intel_uncore_forcewake_domain_to_str(fw_domain->id),
-			   READ_ONCE(fw_domain->wake_count));
-
-	return 0;
-}
-
-static void print_rc6_res(struct seq_file *m,
-			  const char *title,
-			  const i915_reg_t reg)
-{
-	struct drm_i915_private *i915 = node_to_i915(m->private);
-	intel_wakeref_t wakeref;
-
-	with_intel_runtime_pm(&i915->runtime_pm, wakeref)
-		seq_printf(m, "%s %u (%llu us)\n", title,
-			   intel_uncore_read(&i915->uncore, reg),
-			   intel_rc6_residency_us(&i915->gt.rc6, reg));
-}
-
-static int vlv_drpc_info(struct seq_file *m)
-{
-	struct drm_i915_private *dev_priv = node_to_i915(m->private);
-	u32 rcctl1, pw_status;
-
-	pw_status = I915_READ(VLV_GTLC_PW_STATUS);
-	rcctl1 = I915_READ(GEN6_RC_CONTROL);
-
-	seq_printf(m, "RC6 Enabled: %s\n",
-		   yesno(rcctl1 & (GEN7_RC_CTL_TO_MODE |
-					GEN6_RC_CTL_EI_MODE(1))));
-	seq_printf(m, "Render Power Well: %s\n",
-		   (pw_status & VLV_GTLC_PW_RENDER_STATUS_MASK) ? "Up" : "Down");
-	seq_printf(m, "Media Power Well: %s\n",
-		   (pw_status & VLV_GTLC_PW_MEDIA_STATUS_MASK) ? "Up" : "Down");
-
-	print_rc6_res(m, "Render RC6 residency since boot:", VLV_GT_RENDER_RC6);
-	print_rc6_res(m, "Media RC6 residency since boot:", VLV_GT_MEDIA_RC6);
-
-	return i915_forcewake_domains(m, NULL);
-}
-
-static int gen6_drpc_info(struct seq_file *m)
-{
-	struct drm_i915_private *dev_priv = node_to_i915(m->private);
-	u32 gt_core_status, rcctl1, rc6vids = 0;
-	u32 gen9_powergate_enable = 0, gen9_powergate_status = 0;
-
-	gt_core_status = I915_READ_FW(GEN6_GT_CORE_STATUS);
-	trace_i915_reg_rw(false, GEN6_GT_CORE_STATUS, gt_core_status, 4, true);
-
-	rcctl1 = I915_READ(GEN6_RC_CONTROL);
-	if (INTEL_GEN(dev_priv) >= 9) {
-		gen9_powergate_enable = I915_READ(GEN9_PG_ENABLE);
-		gen9_powergate_status = I915_READ(GEN9_PWRGT_DOMAIN_STATUS);
-	}
-
-	if (INTEL_GEN(dev_priv) <= 7)
-		sandybridge_pcode_read(dev_priv, GEN6_PCODE_READ_RC6VIDS,
-				       &rc6vids, NULL);
-
-	seq_printf(m, "RC1e Enabled: %s\n",
-		   yesno(rcctl1 & GEN6_RC_CTL_RC1e_ENABLE));
-	seq_printf(m, "RC6 Enabled: %s\n",
-		   yesno(rcctl1 & GEN6_RC_CTL_RC6_ENABLE));
-	if (INTEL_GEN(dev_priv) >= 9) {
-		seq_printf(m, "Render Well Gating Enabled: %s\n",
-			yesno(gen9_powergate_enable & GEN9_RENDER_PG_ENABLE));
-		seq_printf(m, "Media Well Gating Enabled: %s\n",
-			yesno(gen9_powergate_enable & GEN9_MEDIA_PG_ENABLE));
-	}
-	seq_printf(m, "Deep RC6 Enabled: %s\n",
-		   yesno(rcctl1 & GEN6_RC_CTL_RC6p_ENABLE));
-	seq_printf(m, "Deepest RC6 Enabled: %s\n",
-		   yesno(rcctl1 & GEN6_RC_CTL_RC6pp_ENABLE));
-	seq_puts(m, "Current RC state: ");
-	switch (gt_core_status & GEN6_RCn_MASK) {
-	case GEN6_RC0:
-		if (gt_core_status & GEN6_CORE_CPD_STATE_MASK)
-			seq_puts(m, "Core Power Down\n");
-		else
-			seq_puts(m, "on\n");
-		break;
-	case GEN6_RC3:
-		seq_puts(m, "RC3\n");
-		break;
-	case GEN6_RC6:
-		seq_puts(m, "RC6\n");
-		break;
-	case GEN6_RC7:
-		seq_puts(m, "RC7\n");
-		break;
-	default:
-		seq_puts(m, "Unknown\n");
-		break;
-	}
-
-	seq_printf(m, "Core Power Down: %s\n",
-		   yesno(gt_core_status & GEN6_CORE_CPD_STATE_MASK));
-	if (INTEL_GEN(dev_priv) >= 9) {
-		seq_printf(m, "Render Power Well: %s\n",
-			(gen9_powergate_status &
-			 GEN9_PWRGT_RENDER_STATUS_MASK) ? "Up" : "Down");
-		seq_printf(m, "Media Power Well: %s\n",
-			(gen9_powergate_status &
-			 GEN9_PWRGT_MEDIA_STATUS_MASK) ? "Up" : "Down");
-	}
-
-	/* Not exactly sure what this is */
-	print_rc6_res(m, "RC6 \"Locked to RPn\" residency since boot:",
-		      GEN6_GT_GFX_RC6_LOCKED);
-	print_rc6_res(m, "RC6 residency since boot:", GEN6_GT_GFX_RC6);
-	print_rc6_res(m, "RC6+ residency since boot:", GEN6_GT_GFX_RC6p);
-	print_rc6_res(m, "RC6++ residency since boot:", GEN6_GT_GFX_RC6pp);
-
-	if (INTEL_GEN(dev_priv) <= 7) {
-		seq_printf(m, "RC6   voltage: %dmV\n",
-			   GEN6_DECODE_RC6_VID(((rc6vids >> 0) & 0xff)));
-		seq_printf(m, "RC6+  voltage: %dmV\n",
-			   GEN6_DECODE_RC6_VID(((rc6vids >> 8) & 0xff)));
-		seq_printf(m, "RC6++ voltage: %dmV\n",
-			   GEN6_DECODE_RC6_VID(((rc6vids >> 16) & 0xff)));
-	}
-
-	return i915_forcewake_domains(m, NULL);
-}
-
-static int i915_drpc_info(struct seq_file *m, void *unused)
-{
-	struct drm_i915_private *dev_priv = node_to_i915(m->private);
-	intel_wakeref_t wakeref;
-	int err = -ENODEV;
-
-	with_intel_runtime_pm(&dev_priv->runtime_pm, wakeref) {
-		if (IS_VALLEYVIEW(dev_priv) || IS_CHERRYVIEW(dev_priv))
-			err = vlv_drpc_info(m);
-		else if (INTEL_GEN(dev_priv) >= 6)
-			err = gen6_drpc_info(m);
-		else
-			err = ilk_drpc_info(m);
-	}
-
-	return err;
-}
-
-static int i915_frontbuffer_tracking(struct seq_file *m, void *unused)
-{
-	struct drm_i915_private *dev_priv = node_to_i915(m->private);
-
-	seq_printf(m, "FB tracking busy bits: 0x%08x\n",
-		   dev_priv->fb_tracking.busy_bits);
-
-	seq_printf(m, "FB tracking flip bits: 0x%08x\n",
-		   dev_priv->fb_tracking.flip_bits);
-
-	return 0;
-}
-
-static int i915_fbc_status(struct seq_file *m, void *unused)
-{
-	struct drm_i915_private *dev_priv = node_to_i915(m->private);
-	struct intel_fbc *fbc = &dev_priv->fbc;
-	intel_wakeref_t wakeref;
-
-	if (!HAS_FBC(dev_priv))
-		return -ENODEV;
-
-	wakeref = intel_runtime_pm_get(&dev_priv->runtime_pm);
-	mutex_lock(&fbc->lock);
-
-	if (intel_fbc_is_active(dev_priv))
-		seq_puts(m, "FBC enabled\n");
-	else
-		seq_printf(m, "FBC disabled: %s\n", fbc->no_fbc_reason);
-
-	if (intel_fbc_is_active(dev_priv)) {
-		u32 mask;
-
-		if (INTEL_GEN(dev_priv) >= 8)
-			mask = I915_READ(IVB_FBC_STATUS2) & BDW_FBC_COMP_SEG_MASK;
-		else if (INTEL_GEN(dev_priv) >= 7)
-			mask = I915_READ(IVB_FBC_STATUS2) & IVB_FBC_COMP_SEG_MASK;
-		else if (INTEL_GEN(dev_priv) >= 5)
-			mask = I915_READ(ILK_DPFC_STATUS) & ILK_DPFC_COMP_SEG_MASK;
-		else if (IS_G4X(dev_priv))
-			mask = I915_READ(DPFC_STATUS) & DPFC_COMP_SEG_MASK;
-		else
-			mask = I915_READ(FBC_STATUS) & (FBC_STAT_COMPRESSING |
-							FBC_STAT_COMPRESSED);
-
-		seq_printf(m, "Compressing: %s\n", yesno(mask));
-	}
-
-	mutex_unlock(&fbc->lock);
-	intel_runtime_pm_put(&dev_priv->runtime_pm, wakeref);
-
-	return 0;
-}
-
-static int i915_fbc_false_color_get(void *data, u64 *val)
-{
-	struct drm_i915_private *dev_priv = data;
-
-	if (INTEL_GEN(dev_priv) < 7 || !HAS_FBC(dev_priv))
-		return -ENODEV;
-
-	*val = dev_priv->fbc.false_color;
-
-	return 0;
-}
-
-static int i915_fbc_false_color_set(void *data, u64 val)
-{
-	struct drm_i915_private *dev_priv = data;
-	u32 reg;
-
-	if (INTEL_GEN(dev_priv) < 7 || !HAS_FBC(dev_priv))
-		return -ENODEV;
-
-	mutex_lock(&dev_priv->fbc.lock);
-
-	reg = I915_READ(ILK_DPFC_CONTROL);
-	dev_priv->fbc.false_color = val;
-
-	I915_WRITE(ILK_DPFC_CONTROL, val ?
-		   (reg | FBC_CTL_FALSE_COLOR) :
-		   (reg & ~FBC_CTL_FALSE_COLOR));
-
-	mutex_unlock(&dev_priv->fbc.lock);
-	return 0;
-}
-
-DEFINE_SIMPLE_ATTRIBUTE(i915_fbc_false_color_fops,
-			i915_fbc_false_color_get, i915_fbc_false_color_set,
-			"%llu\n");
-
-static int i915_ips_status(struct seq_file *m, void *unused)
-{
-	struct drm_i915_private *dev_priv = node_to_i915(m->private);
-	intel_wakeref_t wakeref;
-
-	if (!HAS_IPS(dev_priv))
-		return -ENODEV;
-
-	wakeref = intel_runtime_pm_get(&dev_priv->runtime_pm);
-
-	seq_printf(m, "Enabled by kernel parameter: %s\n",
-		   yesno(i915_modparams.enable_ips));
-
-	if (INTEL_GEN(dev_priv) >= 8) {
-		seq_puts(m, "Currently: unknown\n");
-	} else {
-		if (I915_READ(IPS_CTL) & IPS_ENABLE)
-			seq_puts(m, "Currently: enabled\n");
-		else
-			seq_puts(m, "Currently: disabled\n");
-	}
-
-	intel_runtime_pm_put(&dev_priv->runtime_pm, wakeref);
-
-	return 0;
-}
-
-static int i915_sr_status(struct seq_file *m, void *unused)
-{
-	struct drm_i915_private *dev_priv = node_to_i915(m->private);
-	intel_wakeref_t wakeref;
-	bool sr_enabled = false;
-
-	wakeref = intel_display_power_get(dev_priv, POWER_DOMAIN_INIT);
-
-	if (INTEL_GEN(dev_priv) >= 9)
-		/* no global SR status; inspect per-plane WM */;
-	else if (HAS_PCH_SPLIT(dev_priv))
-		sr_enabled = I915_READ(WM1_LP_ILK) & WM1_LP_SR_EN;
-	else if (IS_I965GM(dev_priv) || IS_G4X(dev_priv) ||
-		 IS_I945G(dev_priv) || IS_I945GM(dev_priv))
-		sr_enabled = I915_READ(FW_BLC_SELF) & FW_BLC_SELF_EN;
-	else if (IS_I915GM(dev_priv))
-		sr_enabled = I915_READ(INSTPM) & INSTPM_SELF_EN;
-	else if (IS_PINEVIEW(dev_priv))
-		sr_enabled = I915_READ(DSPFW3) & PINEVIEW_SELF_REFRESH_EN;
-	else if (IS_VALLEYVIEW(dev_priv) || IS_CHERRYVIEW(dev_priv))
-		sr_enabled = I915_READ(FW_BLC_SELF_VLV) & FW_CSPWRDWNEN;
-
-	intel_display_power_put(dev_priv, POWER_DOMAIN_INIT, wakeref);
-
-	seq_printf(m, "self-refresh: %s\n", enableddisabled(sr_enabled));
-
-	return 0;
-}
-
-=======
->>>>>>> 04d5ce62
 static int i915_ring_freq_table(struct seq_file *m, void *unused)
 {
 	struct drm_i915_private *dev_priv = node_to_i915(m->private);
@@ -1714,10 +1344,7 @@
 static int i915_guc_info(struct seq_file *m, void *data)
 {
 	struct drm_i915_private *dev_priv = node_to_i915(m->private);
-<<<<<<< HEAD
-=======
 	struct intel_uc *uc = &dev_priv->gt.uc;
->>>>>>> 04d5ce62
 
 	if (!intel_uc_uses_guc(uc))
 		return -ENODEV;
@@ -1906,27 +1533,8 @@
 
 static int i915_runtime_pm_status(struct seq_file *m, void *unused)
 {
-<<<<<<< HEAD
-	u8 val;
-	static const char * const sink_status[] = {
-		"inactive",
-		"transition to active, capture and display",
-		"active, display from RFB",
-		"active, capture and display on sink device timings",
-		"transition to inactive, capture and display, timing re-sync",
-		"reserved",
-		"reserved",
-		"sink internal error",
-	};
-	struct drm_connector *connector = m->private;
-	struct drm_i915_private *dev_priv = to_i915(connector->dev);
-	struct intel_dp *intel_dp =
-		enc_to_intel_dp(intel_attached_encoder(to_intel_connector(connector)));
-	int ret;
-=======
 	struct drm_i915_private *dev_priv = node_to_i915(m->private);
 	struct pci_dev *pdev = dev_priv->drm.pdev;
->>>>>>> 04d5ce62
 
 	if (!HAS_RUNTIME_PM(dev_priv))
 		seq_puts(m, "Runtime power management not supported\n");
@@ -2000,1269 +1608,7 @@
 	return 0;
 }
 
-<<<<<<< HEAD
-		/*
-		 * Reading all 3 registers before hand to minimize crossing a
-		 * frame boundary between register reads
-		 */
-		for (frame = 0; frame < PSR2_SU_STATUS_FRAMES; frame += 3) {
-			val = I915_READ(PSR2_SU_STATUS(dev_priv->psr.transcoder,
-						       frame));
-			su_frames_val[frame / 3] = val;
-		}
-
-		seq_puts(m, "Frame:\tPSR2 SU blocks:\n");
-
-		for (frame = 0; frame < PSR2_SU_STATUS_FRAMES; frame++) {
-			u32 su_blocks;
-
-			su_blocks = su_frames_val[frame / 3] &
-				    PSR2_SU_STATUS_MASK(frame);
-			su_blocks = su_blocks >> PSR2_SU_STATUS_SHIFT(frame);
-			seq_printf(m, "%d\t%d\n", frame, su_blocks);
-		}
-	}
-
-unlock:
-	mutex_unlock(&psr->lock);
-	intel_runtime_pm_put(&dev_priv->runtime_pm, wakeref);
-
-	return 0;
-}
-
-static int
-i915_edp_psr_debug_set(void *data, u64 val)
-{
-	struct drm_i915_private *dev_priv = data;
-	intel_wakeref_t wakeref;
-	int ret;
-
-	if (!CAN_PSR(dev_priv))
-		return -ENODEV;
-
-	DRM_DEBUG_KMS("Setting PSR debug to %llx\n", val);
-
-	wakeref = intel_runtime_pm_get(&dev_priv->runtime_pm);
-
-	ret = intel_psr_debug_set(dev_priv, val);
-
-	intel_runtime_pm_put(&dev_priv->runtime_pm, wakeref);
-
-	return ret;
-}
-
-static int
-i915_edp_psr_debug_get(void *data, u64 *val)
-{
-	struct drm_i915_private *dev_priv = data;
-
-	if (!CAN_PSR(dev_priv))
-		return -ENODEV;
-
-	*val = READ_ONCE(dev_priv->psr.debug);
-	return 0;
-}
-
-DEFINE_SIMPLE_ATTRIBUTE(i915_edp_psr_debug_fops,
-			i915_edp_psr_debug_get, i915_edp_psr_debug_set,
-			"%llu\n");
-
-static int i915_energy_uJ(struct seq_file *m, void *data)
-{
-	struct drm_i915_private *dev_priv = node_to_i915(m->private);
-	unsigned long long power;
-	intel_wakeref_t wakeref;
-	u32 units;
-
-	if (INTEL_GEN(dev_priv) < 6)
-		return -ENODEV;
-
-	if (rdmsrl_safe(MSR_RAPL_POWER_UNIT, &power))
-		return -ENODEV;
-
-	units = (power & 0x1f00) >> 8;
-	with_intel_runtime_pm(&dev_priv->runtime_pm, wakeref)
-		power = I915_READ(MCH_SECP_NRG_STTS);
-
-	power = (1000000 * power) >> units; /* convert to uJ */
-	seq_printf(m, "%llu", power);
-
-	return 0;
-}
-
-static int i915_runtime_pm_status(struct seq_file *m, void *unused)
-{
-	struct drm_i915_private *dev_priv = node_to_i915(m->private);
-	struct pci_dev *pdev = dev_priv->drm.pdev;
-
-	if (!HAS_RUNTIME_PM(dev_priv))
-		seq_puts(m, "Runtime power management not supported\n");
-
-	seq_printf(m, "Runtime power status: %s\n",
-		   enableddisabled(!dev_priv->power_domains.wakeref));
-
-	seq_printf(m, "GPU idle: %s\n", yesno(!dev_priv->gt.awake));
-	seq_printf(m, "IRQs disabled: %s\n",
-		   yesno(!intel_irqs_enabled(dev_priv)));
-#ifdef CONFIG_PM
-	seq_printf(m, "Usage count: %d\n",
-		   atomic_read(&dev_priv->drm.dev->power.usage_count));
-#else
-	seq_printf(m, "Device Power Management (CONFIG_PM) disabled\n");
-#endif
-	seq_printf(m, "PCI device power state: %s [%d]\n",
-		   pci_power_name(pdev->current_state),
-		   pdev->current_state);
-
-	if (IS_ENABLED(CONFIG_DRM_I915_DEBUG_RUNTIME_PM)) {
-		struct drm_printer p = drm_seq_file_printer(m);
-
-		print_intel_runtime_pm_wakeref(&dev_priv->runtime_pm, &p);
-	}
-
-	return 0;
-}
-
-static int i915_power_domain_info(struct seq_file *m, void *unused)
-{
-	struct drm_i915_private *dev_priv = node_to_i915(m->private);
-	struct i915_power_domains *power_domains = &dev_priv->power_domains;
-	int i;
-
-	mutex_lock(&power_domains->lock);
-
-	seq_printf(m, "%-25s %s\n", "Power well/domain", "Use count");
-	for (i = 0; i < power_domains->power_well_count; i++) {
-		struct i915_power_well *power_well;
-		enum intel_display_power_domain power_domain;
-
-		power_well = &power_domains->power_wells[i];
-		seq_printf(m, "%-25s %d\n", power_well->desc->name,
-			   power_well->count);
-
-		for_each_power_domain(power_domain, power_well->desc->domains)
-			seq_printf(m, "  %-23s %d\n",
-				 intel_display_power_domain_str(power_domain),
-				 power_domains->domain_use_count[power_domain]);
-	}
-
-	mutex_unlock(&power_domains->lock);
-
-	return 0;
-}
-
-static int i915_dmc_info(struct seq_file *m, void *unused)
-{
-	struct drm_i915_private *dev_priv = node_to_i915(m->private);
-	intel_wakeref_t wakeref;
-	struct intel_csr *csr;
-	i915_reg_t dc5_reg, dc6_reg = {};
-
-	if (!HAS_CSR(dev_priv))
-		return -ENODEV;
-
-	csr = &dev_priv->csr;
-
-	wakeref = intel_runtime_pm_get(&dev_priv->runtime_pm);
-
-	seq_printf(m, "fw loaded: %s\n", yesno(csr->dmc_payload != NULL));
-	seq_printf(m, "path: %s\n", csr->fw_path);
-
-	if (!csr->dmc_payload)
-		goto out;
-
-	seq_printf(m, "version: %d.%d\n", CSR_VERSION_MAJOR(csr->version),
-		   CSR_VERSION_MINOR(csr->version));
-
-	if (INTEL_GEN(dev_priv) >= 12) {
-		dc5_reg = TGL_DMC_DEBUG_DC5_COUNT;
-		dc6_reg = TGL_DMC_DEBUG_DC6_COUNT;
-		/*
-		 * NOTE: DMC_DEBUG3 is a general purpose reg.
-		 * According to B.Specs:49196 DMC f/w reuses DC5/6 counter
-		 * reg for DC3CO debugging and validation,
-		 * but TGL DMC f/w is using DMC_DEBUG3 reg for DC3CO counter.
-		 */
-		seq_printf(m, "DC3CO count: %d\n", I915_READ(DMC_DEBUG3));
-	} else {
-		dc5_reg = IS_BROXTON(dev_priv) ? BXT_CSR_DC3_DC5_COUNT :
-						 SKL_CSR_DC3_DC5_COUNT;
-		if (!IS_GEN9_LP(dev_priv))
-			dc6_reg = SKL_CSR_DC5_DC6_COUNT;
-	}
-
-	seq_printf(m, "DC3 -> DC5 count: %d\n", I915_READ(dc5_reg));
-	if (dc6_reg.reg)
-		seq_printf(m, "DC5 -> DC6 count: %d\n", I915_READ(dc6_reg));
-
-out:
-	seq_printf(m, "program base: 0x%08x\n", I915_READ(CSR_PROGRAM(0)));
-	seq_printf(m, "ssp base: 0x%08x\n", I915_READ(CSR_SSP_BASE));
-	seq_printf(m, "htp: 0x%08x\n", I915_READ(CSR_HTP_SKL));
-
-	intel_runtime_pm_put(&dev_priv->runtime_pm, wakeref);
-
-	return 0;
-}
-
-static void intel_seq_print_mode(struct seq_file *m, int tabs,
-				 const struct drm_display_mode *mode)
-{
-	int i;
-
-	for (i = 0; i < tabs; i++)
-		seq_putc(m, '\t');
-
-	seq_printf(m, DRM_MODE_FMT "\n", DRM_MODE_ARG(mode));
-}
-
-static void intel_encoder_info(struct seq_file *m,
-			       struct intel_crtc *crtc,
-			       struct intel_encoder *encoder)
-{
-	struct drm_i915_private *dev_priv = node_to_i915(m->private);
-	struct drm_connector_list_iter conn_iter;
-	struct drm_connector *connector;
-
-	seq_printf(m, "\t[ENCODER:%d:%s]: connectors:\n",
-		   encoder->base.base.id, encoder->base.name);
-
-	drm_connector_list_iter_begin(&dev_priv->drm, &conn_iter);
-	drm_for_each_connector_iter(connector, &conn_iter) {
-		const struct drm_connector_state *conn_state =
-			connector->state;
-
-		if (conn_state->best_encoder != &encoder->base)
-			continue;
-
-		seq_printf(m, "\t\t[CONNECTOR:%d:%s]\n",
-			   connector->base.id, connector->name);
-	}
-	drm_connector_list_iter_end(&conn_iter);
-}
-
-static void intel_panel_info(struct seq_file *m, struct intel_panel *panel)
-{
-	const struct drm_display_mode *mode = panel->fixed_mode;
-
-	seq_printf(m, "\tfixed mode: " DRM_MODE_FMT "\n", DRM_MODE_ARG(mode));
-}
-
-static void intel_hdcp_info(struct seq_file *m,
-			    struct intel_connector *intel_connector)
-{
-	bool hdcp_cap, hdcp2_cap;
-
-	hdcp_cap = intel_hdcp_capable(intel_connector);
-	hdcp2_cap = intel_hdcp2_capable(intel_connector);
-
-	if (hdcp_cap)
-		seq_puts(m, "HDCP1.4 ");
-	if (hdcp2_cap)
-		seq_puts(m, "HDCP2.2 ");
-
-	if (!hdcp_cap && !hdcp2_cap)
-		seq_puts(m, "None");
-
-	seq_puts(m, "\n");
-}
-
-static void intel_dp_info(struct seq_file *m,
-			  struct intel_connector *intel_connector)
-{
-	struct intel_encoder *intel_encoder = intel_connector->encoder;
-	struct intel_dp *intel_dp = enc_to_intel_dp(intel_encoder);
-
-	seq_printf(m, "\tDPCD rev: %x\n", intel_dp->dpcd[DP_DPCD_REV]);
-	seq_printf(m, "\taudio support: %s\n", yesno(intel_dp->has_audio));
-	if (intel_connector->base.connector_type == DRM_MODE_CONNECTOR_eDP)
-		intel_panel_info(m, &intel_connector->panel);
-
-	drm_dp_downstream_debug(m, intel_dp->dpcd, intel_dp->downstream_ports,
-				&intel_dp->aux);
-	if (intel_connector->hdcp.shim) {
-		seq_puts(m, "\tHDCP version: ");
-		intel_hdcp_info(m, intel_connector);
-	}
-}
-
-static void intel_dp_mst_info(struct seq_file *m,
-			  struct intel_connector *intel_connector)
-{
-	struct intel_encoder *intel_encoder = intel_connector->encoder;
-	struct intel_dp_mst_encoder *intel_mst =
-		enc_to_mst(intel_encoder);
-	struct intel_digital_port *intel_dig_port = intel_mst->primary;
-	struct intel_dp *intel_dp = &intel_dig_port->dp;
-	bool has_audio = drm_dp_mst_port_has_audio(&intel_dp->mst_mgr,
-					intel_connector->port);
-
-	seq_printf(m, "\taudio support: %s\n", yesno(has_audio));
-}
-
-static void intel_hdmi_info(struct seq_file *m,
-			    struct intel_connector *intel_connector)
-{
-	struct intel_encoder *intel_encoder = intel_connector->encoder;
-	struct intel_hdmi *intel_hdmi = enc_to_intel_hdmi(intel_encoder);
-
-	seq_printf(m, "\taudio support: %s\n", yesno(intel_hdmi->has_audio));
-	if (intel_connector->hdcp.shim) {
-		seq_puts(m, "\tHDCP version: ");
-		intel_hdcp_info(m, intel_connector);
-	}
-}
-
-static void intel_lvds_info(struct seq_file *m,
-			    struct intel_connector *intel_connector)
-{
-	intel_panel_info(m, &intel_connector->panel);
-}
-
-static void intel_connector_info(struct seq_file *m,
-				 struct drm_connector *connector)
-{
-	struct intel_connector *intel_connector = to_intel_connector(connector);
-	const struct drm_connector_state *conn_state = connector->state;
-	struct intel_encoder *encoder =
-		to_intel_encoder(conn_state->best_encoder);
-	const struct drm_display_mode *mode;
-
-	seq_printf(m, "[CONNECTOR:%d:%s]: status: %s\n",
-		   connector->base.id, connector->name,
-		   drm_get_connector_status_name(connector->status));
-
-	if (connector->status == connector_status_disconnected)
-		return;
-
-	seq_printf(m, "\tphysical dimensions: %dx%dmm\n",
-		   connector->display_info.width_mm,
-		   connector->display_info.height_mm);
-	seq_printf(m, "\tsubpixel order: %s\n",
-		   drm_get_subpixel_order_name(connector->display_info.subpixel_order));
-	seq_printf(m, "\tCEA rev: %d\n", connector->display_info.cea_rev);
-
-	if (!encoder)
-		return;
-
-	switch (connector->connector_type) {
-	case DRM_MODE_CONNECTOR_DisplayPort:
-	case DRM_MODE_CONNECTOR_eDP:
-		if (encoder->type == INTEL_OUTPUT_DP_MST)
-			intel_dp_mst_info(m, intel_connector);
-		else
-			intel_dp_info(m, intel_connector);
-		break;
-	case DRM_MODE_CONNECTOR_LVDS:
-		if (encoder->type == INTEL_OUTPUT_LVDS)
-			intel_lvds_info(m, intel_connector);
-		break;
-	case DRM_MODE_CONNECTOR_HDMIA:
-		if (encoder->type == INTEL_OUTPUT_HDMI ||
-		    encoder->type == INTEL_OUTPUT_DDI)
-			intel_hdmi_info(m, intel_connector);
-		break;
-	default:
-		break;
-	}
-
-	seq_printf(m, "\tmodes:\n");
-	list_for_each_entry(mode, &connector->modes, head)
-		intel_seq_print_mode(m, 2, mode);
-}
-
-static const char *plane_type(enum drm_plane_type type)
-{
-	switch (type) {
-	case DRM_PLANE_TYPE_OVERLAY:
-		return "OVL";
-	case DRM_PLANE_TYPE_PRIMARY:
-		return "PRI";
-	case DRM_PLANE_TYPE_CURSOR:
-		return "CUR";
-	/*
-	 * Deliberately omitting default: to generate compiler warnings
-	 * when a new drm_plane_type gets added.
-	 */
-	}
-
-	return "unknown";
-}
-
-static void plane_rotation(char *buf, size_t bufsize, unsigned int rotation)
-{
-	/*
-	 * According to doc only one DRM_MODE_ROTATE_ is allowed but this
-	 * will print them all to visualize if the values are misused
-	 */
-	snprintf(buf, bufsize,
-		 "%s%s%s%s%s%s(0x%08x)",
-		 (rotation & DRM_MODE_ROTATE_0) ? "0 " : "",
-		 (rotation & DRM_MODE_ROTATE_90) ? "90 " : "",
-		 (rotation & DRM_MODE_ROTATE_180) ? "180 " : "",
-		 (rotation & DRM_MODE_ROTATE_270) ? "270 " : "",
-		 (rotation & DRM_MODE_REFLECT_X) ? "FLIPX " : "",
-		 (rotation & DRM_MODE_REFLECT_Y) ? "FLIPY " : "",
-		 rotation);
-}
-
-static void intel_plane_uapi_info(struct seq_file *m, struct intel_plane *plane)
-{
-	const struct intel_plane_state *plane_state =
-		to_intel_plane_state(plane->base.state);
-	const struct drm_framebuffer *fb = plane_state->uapi.fb;
-	struct drm_format_name_buf format_name;
-	struct drm_rect src, dst;
-	char rot_str[48];
-
-	src = drm_plane_state_src(&plane_state->uapi);
-	dst = drm_plane_state_dest(&plane_state->uapi);
-
-	if (fb)
-		drm_get_format_name(fb->format->format, &format_name);
-
-	plane_rotation(rot_str, sizeof(rot_str),
-		       plane_state->uapi.rotation);
-
-	seq_printf(m, "\t\tuapi: fb=%d,%s,%dx%d, src=" DRM_RECT_FP_FMT ", dst=" DRM_RECT_FMT ", rotation=%s\n",
-		   fb ? fb->base.id : 0, fb ? format_name.str : "n/a",
-		   fb ? fb->width : 0, fb ? fb->height : 0,
-		   DRM_RECT_FP_ARG(&src),
-		   DRM_RECT_ARG(&dst),
-		   rot_str);
-}
-
-static void intel_plane_hw_info(struct seq_file *m, struct intel_plane *plane)
-{
-	const struct intel_plane_state *plane_state =
-		to_intel_plane_state(plane->base.state);
-	const struct drm_framebuffer *fb = plane_state->hw.fb;
-	struct drm_format_name_buf format_name;
-	char rot_str[48];
-
-	if (!fb)
-		return;
-
-	drm_get_format_name(fb->format->format, &format_name);
-
-	plane_rotation(rot_str, sizeof(rot_str),
-		       plane_state->hw.rotation);
-
-	seq_printf(m, "\t\thw: fb=%d,%s,%dx%d, visible=%s, src=" DRM_RECT_FP_FMT ", dst=" DRM_RECT_FMT ", rotation=%s\n",
-		   fb->base.id, format_name.str,
-		   fb->width, fb->height,
-		   yesno(plane_state->uapi.visible),
-		   DRM_RECT_FP_ARG(&plane_state->uapi.src),
-		   DRM_RECT_ARG(&plane_state->uapi.dst),
-		   rot_str);
-}
-
-static void intel_plane_info(struct seq_file *m, struct intel_crtc *crtc)
-{
-	struct drm_i915_private *dev_priv = node_to_i915(m->private);
-	struct intel_plane *plane;
-
-	for_each_intel_plane_on_crtc(&dev_priv->drm, crtc, plane) {
-		seq_printf(m, "\t[PLANE:%d:%s]: type=%s\n",
-			   plane->base.base.id, plane->base.name,
-			   plane_type(plane->base.type));
-		intel_plane_uapi_info(m, plane);
-		intel_plane_hw_info(m, plane);
-	}
-}
-
-static void intel_scaler_info(struct seq_file *m, struct intel_crtc *crtc)
-{
-	const struct intel_crtc_state *crtc_state =
-		to_intel_crtc_state(crtc->base.state);
-	int num_scalers = crtc->num_scalers;
-	int i;
-
-	/* Not all platformas have a scaler */
-	if (num_scalers) {
-		seq_printf(m, "\tnum_scalers=%d, scaler_users=%x scaler_id=%d",
-			   num_scalers,
-			   crtc_state->scaler_state.scaler_users,
-			   crtc_state->scaler_state.scaler_id);
-
-		for (i = 0; i < num_scalers; i++) {
-			const struct intel_scaler *sc =
-				&crtc_state->scaler_state.scalers[i];
-
-			seq_printf(m, ", scalers[%d]: use=%s, mode=%x",
-				   i, yesno(sc->in_use), sc->mode);
-		}
-		seq_puts(m, "\n");
-	} else {
-		seq_puts(m, "\tNo scalers available on this platform\n");
-	}
-}
-
-static void intel_crtc_info(struct seq_file *m, struct intel_crtc *crtc)
-{
-	struct drm_i915_private *dev_priv = node_to_i915(m->private);
-	const struct intel_crtc_state *crtc_state =
-		to_intel_crtc_state(crtc->base.state);
-	struct intel_encoder *encoder;
-
-	seq_printf(m, "[CRTC:%d:%s]:\n",
-		   crtc->base.base.id, crtc->base.name);
-
-	seq_printf(m, "\tuapi: enable=%s, active=%s, mode=" DRM_MODE_FMT "\n",
-		   yesno(crtc_state->uapi.enable),
-		   yesno(crtc_state->uapi.active),
-		   DRM_MODE_ARG(&crtc_state->uapi.mode));
-
-	if (crtc_state->hw.enable) {
-		seq_printf(m, "\thw: active=%s, adjusted_mode=" DRM_MODE_FMT "\n",
-			   yesno(crtc_state->hw.active),
-			   DRM_MODE_ARG(&crtc_state->hw.adjusted_mode));
-
-		seq_printf(m, "\tpipe src size=%dx%d, dither=%s, bpp=%d\n",
-			   crtc_state->pipe_src_w, crtc_state->pipe_src_h,
-			   yesno(crtc_state->dither), crtc_state->pipe_bpp);
-
-		intel_scaler_info(m, crtc);
-	}
-
-	for_each_intel_encoder_mask(&dev_priv->drm, encoder,
-				    crtc_state->uapi.encoder_mask)
-		intel_encoder_info(m, crtc, encoder);
-
-	intel_plane_info(m, crtc);
-
-	seq_printf(m, "\tunderrun reporting: cpu=%s pch=%s\n",
-		   yesno(!crtc->cpu_fifo_underrun_disabled),
-		   yesno(!crtc->pch_fifo_underrun_disabled));
-}
-
-static int i915_display_info(struct seq_file *m, void *unused)
-{
-	struct drm_i915_private *dev_priv = node_to_i915(m->private);
-	struct drm_device *dev = &dev_priv->drm;
-	struct intel_crtc *crtc;
-	struct drm_connector *connector;
-	struct drm_connector_list_iter conn_iter;
-	intel_wakeref_t wakeref;
-
-	wakeref = intel_runtime_pm_get(&dev_priv->runtime_pm);
-
-	drm_modeset_lock_all(dev);
-
-	seq_printf(m, "CRTC info\n");
-	seq_printf(m, "---------\n");
-	for_each_intel_crtc(dev, crtc)
-		intel_crtc_info(m, crtc);
-
-	seq_printf(m, "\n");
-	seq_printf(m, "Connector info\n");
-	seq_printf(m, "--------------\n");
-	drm_connector_list_iter_begin(dev, &conn_iter);
-	drm_for_each_connector_iter(connector, &conn_iter)
-		intel_connector_info(m, connector);
-	drm_connector_list_iter_end(&conn_iter);
-
-	drm_modeset_unlock_all(dev);
-
-	intel_runtime_pm_put(&dev_priv->runtime_pm, wakeref);
-
-	return 0;
-}
-
-static int i915_engine_info(struct seq_file *m, void *unused)
-{
-	struct drm_i915_private *dev_priv = node_to_i915(m->private);
-	struct intel_engine_cs *engine;
-	intel_wakeref_t wakeref;
-	struct drm_printer p;
-
-	wakeref = intel_runtime_pm_get(&dev_priv->runtime_pm);
-
-	seq_printf(m, "GT awake? %s [%d]\n",
-		   yesno(dev_priv->gt.awake),
-		   atomic_read(&dev_priv->gt.wakeref.count));
-	seq_printf(m, "CS timestamp frequency: %u kHz\n",
-		   RUNTIME_INFO(dev_priv)->cs_timestamp_frequency_khz);
-
-	p = drm_seq_file_printer(m);
-	for_each_uabi_engine(engine, dev_priv)
-		intel_engine_dump(engine, &p, "%s\n", engine->name);
-
-	intel_runtime_pm_put(&dev_priv->runtime_pm, wakeref);
-
-	return 0;
-}
-
-static int i915_rcs_topology(struct seq_file *m, void *unused)
-{
-	struct drm_i915_private *dev_priv = node_to_i915(m->private);
-	struct drm_printer p = drm_seq_file_printer(m);
-
-	intel_device_info_print_topology(&RUNTIME_INFO(dev_priv)->sseu, &p);
-
-	return 0;
-}
-
-static int i915_shrinker_info(struct seq_file *m, void *unused)
-{
-	struct drm_i915_private *i915 = node_to_i915(m->private);
-
-	seq_printf(m, "seeks = %d\n", i915->mm.shrinker.seeks);
-	seq_printf(m, "batch = %lu\n", i915->mm.shrinker.batch);
-
-	return 0;
-}
-
-static int i915_shared_dplls_info(struct seq_file *m, void *unused)
-{
-	struct drm_i915_private *dev_priv = node_to_i915(m->private);
-	struct drm_device *dev = &dev_priv->drm;
-	int i;
-
-	drm_modeset_lock_all(dev);
-	for (i = 0; i < dev_priv->num_shared_dpll; i++) {
-		struct intel_shared_dpll *pll = &dev_priv->shared_dplls[i];
-
-		seq_printf(m, "DPLL%i: %s, id: %i\n", i, pll->info->name,
-			   pll->info->id);
-		seq_printf(m, " crtc_mask: 0x%08x, active: 0x%x, on: %s\n",
-			   pll->state.crtc_mask, pll->active_mask, yesno(pll->on));
-		seq_printf(m, " tracked hardware state:\n");
-		seq_printf(m, " dpll:    0x%08x\n", pll->state.hw_state.dpll);
-		seq_printf(m, " dpll_md: 0x%08x\n",
-			   pll->state.hw_state.dpll_md);
-		seq_printf(m, " fp0:     0x%08x\n", pll->state.hw_state.fp0);
-		seq_printf(m, " fp1:     0x%08x\n", pll->state.hw_state.fp1);
-		seq_printf(m, " wrpll:   0x%08x\n", pll->state.hw_state.wrpll);
-		seq_printf(m, " cfgcr0:  0x%08x\n", pll->state.hw_state.cfgcr0);
-		seq_printf(m, " cfgcr1:  0x%08x\n", pll->state.hw_state.cfgcr1);
-		seq_printf(m, " mg_refclkin_ctl:        0x%08x\n",
-			   pll->state.hw_state.mg_refclkin_ctl);
-		seq_printf(m, " mg_clktop2_coreclkctl1: 0x%08x\n",
-			   pll->state.hw_state.mg_clktop2_coreclkctl1);
-		seq_printf(m, " mg_clktop2_hsclkctl:    0x%08x\n",
-			   pll->state.hw_state.mg_clktop2_hsclkctl);
-		seq_printf(m, " mg_pll_div0:  0x%08x\n",
-			   pll->state.hw_state.mg_pll_div0);
-		seq_printf(m, " mg_pll_div1:  0x%08x\n",
-			   pll->state.hw_state.mg_pll_div1);
-		seq_printf(m, " mg_pll_lf:    0x%08x\n",
-			   pll->state.hw_state.mg_pll_lf);
-		seq_printf(m, " mg_pll_frac_lock: 0x%08x\n",
-			   pll->state.hw_state.mg_pll_frac_lock);
-		seq_printf(m, " mg_pll_ssc:   0x%08x\n",
-			   pll->state.hw_state.mg_pll_ssc);
-		seq_printf(m, " mg_pll_bias:  0x%08x\n",
-			   pll->state.hw_state.mg_pll_bias);
-		seq_printf(m, " mg_pll_tdc_coldst_bias: 0x%08x\n",
-			   pll->state.hw_state.mg_pll_tdc_coldst_bias);
-	}
-	drm_modeset_unlock_all(dev);
-
-	return 0;
-}
-
 static int i915_wa_registers(struct seq_file *m, void *unused)
-{
-	struct drm_i915_private *i915 = node_to_i915(m->private);
-	struct intel_engine_cs *engine;
-
-	for_each_uabi_engine(engine, i915) {
-		const struct i915_wa_list *wal = &engine->ctx_wa_list;
-		const struct i915_wa *wa;
-		unsigned int count;
-
-		count = wal->count;
-		if (!count)
-			continue;
-
-		seq_printf(m, "%s: Workarounds applied: %u\n",
-			   engine->name, count);
-
-		for (wa = wal->list; count--; wa++)
-			seq_printf(m, "0x%X: 0x%08X, mask: 0x%08X\n",
-				   i915_mmio_reg_offset(wa->reg),
-				   wa->val, wa->mask);
-
-		seq_printf(m, "\n");
-	}
-
-	return 0;
-}
-
-static int i915_ipc_status_show(struct seq_file *m, void *data)
-{
-	struct drm_i915_private *dev_priv = m->private;
-
-	seq_printf(m, "Isochronous Priority Control: %s\n",
-			yesno(dev_priv->ipc_enabled));
-	return 0;
-}
-
-static int i915_ipc_status_open(struct inode *inode, struct file *file)
-{
-	struct drm_i915_private *dev_priv = inode->i_private;
-
-	if (!HAS_IPC(dev_priv))
-		return -ENODEV;
-
-	return single_open(file, i915_ipc_status_show, dev_priv);
-}
-
-static ssize_t i915_ipc_status_write(struct file *file, const char __user *ubuf,
-				     size_t len, loff_t *offp)
-{
-	struct seq_file *m = file->private_data;
-	struct drm_i915_private *dev_priv = m->private;
-	intel_wakeref_t wakeref;
-	bool enable;
-	int ret;
-
-	ret = kstrtobool_from_user(ubuf, len, &enable);
-	if (ret < 0)
-		return ret;
-
-	with_intel_runtime_pm(&dev_priv->runtime_pm, wakeref) {
-		if (!dev_priv->ipc_enabled && enable)
-			DRM_INFO("Enabling IPC: WM will be proper only after next commit\n");
-		dev_priv->wm.distrust_bios_wm = true;
-		dev_priv->ipc_enabled = enable;
-		intel_enable_ipc(dev_priv);
-	}
-
-	return len;
-}
-
-static const struct file_operations i915_ipc_status_fops = {
-	.owner = THIS_MODULE,
-	.open = i915_ipc_status_open,
-	.read = seq_read,
-	.llseek = seq_lseek,
-	.release = single_release,
-	.write = i915_ipc_status_write
-};
-
-static int i915_ddb_info(struct seq_file *m, void *unused)
-{
-	struct drm_i915_private *dev_priv = node_to_i915(m->private);
-	struct drm_device *dev = &dev_priv->drm;
-	struct skl_ddb_entry *entry;
-	struct intel_crtc *crtc;
-
-	if (INTEL_GEN(dev_priv) < 9)
-		return -ENODEV;
-
-	drm_modeset_lock_all(dev);
-
-	seq_printf(m, "%-15s%8s%8s%8s\n", "", "Start", "End", "Size");
-
-	for_each_intel_crtc(&dev_priv->drm, crtc) {
-		struct intel_crtc_state *crtc_state =
-			to_intel_crtc_state(crtc->base.state);
-		enum pipe pipe = crtc->pipe;
-		enum plane_id plane_id;
-
-		seq_printf(m, "Pipe %c\n", pipe_name(pipe));
-
-		for_each_plane_id_on_crtc(crtc, plane_id) {
-			entry = &crtc_state->wm.skl.plane_ddb_y[plane_id];
-			seq_printf(m, "  Plane%-8d%8u%8u%8u\n", plane_id + 1,
-				   entry->start, entry->end,
-				   skl_ddb_entry_size(entry));
-		}
-
-		entry = &crtc_state->wm.skl.plane_ddb_y[PLANE_CURSOR];
-		seq_printf(m, "  %-13s%8u%8u%8u\n", "Cursor", entry->start,
-			   entry->end, skl_ddb_entry_size(entry));
-	}
-
-	drm_modeset_unlock_all(dev);
-
-	return 0;
-}
-
-static void drrs_status_per_crtc(struct seq_file *m,
-				 struct drm_device *dev,
-				 struct intel_crtc *intel_crtc)
-{
-	struct drm_i915_private *dev_priv = to_i915(dev);
-	struct i915_drrs *drrs = &dev_priv->drrs;
-	int vrefresh = 0;
-	struct drm_connector *connector;
-	struct drm_connector_list_iter conn_iter;
-
-	drm_connector_list_iter_begin(dev, &conn_iter);
-	drm_for_each_connector_iter(connector, &conn_iter) {
-		if (connector->state->crtc != &intel_crtc->base)
-			continue;
-
-		seq_printf(m, "%s:\n", connector->name);
-	}
-	drm_connector_list_iter_end(&conn_iter);
-
-	if (dev_priv->vbt.drrs_type == STATIC_DRRS_SUPPORT)
-		seq_puts(m, "\tVBT: DRRS_type: Static");
-	else if (dev_priv->vbt.drrs_type == SEAMLESS_DRRS_SUPPORT)
-		seq_puts(m, "\tVBT: DRRS_type: Seamless");
-	else if (dev_priv->vbt.drrs_type == DRRS_NOT_SUPPORTED)
-		seq_puts(m, "\tVBT: DRRS_type: None");
-	else
-		seq_puts(m, "\tVBT: DRRS_type: FIXME: Unrecognized Value");
-
-	seq_puts(m, "\n\n");
-
-	if (to_intel_crtc_state(intel_crtc->base.state)->has_drrs) {
-		struct intel_panel *panel;
-
-		mutex_lock(&drrs->mutex);
-		/* DRRS Supported */
-		seq_puts(m, "\tDRRS Supported: Yes\n");
-
-		/* disable_drrs() will make drrs->dp NULL */
-		if (!drrs->dp) {
-			seq_puts(m, "Idleness DRRS: Disabled\n");
-			if (dev_priv->psr.enabled)
-				seq_puts(m,
-				"\tAs PSR is enabled, DRRS is not enabled\n");
-			mutex_unlock(&drrs->mutex);
-			return;
-		}
-
-		panel = &drrs->dp->attached_connector->panel;
-		seq_printf(m, "\t\tBusy_frontbuffer_bits: 0x%X",
-					drrs->busy_frontbuffer_bits);
-
-		seq_puts(m, "\n\t\t");
-		if (drrs->refresh_rate_type == DRRS_HIGH_RR) {
-			seq_puts(m, "DRRS_State: DRRS_HIGH_RR\n");
-			vrefresh = panel->fixed_mode->vrefresh;
-		} else if (drrs->refresh_rate_type == DRRS_LOW_RR) {
-			seq_puts(m, "DRRS_State: DRRS_LOW_RR\n");
-			vrefresh = panel->downclock_mode->vrefresh;
-		} else {
-			seq_printf(m, "DRRS_State: Unknown(%d)\n",
-						drrs->refresh_rate_type);
-			mutex_unlock(&drrs->mutex);
-			return;
-		}
-		seq_printf(m, "\t\tVrefresh: %d", vrefresh);
-
-		seq_puts(m, "\n\t\t");
-		mutex_unlock(&drrs->mutex);
-	} else {
-		/* DRRS not supported. Print the VBT parameter*/
-		seq_puts(m, "\tDRRS Supported : No");
-	}
-	seq_puts(m, "\n");
-}
-
-static int i915_drrs_status(struct seq_file *m, void *unused)
-{
-	struct drm_i915_private *dev_priv = node_to_i915(m->private);
-	struct drm_device *dev = &dev_priv->drm;
-	struct intel_crtc *intel_crtc;
-	int active_crtc_cnt = 0;
-
-	drm_modeset_lock_all(dev);
-	for_each_intel_crtc(dev, intel_crtc) {
-		if (intel_crtc->base.state->active) {
-			active_crtc_cnt++;
-			seq_printf(m, "\nCRTC %d:  ", active_crtc_cnt);
-
-			drrs_status_per_crtc(m, dev, intel_crtc);
-		}
-	}
-	drm_modeset_unlock_all(dev);
-
-	if (!active_crtc_cnt)
-		seq_puts(m, "No active crtc found\n");
-
-	return 0;
-}
-
-static int i915_dp_mst_info(struct seq_file *m, void *unused)
-{
-	struct drm_i915_private *dev_priv = node_to_i915(m->private);
-	struct drm_device *dev = &dev_priv->drm;
-	struct intel_encoder *intel_encoder;
-	struct intel_digital_port *intel_dig_port;
-	struct drm_connector *connector;
-	struct drm_connector_list_iter conn_iter;
-
-	drm_connector_list_iter_begin(dev, &conn_iter);
-	drm_for_each_connector_iter(connector, &conn_iter) {
-		if (connector->connector_type != DRM_MODE_CONNECTOR_DisplayPort)
-			continue;
-
-		intel_encoder = intel_attached_encoder(to_intel_connector(connector));
-		if (!intel_encoder || intel_encoder->type == INTEL_OUTPUT_DP_MST)
-			continue;
-
-		intel_dig_port = enc_to_dig_port(intel_encoder);
-		if (!intel_dig_port->dp.can_mst)
-			continue;
-
-		seq_printf(m, "MST Source Port [ENCODER:%d:%s]\n",
-			   intel_dig_port->base.base.base.id,
-			   intel_dig_port->base.base.name);
-		drm_dp_mst_dump_topology(m, &intel_dig_port->dp.mst_mgr);
-	}
-	drm_connector_list_iter_end(&conn_iter);
-
-	return 0;
-}
-
-static ssize_t i915_displayport_test_active_write(struct file *file,
-						  const char __user *ubuf,
-						  size_t len, loff_t *offp)
-{
-	char *input_buffer;
-	int status = 0;
-	struct drm_device *dev;
-	struct drm_connector *connector;
-	struct drm_connector_list_iter conn_iter;
-	struct intel_dp *intel_dp;
-	int val = 0;
-
-	dev = ((struct seq_file *)file->private_data)->private;
-
-	if (len == 0)
-		return 0;
-
-	input_buffer = memdup_user_nul(ubuf, len);
-	if (IS_ERR(input_buffer))
-		return PTR_ERR(input_buffer);
-
-	DRM_DEBUG_DRIVER("Copied %d bytes from user\n", (unsigned int)len);
-
-	drm_connector_list_iter_begin(dev, &conn_iter);
-	drm_for_each_connector_iter(connector, &conn_iter) {
-		struct intel_encoder *encoder;
-
-		if (connector->connector_type !=
-		    DRM_MODE_CONNECTOR_DisplayPort)
-			continue;
-
-		encoder = to_intel_encoder(connector->encoder);
-		if (encoder && encoder->type == INTEL_OUTPUT_DP_MST)
-			continue;
-
-		if (encoder && connector->status == connector_status_connected) {
-			intel_dp = enc_to_intel_dp(encoder);
-			status = kstrtoint(input_buffer, 10, &val);
-			if (status < 0)
-				break;
-			DRM_DEBUG_DRIVER("Got %d for test active\n", val);
-			/* To prevent erroneous activation of the compliance
-			 * testing code, only accept an actual value of 1 here
-			 */
-			if (val == 1)
-				intel_dp->compliance.test_active = true;
-			else
-				intel_dp->compliance.test_active = false;
-		}
-	}
-	drm_connector_list_iter_end(&conn_iter);
-	kfree(input_buffer);
-	if (status < 0)
-		return status;
-
-	*offp += len;
-	return len;
-}
-
-static int i915_displayport_test_active_show(struct seq_file *m, void *data)
-{
-	struct drm_i915_private *dev_priv = m->private;
-	struct drm_device *dev = &dev_priv->drm;
-	struct drm_connector *connector;
-	struct drm_connector_list_iter conn_iter;
-	struct intel_dp *intel_dp;
-
-	drm_connector_list_iter_begin(dev, &conn_iter);
-	drm_for_each_connector_iter(connector, &conn_iter) {
-		struct intel_encoder *encoder;
-
-		if (connector->connector_type !=
-		    DRM_MODE_CONNECTOR_DisplayPort)
-			continue;
-
-		encoder = to_intel_encoder(connector->encoder);
-		if (encoder && encoder->type == INTEL_OUTPUT_DP_MST)
-			continue;
-
-		if (encoder && connector->status == connector_status_connected) {
-			intel_dp = enc_to_intel_dp(encoder);
-			if (intel_dp->compliance.test_active)
-				seq_puts(m, "1");
-			else
-				seq_puts(m, "0");
-		} else
-			seq_puts(m, "0");
-	}
-	drm_connector_list_iter_end(&conn_iter);
-
-	return 0;
-}
-
-static int i915_displayport_test_active_open(struct inode *inode,
-					     struct file *file)
-{
-	return single_open(file, i915_displayport_test_active_show,
-			   inode->i_private);
-}
-
-static const struct file_operations i915_displayport_test_active_fops = {
-	.owner = THIS_MODULE,
-	.open = i915_displayport_test_active_open,
-	.read = seq_read,
-	.llseek = seq_lseek,
-	.release = single_release,
-	.write = i915_displayport_test_active_write
-};
-
-static int i915_displayport_test_data_show(struct seq_file *m, void *data)
-{
-	struct drm_i915_private *dev_priv = m->private;
-	struct drm_device *dev = &dev_priv->drm;
-	struct drm_connector *connector;
-	struct drm_connector_list_iter conn_iter;
-	struct intel_dp *intel_dp;
-
-	drm_connector_list_iter_begin(dev, &conn_iter);
-	drm_for_each_connector_iter(connector, &conn_iter) {
-		struct intel_encoder *encoder;
-
-		if (connector->connector_type !=
-		    DRM_MODE_CONNECTOR_DisplayPort)
-			continue;
-
-		encoder = to_intel_encoder(connector->encoder);
-		if (encoder && encoder->type == INTEL_OUTPUT_DP_MST)
-			continue;
-
-		if (encoder && connector->status == connector_status_connected) {
-			intel_dp = enc_to_intel_dp(encoder);
-			if (intel_dp->compliance.test_type ==
-			    DP_TEST_LINK_EDID_READ)
-				seq_printf(m, "%lx",
-					   intel_dp->compliance.test_data.edid);
-			else if (intel_dp->compliance.test_type ==
-				 DP_TEST_LINK_VIDEO_PATTERN) {
-				seq_printf(m, "hdisplay: %d\n",
-					   intel_dp->compliance.test_data.hdisplay);
-				seq_printf(m, "vdisplay: %d\n",
-					   intel_dp->compliance.test_data.vdisplay);
-				seq_printf(m, "bpc: %u\n",
-					   intel_dp->compliance.test_data.bpc);
-			}
-		} else
-			seq_puts(m, "0");
-	}
-	drm_connector_list_iter_end(&conn_iter);
-
-	return 0;
-}
-DEFINE_SHOW_ATTRIBUTE(i915_displayport_test_data);
-
-static int i915_displayport_test_type_show(struct seq_file *m, void *data)
-{
-	struct drm_i915_private *dev_priv = m->private;
-	struct drm_device *dev = &dev_priv->drm;
-	struct drm_connector *connector;
-	struct drm_connector_list_iter conn_iter;
-	struct intel_dp *intel_dp;
-
-	drm_connector_list_iter_begin(dev, &conn_iter);
-	drm_for_each_connector_iter(connector, &conn_iter) {
-		struct intel_encoder *encoder;
-
-		if (connector->connector_type !=
-		    DRM_MODE_CONNECTOR_DisplayPort)
-			continue;
-
-		encoder = to_intel_encoder(connector->encoder);
-		if (encoder && encoder->type == INTEL_OUTPUT_DP_MST)
-			continue;
-
-		if (encoder && connector->status == connector_status_connected) {
-			intel_dp = enc_to_intel_dp(encoder);
-			seq_printf(m, "%02lx", intel_dp->compliance.test_type);
-		} else
-			seq_puts(m, "0");
-	}
-	drm_connector_list_iter_end(&conn_iter);
-
-	return 0;
-}
-DEFINE_SHOW_ATTRIBUTE(i915_displayport_test_type);
-
-static void wm_latency_show(struct seq_file *m, const u16 wm[8])
-{
-	struct drm_i915_private *dev_priv = m->private;
-	struct drm_device *dev = &dev_priv->drm;
-	int level;
-	int num_levels;
-
-	if (IS_CHERRYVIEW(dev_priv))
-		num_levels = 3;
-	else if (IS_VALLEYVIEW(dev_priv))
-		num_levels = 1;
-	else if (IS_G4X(dev_priv))
-		num_levels = 3;
-	else
-		num_levels = ilk_wm_max_level(dev_priv) + 1;
-
-	drm_modeset_lock_all(dev);
-
-	for (level = 0; level < num_levels; level++) {
-		unsigned int latency = wm[level];
-
-		/*
-		 * - WM1+ latency values in 0.5us units
-		 * - latencies are in us on gen9/vlv/chv
-		 */
-		if (INTEL_GEN(dev_priv) >= 9 ||
-		    IS_VALLEYVIEW(dev_priv) ||
-		    IS_CHERRYVIEW(dev_priv) ||
-		    IS_G4X(dev_priv))
-			latency *= 10;
-		else if (level > 0)
-			latency *= 5;
-
-		seq_printf(m, "WM%d %u (%u.%u usec)\n",
-			   level, wm[level], latency / 10, latency % 10);
-	}
-
-	drm_modeset_unlock_all(dev);
-}
-
-static int pri_wm_latency_show(struct seq_file *m, void *data)
-{
-	struct drm_i915_private *dev_priv = m->private;
-	const u16 *latencies;
-
-	if (INTEL_GEN(dev_priv) >= 9)
-		latencies = dev_priv->wm.skl_latency;
-	else
-		latencies = dev_priv->wm.pri_latency;
-
-	wm_latency_show(m, latencies);
-
-	return 0;
-}
-
-static int spr_wm_latency_show(struct seq_file *m, void *data)
-{
-	struct drm_i915_private *dev_priv = m->private;
-	const u16 *latencies;
-
-	if (INTEL_GEN(dev_priv) >= 9)
-		latencies = dev_priv->wm.skl_latency;
-	else
-		latencies = dev_priv->wm.spr_latency;
-
-	wm_latency_show(m, latencies);
-
-	return 0;
-}
-
-static int cur_wm_latency_show(struct seq_file *m, void *data)
-{
-	struct drm_i915_private *dev_priv = m->private;
-	const u16 *latencies;
-
-	if (INTEL_GEN(dev_priv) >= 9)
-		latencies = dev_priv->wm.skl_latency;
-	else
-		latencies = dev_priv->wm.cur_latency;
-
-	wm_latency_show(m, latencies);
-
-	return 0;
-}
-
-static int pri_wm_latency_open(struct inode *inode, struct file *file)
-{
-	struct drm_i915_private *dev_priv = inode->i_private;
-
-	if (INTEL_GEN(dev_priv) < 5 && !IS_G4X(dev_priv))
-		return -ENODEV;
-
-	return single_open(file, pri_wm_latency_show, dev_priv);
-}
-
-static int spr_wm_latency_open(struct inode *inode, struct file *file)
-{
-	struct drm_i915_private *dev_priv = inode->i_private;
-
-	if (HAS_GMCH(dev_priv))
-		return -ENODEV;
-
-	return single_open(file, spr_wm_latency_show, dev_priv);
-}
-
-static int cur_wm_latency_open(struct inode *inode, struct file *file)
-{
-	struct drm_i915_private *dev_priv = inode->i_private;
-
-	if (HAS_GMCH(dev_priv))
-		return -ENODEV;
-
-	return single_open(file, cur_wm_latency_show, dev_priv);
-}
-
-static ssize_t wm_latency_write(struct file *file, const char __user *ubuf,
-				size_t len, loff_t *offp, u16 wm[8])
-{
-	struct seq_file *m = file->private_data;
-	struct drm_i915_private *dev_priv = m->private;
-	struct drm_device *dev = &dev_priv->drm;
-	u16 new[8] = { 0 };
-	int num_levels;
-	int level;
-	int ret;
-	char tmp[32];
-
-	if (IS_CHERRYVIEW(dev_priv))
-		num_levels = 3;
-	else if (IS_VALLEYVIEW(dev_priv))
-		num_levels = 1;
-	else if (IS_G4X(dev_priv))
-		num_levels = 3;
-	else
-		num_levels = ilk_wm_max_level(dev_priv) + 1;
-
-	if (len >= sizeof(tmp))
-		return -EINVAL;
-
-	if (copy_from_user(tmp, ubuf, len))
-		return -EFAULT;
-
-	tmp[len] = '\0';
-
-	ret = sscanf(tmp, "%hu %hu %hu %hu %hu %hu %hu %hu",
-		     &new[0], &new[1], &new[2], &new[3],
-		     &new[4], &new[5], &new[6], &new[7]);
-	if (ret != num_levels)
-		return -EINVAL;
-
-	drm_modeset_lock_all(dev);
-
-	for (level = 0; level < num_levels; level++)
-		wm[level] = new[level];
-
-	drm_modeset_unlock_all(dev);
-
-	return len;
-}
-
-
-static ssize_t pri_wm_latency_write(struct file *file, const char __user *ubuf,
-				    size_t len, loff_t *offp)
-=======
-static int i915_wa_registers(struct seq_file *m, void *unused)
->>>>>>> 04d5ce62
 {
 	struct drm_i915_private *i915 = node_to_i915(m->private);
 	struct intel_engine_cs *engine;
@@ -3788,295 +2134,6 @@
 	.release = i915_forcewake_release,
 };
 
-<<<<<<< HEAD
-static int i915_hpd_storm_ctl_show(struct seq_file *m, void *data)
-{
-	struct drm_i915_private *dev_priv = m->private;
-	struct i915_hotplug *hotplug = &dev_priv->hotplug;
-
-	/* Synchronize with everything first in case there's been an HPD
-	 * storm, but we haven't finished handling it in the kernel yet
-	 */
-	intel_synchronize_irq(dev_priv);
-	flush_work(&dev_priv->hotplug.dig_port_work);
-	flush_delayed_work(&dev_priv->hotplug.hotplug_work);
-
-	seq_printf(m, "Threshold: %d\n", hotplug->hpd_storm_threshold);
-	seq_printf(m, "Detected: %s\n",
-		   yesno(delayed_work_pending(&hotplug->reenable_work)));
-
-	return 0;
-}
-
-static ssize_t i915_hpd_storm_ctl_write(struct file *file,
-					const char __user *ubuf, size_t len,
-					loff_t *offp)
-{
-	struct seq_file *m = file->private_data;
-	struct drm_i915_private *dev_priv = m->private;
-	struct i915_hotplug *hotplug = &dev_priv->hotplug;
-	unsigned int new_threshold;
-	int i;
-	char *newline;
-	char tmp[16];
-
-	if (len >= sizeof(tmp))
-		return -EINVAL;
-
-	if (copy_from_user(tmp, ubuf, len))
-		return -EFAULT;
-
-	tmp[len] = '\0';
-
-	/* Strip newline, if any */
-	newline = strchr(tmp, '\n');
-	if (newline)
-		*newline = '\0';
-
-	if (strcmp(tmp, "reset") == 0)
-		new_threshold = HPD_STORM_DEFAULT_THRESHOLD;
-	else if (kstrtouint(tmp, 10, &new_threshold) != 0)
-		return -EINVAL;
-
-	if (new_threshold > 0)
-		DRM_DEBUG_KMS("Setting HPD storm detection threshold to %d\n",
-			      new_threshold);
-	else
-		DRM_DEBUG_KMS("Disabling HPD storm detection\n");
-
-	spin_lock_irq(&dev_priv->irq_lock);
-	hotplug->hpd_storm_threshold = new_threshold;
-	/* Reset the HPD storm stats so we don't accidentally trigger a storm */
-	for_each_hpd_pin(i)
-		hotplug->stats[i].count = 0;
-	spin_unlock_irq(&dev_priv->irq_lock);
-
-	/* Re-enable hpd immediately if we were in an irq storm */
-	flush_delayed_work(&dev_priv->hotplug.reenable_work);
-
-	return len;
-}
-
-static int i915_hpd_storm_ctl_open(struct inode *inode, struct file *file)
-{
-	return single_open(file, i915_hpd_storm_ctl_show, inode->i_private);
-}
-
-static const struct file_operations i915_hpd_storm_ctl_fops = {
-	.owner = THIS_MODULE,
-	.open = i915_hpd_storm_ctl_open,
-	.read = seq_read,
-	.llseek = seq_lseek,
-	.release = single_release,
-	.write = i915_hpd_storm_ctl_write
-};
-
-static int i915_hpd_short_storm_ctl_show(struct seq_file *m, void *data)
-{
-	struct drm_i915_private *dev_priv = m->private;
-
-	seq_printf(m, "Enabled: %s\n",
-		   yesno(dev_priv->hotplug.hpd_short_storm_enabled));
-
-	return 0;
-}
-
-static int
-i915_hpd_short_storm_ctl_open(struct inode *inode, struct file *file)
-{
-	return single_open(file, i915_hpd_short_storm_ctl_show,
-			   inode->i_private);
-}
-
-static ssize_t i915_hpd_short_storm_ctl_write(struct file *file,
-					      const char __user *ubuf,
-					      size_t len, loff_t *offp)
-{
-	struct seq_file *m = file->private_data;
-	struct drm_i915_private *dev_priv = m->private;
-	struct i915_hotplug *hotplug = &dev_priv->hotplug;
-	char *newline;
-	char tmp[16];
-	int i;
-	bool new_state;
-
-	if (len >= sizeof(tmp))
-		return -EINVAL;
-
-	if (copy_from_user(tmp, ubuf, len))
-		return -EFAULT;
-
-	tmp[len] = '\0';
-
-	/* Strip newline, if any */
-	newline = strchr(tmp, '\n');
-	if (newline)
-		*newline = '\0';
-
-	/* Reset to the "default" state for this system */
-	if (strcmp(tmp, "reset") == 0)
-		new_state = !HAS_DP_MST(dev_priv);
-	else if (kstrtobool(tmp, &new_state) != 0)
-		return -EINVAL;
-
-	DRM_DEBUG_KMS("%sabling HPD short storm detection\n",
-		      new_state ? "En" : "Dis");
-
-	spin_lock_irq(&dev_priv->irq_lock);
-	hotplug->hpd_short_storm_enabled = new_state;
-	/* Reset the HPD storm stats so we don't accidentally trigger a storm */
-	for_each_hpd_pin(i)
-		hotplug->stats[i].count = 0;
-	spin_unlock_irq(&dev_priv->irq_lock);
-
-	/* Re-enable hpd immediately if we were in an irq storm */
-	flush_delayed_work(&dev_priv->hotplug.reenable_work);
-
-	return len;
-}
-
-static const struct file_operations i915_hpd_short_storm_ctl_fops = {
-	.owner = THIS_MODULE,
-	.open = i915_hpd_short_storm_ctl_open,
-	.read = seq_read,
-	.llseek = seq_lseek,
-	.release = single_release,
-	.write = i915_hpd_short_storm_ctl_write,
-};
-
-static int i915_drrs_ctl_set(void *data, u64 val)
-{
-	struct drm_i915_private *dev_priv = data;
-	struct drm_device *dev = &dev_priv->drm;
-	struct intel_crtc *crtc;
-
-	if (INTEL_GEN(dev_priv) < 7)
-		return -ENODEV;
-
-	for_each_intel_crtc(dev, crtc) {
-		struct drm_connector_list_iter conn_iter;
-		struct intel_crtc_state *crtc_state;
-		struct drm_connector *connector;
-		struct drm_crtc_commit *commit;
-		int ret;
-
-		ret = drm_modeset_lock_single_interruptible(&crtc->base.mutex);
-		if (ret)
-			return ret;
-
-		crtc_state = to_intel_crtc_state(crtc->base.state);
-
-		if (!crtc_state->hw.active ||
-		    !crtc_state->has_drrs)
-			goto out;
-
-		commit = crtc_state->uapi.commit;
-		if (commit) {
-			ret = wait_for_completion_interruptible(&commit->hw_done);
-			if (ret)
-				goto out;
-		}
-
-		drm_connector_list_iter_begin(dev, &conn_iter);
-		drm_for_each_connector_iter(connector, &conn_iter) {
-			struct intel_encoder *encoder;
-			struct intel_dp *intel_dp;
-
-			if (!(crtc_state->uapi.connector_mask &
-			      drm_connector_mask(connector)))
-				continue;
-
-			encoder = intel_attached_encoder(to_intel_connector(connector));
-			if (encoder->type != INTEL_OUTPUT_EDP)
-				continue;
-
-			DRM_DEBUG_DRIVER("Manually %sabling DRRS. %llu\n",
-						val ? "en" : "dis", val);
-
-			intel_dp = enc_to_intel_dp(encoder);
-			if (val)
-				intel_edp_drrs_enable(intel_dp,
-						      crtc_state);
-			else
-				intel_edp_drrs_disable(intel_dp,
-						       crtc_state);
-		}
-		drm_connector_list_iter_end(&conn_iter);
-
-out:
-		drm_modeset_unlock(&crtc->base.mutex);
-		if (ret)
-			return ret;
-	}
-
-	return 0;
-}
-
-DEFINE_SIMPLE_ATTRIBUTE(i915_drrs_ctl_fops, NULL, i915_drrs_ctl_set, "%llu\n");
-
-static ssize_t
-i915_fifo_underrun_reset_write(struct file *filp,
-			       const char __user *ubuf,
-			       size_t cnt, loff_t *ppos)
-{
-	struct drm_i915_private *dev_priv = filp->private_data;
-	struct intel_crtc *intel_crtc;
-	struct drm_device *dev = &dev_priv->drm;
-	int ret;
-	bool reset;
-
-	ret = kstrtobool_from_user(ubuf, cnt, &reset);
-	if (ret)
-		return ret;
-
-	if (!reset)
-		return cnt;
-
-	for_each_intel_crtc(dev, intel_crtc) {
-		struct drm_crtc_commit *commit;
-		struct intel_crtc_state *crtc_state;
-
-		ret = drm_modeset_lock_single_interruptible(&intel_crtc->base.mutex);
-		if (ret)
-			return ret;
-
-		crtc_state = to_intel_crtc_state(intel_crtc->base.state);
-		commit = crtc_state->uapi.commit;
-		if (commit) {
-			ret = wait_for_completion_interruptible(&commit->hw_done);
-			if (!ret)
-				ret = wait_for_completion_interruptible(&commit->flip_done);
-		}
-
-		if (!ret && crtc_state->hw.active) {
-			DRM_DEBUG_KMS("Re-arming FIFO underruns on pipe %c\n",
-				      pipe_name(intel_crtc->pipe));
-
-			intel_crtc_arm_fifo_underrun(intel_crtc, crtc_state);
-		}
-
-		drm_modeset_unlock(&intel_crtc->base.mutex);
-
-		if (ret)
-			return ret;
-	}
-
-	ret = intel_fbc_reset_underrun(dev_priv);
-	if (ret)
-		return ret;
-
-	return cnt;
-}
-
-static const struct file_operations i915_fifo_underrun_reset_ops = {
-	.owner = THIS_MODULE,
-	.open = simple_open,
-	.write = i915_fifo_underrun_reset_write,
-	.llseek = default_llseek,
-};
-
-=======
->>>>>>> 04d5ce62
 static const struct drm_info_list i915_debugfs_list[] = {
 	{"i915_capabilities", i915_capabilities, 0},
 	{"i915_gem_objects", i915_gem_object_info, 0},
@@ -4139,258 +2196,4 @@
 	return drm_debugfs_create_files(i915_debugfs_list,
 					I915_DEBUGFS_ENTRIES,
 					minor->debugfs_root, minor);
-<<<<<<< HEAD
-}
-
-struct dpcd_block {
-	/* DPCD dump start address. */
-	unsigned int offset;
-	/* DPCD dump end address, inclusive. If unset, .size will be used. */
-	unsigned int end;
-	/* DPCD dump size. Used if .end is unset. If unset, defaults to 1. */
-	size_t size;
-	/* Only valid for eDP. */
-	bool edp;
-};
-
-static const struct dpcd_block i915_dpcd_debug[] = {
-	{ .offset = DP_DPCD_REV, .size = DP_RECEIVER_CAP_SIZE },
-	{ .offset = DP_PSR_SUPPORT, .end = DP_PSR_CAPS },
-	{ .offset = DP_DOWNSTREAM_PORT_0, .size = 16 },
-	{ .offset = DP_LINK_BW_SET, .end = DP_EDP_CONFIGURATION_SET },
-	{ .offset = DP_SINK_COUNT, .end = DP_ADJUST_REQUEST_LANE2_3 },
-	{ .offset = DP_SET_POWER },
-	{ .offset = DP_EDP_DPCD_REV },
-	{ .offset = DP_EDP_GENERAL_CAP_1, .end = DP_EDP_GENERAL_CAP_3 },
-	{ .offset = DP_EDP_DISPLAY_CONTROL_REGISTER, .end = DP_EDP_BACKLIGHT_FREQ_CAP_MAX_LSB },
-	{ .offset = DP_EDP_DBC_MINIMUM_BRIGHTNESS_SET, .end = DP_EDP_DBC_MAXIMUM_BRIGHTNESS_SET },
-};
-
-static int i915_dpcd_show(struct seq_file *m, void *data)
-{
-	struct drm_connector *connector = m->private;
-	struct intel_dp *intel_dp =
-		enc_to_intel_dp(intel_attached_encoder(to_intel_connector(connector)));
-	u8 buf[16];
-	ssize_t err;
-	int i;
-
-	if (connector->status != connector_status_connected)
-		return -ENODEV;
-
-	for (i = 0; i < ARRAY_SIZE(i915_dpcd_debug); i++) {
-		const struct dpcd_block *b = &i915_dpcd_debug[i];
-		size_t size = b->end ? b->end - b->offset + 1 : (b->size ?: 1);
-
-		if (b->edp &&
-		    connector->connector_type != DRM_MODE_CONNECTOR_eDP)
-			continue;
-
-		/* low tech for now */
-		if (WARN_ON(size > sizeof(buf)))
-			continue;
-
-		err = drm_dp_dpcd_read(&intel_dp->aux, b->offset, buf, size);
-		if (err < 0)
-			seq_printf(m, "%04x: ERROR %d\n", b->offset, (int)err);
-		else
-			seq_printf(m, "%04x: %*ph\n", b->offset, (int)err, buf);
-	}
-
-	return 0;
-}
-DEFINE_SHOW_ATTRIBUTE(i915_dpcd);
-
-static int i915_panel_show(struct seq_file *m, void *data)
-{
-	struct drm_connector *connector = m->private;
-	struct intel_dp *intel_dp =
-		enc_to_intel_dp(intel_attached_encoder(to_intel_connector(connector)));
-
-	if (connector->status != connector_status_connected)
-		return -ENODEV;
-
-	seq_printf(m, "Panel power up delay: %d\n",
-		   intel_dp->panel_power_up_delay);
-	seq_printf(m, "Panel power down delay: %d\n",
-		   intel_dp->panel_power_down_delay);
-	seq_printf(m, "Backlight on delay: %d\n",
-		   intel_dp->backlight_on_delay);
-	seq_printf(m, "Backlight off delay: %d\n",
-		   intel_dp->backlight_off_delay);
-
-	return 0;
-}
-DEFINE_SHOW_ATTRIBUTE(i915_panel);
-
-static int i915_hdcp_sink_capability_show(struct seq_file *m, void *data)
-{
-	struct drm_connector *connector = m->private;
-	struct intel_connector *intel_connector = to_intel_connector(connector);
-
-	if (connector->status != connector_status_connected)
-		return -ENODEV;
-
-	/* HDCP is supported by connector */
-	if (!intel_connector->hdcp.shim)
-		return -EINVAL;
-
-	seq_printf(m, "%s:%d HDCP version: ", connector->name,
-		   connector->base.id);
-	intel_hdcp_info(m, intel_connector);
-
-	return 0;
-}
-DEFINE_SHOW_ATTRIBUTE(i915_hdcp_sink_capability);
-
-static int i915_dsc_fec_support_show(struct seq_file *m, void *data)
-{
-	struct drm_connector *connector = m->private;
-	struct drm_device *dev = connector->dev;
-	struct drm_crtc *crtc;
-	struct intel_dp *intel_dp;
-	struct drm_modeset_acquire_ctx ctx;
-	struct intel_crtc_state *crtc_state = NULL;
-	int ret = 0;
-	bool try_again = false;
-
-	drm_modeset_acquire_init(&ctx, DRM_MODESET_ACQUIRE_INTERRUPTIBLE);
-
-	do {
-		try_again = false;
-		ret = drm_modeset_lock(&dev->mode_config.connection_mutex,
-				       &ctx);
-		if (ret) {
-			if (ret == -EDEADLK && !drm_modeset_backoff(&ctx)) {
-				try_again = true;
-				continue;
-			}
-			break;
-		}
-		crtc = connector->state->crtc;
-		if (connector->status != connector_status_connected || !crtc) {
-			ret = -ENODEV;
-			break;
-		}
-		ret = drm_modeset_lock(&crtc->mutex, &ctx);
-		if (ret == -EDEADLK) {
-			ret = drm_modeset_backoff(&ctx);
-			if (!ret) {
-				try_again = true;
-				continue;
-			}
-			break;
-		} else if (ret) {
-			break;
-		}
-		intel_dp = enc_to_intel_dp(intel_attached_encoder(to_intel_connector(connector)));
-		crtc_state = to_intel_crtc_state(crtc->state);
-		seq_printf(m, "DSC_Enabled: %s\n",
-			   yesno(crtc_state->dsc.compression_enable));
-		seq_printf(m, "DSC_Sink_Support: %s\n",
-			   yesno(drm_dp_sink_supports_dsc(intel_dp->dsc_dpcd)));
-		seq_printf(m, "Force_DSC_Enable: %s\n",
-			   yesno(intel_dp->force_dsc_en));
-		if (!intel_dp_is_edp(intel_dp))
-			seq_printf(m, "FEC_Sink_Support: %s\n",
-				   yesno(drm_dp_sink_supports_fec(intel_dp->fec_capable)));
-	} while (try_again);
-
-	drm_modeset_drop_locks(&ctx);
-	drm_modeset_acquire_fini(&ctx);
-
-	return ret;
-}
-
-static ssize_t i915_dsc_fec_support_write(struct file *file,
-					  const char __user *ubuf,
-					  size_t len, loff_t *offp)
-{
-	bool dsc_enable = false;
-	int ret;
-	struct drm_connector *connector =
-		((struct seq_file *)file->private_data)->private;
-	struct intel_encoder *encoder = intel_attached_encoder(to_intel_connector(connector));
-	struct intel_dp *intel_dp = enc_to_intel_dp(encoder);
-
-	if (len == 0)
-		return 0;
-
-	DRM_DEBUG_DRIVER("Copied %zu bytes from user to force DSC\n",
-			 len);
-
-	ret = kstrtobool_from_user(ubuf, len, &dsc_enable);
-	if (ret < 0)
-		return ret;
-
-	DRM_DEBUG_DRIVER("Got %s for DSC Enable\n",
-			 (dsc_enable) ? "true" : "false");
-	intel_dp->force_dsc_en = dsc_enable;
-
-	*offp += len;
-	return len;
-}
-
-static int i915_dsc_fec_support_open(struct inode *inode,
-				     struct file *file)
-{
-	return single_open(file, i915_dsc_fec_support_show,
-			   inode->i_private);
-}
-
-static const struct file_operations i915_dsc_fec_support_fops = {
-	.owner = THIS_MODULE,
-	.open = i915_dsc_fec_support_open,
-	.read = seq_read,
-	.llseek = seq_lseek,
-	.release = single_release,
-	.write = i915_dsc_fec_support_write
-};
-
-/**
- * i915_debugfs_connector_add - add i915 specific connector debugfs files
- * @connector: pointer to a registered drm_connector
- *
- * Cleanup will be done by drm_connector_unregister() through a call to
- * drm_debugfs_connector_remove().
- *
- * Returns 0 on success, negative error codes on error.
- */
-int i915_debugfs_connector_add(struct drm_connector *connector)
-{
-	struct dentry *root = connector->debugfs_entry;
-	struct drm_i915_private *dev_priv = to_i915(connector->dev);
-
-	/* The connector must have been registered beforehands. */
-	if (!root)
-		return -ENODEV;
-
-	if (connector->connector_type == DRM_MODE_CONNECTOR_DisplayPort ||
-	    connector->connector_type == DRM_MODE_CONNECTOR_eDP)
-		debugfs_create_file("i915_dpcd", S_IRUGO, root,
-				    connector, &i915_dpcd_fops);
-
-	if (connector->connector_type == DRM_MODE_CONNECTOR_eDP) {
-		debugfs_create_file("i915_panel_timings", S_IRUGO, root,
-				    connector, &i915_panel_fops);
-		debugfs_create_file("i915_psr_sink_status", S_IRUGO, root,
-				    connector, &i915_psr_sink_status_fops);
-	}
-
-	if (connector->connector_type == DRM_MODE_CONNECTOR_DisplayPort ||
-	    connector->connector_type == DRM_MODE_CONNECTOR_HDMIA ||
-	    connector->connector_type == DRM_MODE_CONNECTOR_HDMIB) {
-		debugfs_create_file("i915_hdcp_sink_capability", S_IRUGO, root,
-				    connector, &i915_hdcp_sink_capability_fops);
-	}
-
-	if (INTEL_GEN(dev_priv) >= 10 &&
-	    (connector->connector_type == DRM_MODE_CONNECTOR_DisplayPort ||
-	     connector->connector_type == DRM_MODE_CONNECTOR_eDP))
-		debugfs_create_file("i915_dsc_fec_support", S_IRUGO, root,
-				    connector, &i915_dsc_fec_support_fops);
-
-	return 0;
-=======
->>>>>>> 04d5ce62
 }