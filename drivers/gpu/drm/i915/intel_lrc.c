--- conflicted
+++ resolved
@@ -173,12 +173,6 @@
 				     struct intel_engine_cs *engine,
 				     struct intel_ring *ring);
 
-static inline u32 intel_hws_seqno_address(struct intel_engine_cs *engine)
-{
-	return (i915_ggtt_offset(engine->status_page.vma) +
-		I915_GEM_HWS_INDEX_ADDR);
-}
-
 static inline struct i915_priolist *to_priolist(struct rb_node *rb)
 {
 	return rb_entry(rb, struct i915_priolist, node);
@@ -189,8 +183,6 @@
 	return rq->sched.attr.priority;
 }
 
-<<<<<<< HEAD
-=======
 static int effective_prio(const struct i915_request *rq)
 {
 	int prio = rq_prio(rq);
@@ -219,7 +211,6 @@
 	return prio | __NO_PREEMPTION;
 }
 
->>>>>>> 0ecfebd2
 static int queue_prio(const struct intel_engine_execlists *execlists)
 {
 	struct i915_priolist *p;
@@ -240,15 +231,9 @@
 static inline bool need_preempt(const struct intel_engine_cs *engine,
 				const struct i915_request *rq)
 {
-<<<<<<< HEAD
-	const int last_prio = rq_prio(rq);
-
-	if (!intel_engine_has_preemption(engine))
-=======
 	int last_prio;
 
 	if (!engine->preempt_context)
->>>>>>> 0ecfebd2
 		return false;
 
 	if (i915_request_completed(rq))
@@ -266,10 +251,7 @@
 	 * preempt. If that hint is stale or we may be trying to preempt
 	 * ourselves, ignore the request.
 	 */
-<<<<<<< HEAD
-=======
 	last_prio = effective_prio(rq);
->>>>>>> 0ecfebd2
 	if (!__execlists_need_preempt(engine->execlists.queue_priority_hint,
 				      last_prio))
 		return false;
@@ -296,20 +278,11 @@
 }
 
 __maybe_unused static inline bool
-<<<<<<< HEAD
-assert_priority_queue(const struct intel_engine_execlists *execlists,
-		      const struct i915_request *prev,
-		      const struct i915_request *next)
-{
-	if (!prev)
-		return true;
-=======
 assert_priority_queue(const struct i915_request *prev,
 		      const struct i915_request *next)
 {
 	const struct intel_engine_execlists *execlists =
 		&prev->engine->execlists;
->>>>>>> 0ecfebd2
 
 	/*
 	 * Without preemption, the prev may refer to the still active element
@@ -388,11 +361,7 @@
 		desc |= (u64)ctx->hw_id << GEN8_CTX_ID_SHIFT;	/* bits 32-52 */
 	}
 
-<<<<<<< HEAD
-	ce->lrc_desc = desc;
-=======
 	return desc;
->>>>>>> 0ecfebd2
 }
 
 static void unwind_wa_tail(struct i915_request *rq)
@@ -406,11 +375,7 @@
 {
 	struct i915_request *rq, *rn, *active = NULL;
 	struct list_head *uninitialized_var(pl);
-<<<<<<< HEAD
-	int prio = I915_PRIORITY_INVALID | I915_PRIORITY_NEWCLIENT;
-=======
 	int prio = I915_PRIORITY_INVALID | ACTIVE_PRIORITY;
->>>>>>> 0ecfebd2
 
 	lockdep_assert_held(&engine->timeline.lock);
 
@@ -435,22 +400,6 @@
 		list_add(&rq->sched.link, pl);
 
 		active = rq;
-<<<<<<< HEAD
-	}
-
-	/*
-	 * The active request is now effectively the start of a new client
-	 * stream, so give it the equivalent small priority bump to prevent
-	 * it being gazumped a second time by another peer.
-	 */
-	if (!(prio & I915_PRIORITY_NEWCLIENT)) {
-		prio |= I915_PRIORITY_NEWCLIENT;
-		active->sched.attr.priority = prio;
-		list_move_tail(&active->sched.link,
-			       i915_sched_lookup_priolist(engine, prio));
-	}
-
-=======
 	}
 
 	/*
@@ -477,7 +426,6 @@
 			       i915_sched_lookup_priolist(engine, prio));
 	}
 
->>>>>>> 0ecfebd2
 	return active;
 }
 
@@ -487,11 +435,7 @@
 	struct intel_engine_cs *engine =
 		container_of(execlists, typeof(*engine), execlists);
 
-<<<<<<< HEAD
-	__unwind_incomplete_requests(engine);
-=======
 	return __unwind_incomplete_requests(engine);
->>>>>>> 0ecfebd2
 }
 
 static inline void
@@ -613,19 +557,11 @@
 			desc = execlists_update_context(rq);
 			GEM_DEBUG_EXEC(port[n].context_id = upper_32_bits(desc));
 
-<<<<<<< HEAD
-			GEM_TRACE("%s in[%d]:  ctx=%d.%d, global=%d (fence %llx:%lld) (current %d:%d), prio=%d\n",
-=======
 			GEM_TRACE("%s in[%d]:  ctx=%d.%d, fence %llx:%lld (current %d), prio=%d\n",
->>>>>>> 0ecfebd2
 				  engine->name, n,
 				  port[n].context_id, count,
 				  rq->fence.context, rq->fence.seqno,
 				  hwsp_seqno(rq),
-<<<<<<< HEAD
-				  intel_engine_get_seqno(engine),
-=======
->>>>>>> 0ecfebd2
 				  rq_prio(rq));
 		} else {
 			GEM_BUG_ON(!n);
@@ -820,15 +756,8 @@
 		struct i915_priolist *p = to_priolist(rb);
 		struct i915_request *rq, *rn;
 		int i;
-<<<<<<< HEAD
 
 		priolist_for_each_request_consume(rq, rn, p, i) {
-			GEM_BUG_ON(!assert_priority_queue(execlists, last, rq));
-
-=======
-
-		priolist_for_each_request_consume(rq, rn, p, i) {
->>>>>>> 0ecfebd2
 			/*
 			 * Can we combine this request with the current port?
 			 * It has to be the same context/ringbuffer and not
@@ -847,8 +776,6 @@
 				 * are done.
 				 */
 				if (port == last_port)
-<<<<<<< HEAD
-=======
 					goto done;
 
 				/*
@@ -857,7 +784,6 @@
 				 * contexts if we submit 2 ELSP.
 				 */
 				if (last->hw_context == rq->hw_context)
->>>>>>> 0ecfebd2
 					goto done;
 
 				/*
@@ -889,12 +815,7 @@
 		}
 
 		rb_erase_cached(&p->node, &execlists->queue);
-<<<<<<< HEAD
-		if (p->priority != I915_PRIORITY_NORMAL)
-			kmem_cache_free(engine->i915->priorities, p);
-=======
 		i915_priolist_free(p);
->>>>>>> 0ecfebd2
 	}
 
 done:
@@ -914,12 +835,7 @@
 	 * request triggering preemption on the next dequeue (or subsequent
 	 * interrupt for secondary ports).
 	 */
-<<<<<<< HEAD
-	execlists->queue_priority_hint =
-		port != execlists->port ? rq_prio(last) : INT_MIN;
-=======
 	execlists->queue_priority_hint = queue_prio(execlists);
->>>>>>> 0ecfebd2
 
 	if (submit) {
 		port_assign(port, last);
@@ -949,20 +865,11 @@
 	while (num_ports-- && port_isset(port)) {
 		struct i915_request *rq = port_request(port);
 
-<<<<<<< HEAD
-		GEM_TRACE("%s:port%u global=%d (fence %llx:%lld), (current %d:%d)\n",
-=======
 		GEM_TRACE("%s:port%u fence %llx:%lld, (current %d)\n",
->>>>>>> 0ecfebd2
 			  rq->engine->name,
 			  (unsigned int)(port - execlists->port),
 			  rq->fence.context, rq->fence.seqno,
-<<<<<<< HEAD
-			  hwsp_seqno(rq),
-			  intel_engine_get_seqno(rq->engine));
-=======
 			  hwsp_seqno(rq));
->>>>>>> 0ecfebd2
 
 		GEM_BUG_ON(!execlists->active);
 		execlists_context_schedule_out(rq,
@@ -981,113 +888,9 @@
 
 static inline void
 invalidate_csb_entries(const u32 *first, const u32 *last)
-<<<<<<< HEAD
 {
 	clflush((void *)first);
 	clflush((void *)last);
-}
-
-static void reset_csb_pointers(struct intel_engine_execlists *execlists)
-{
-	const unsigned int reset_value = GEN8_CSB_ENTRIES - 1;
-
-	/*
-	 * After a reset, the HW starts writing into CSB entry [0]. We
-	 * therefore have to set our HEAD pointer back one entry so that
-	 * the *first* entry we check is entry 0. To complicate this further,
-	 * as we don't wait for the first interrupt after reset, we have to
-	 * fake the HW write to point back to the last entry so that our
-	 * inline comparison of our cached head position against the last HW
-	 * write works even before the first interrupt.
-	 */
-	execlists->csb_head = reset_value;
-	WRITE_ONCE(*execlists->csb_write, reset_value);
-
-	invalidate_csb_entries(&execlists->csb_status[0],
-			       &execlists->csb_status[GEN8_CSB_ENTRIES - 1]);
-}
-
-static void nop_submission_tasklet(unsigned long data)
-{
-	/* The driver is wedged; don't process any more events. */
-}
-
-static void execlists_cancel_requests(struct intel_engine_cs *engine)
-{
-	struct intel_engine_execlists * const execlists = &engine->execlists;
-	struct i915_request *rq, *rn;
-	struct rb_node *rb;
-	unsigned long flags;
-
-	GEM_TRACE("%s current %d\n",
-		  engine->name, intel_engine_get_seqno(engine));
-
-	/*
-	 * Before we call engine->cancel_requests(), we should have exclusive
-	 * access to the submission state. This is arranged for us by the
-	 * caller disabling the interrupt generation, the tasklet and other
-	 * threads that may then access the same state, giving us a free hand
-	 * to reset state. However, we still need to let lockdep be aware that
-	 * we know this state may be accessed in hardirq context, so we
-	 * disable the irq around this manipulation and we want to keep
-	 * the spinlock focused on its duties and not accidentally conflate
-	 * coverage to the submission's irq state. (Similarly, although we
-	 * shouldn't need to disable irq around the manipulation of the
-	 * submission's irq state, we also wish to remind ourselves that
-	 * it is irq state.)
-	 */
-	spin_lock_irqsave(&engine->timeline.lock, flags);
-
-	/* Cancel the requests on the HW and clear the ELSP tracker. */
-	execlists_cancel_port_requests(execlists);
-	execlists_user_end(execlists);
-
-	/* Mark all executing requests as skipped. */
-	list_for_each_entry(rq, &engine->timeline.requests, link) {
-		GEM_BUG_ON(!rq->global_seqno);
-
-		if (!i915_request_signaled(rq))
-			dma_fence_set_error(&rq->fence, -EIO);
-
-		i915_request_mark_complete(rq);
-	}
-
-	/* Flush the queued requests to the timeline list (for retiring). */
-	while ((rb = rb_first_cached(&execlists->queue))) {
-		struct i915_priolist *p = to_priolist(rb);
-		int i;
-
-		priolist_for_each_request_consume(rq, rn, p, i) {
-			list_del_init(&rq->sched.link);
-			__i915_request_submit(rq);
-			dma_fence_set_error(&rq->fence, -EIO);
-			i915_request_mark_complete(rq);
-		}
-
-		rb_erase_cached(&p->node, &execlists->queue);
-		if (p->priority != I915_PRIORITY_NORMAL)
-			kmem_cache_free(engine->i915->priorities, p);
-	}
-
-	intel_write_status_page(engine,
-				I915_GEM_HWS_INDEX,
-				intel_engine_last_submit(engine));
-
-	/* Remaining _unready_ requests will be nop'ed when submitted */
-
-	execlists->queue_priority_hint = INT_MIN;
-	execlists->queue = RB_ROOT_CACHED;
-	GEM_BUG_ON(port_isset(execlists->port));
-
-	GEM_BUG_ON(__tasklet_is_enabled(&execlists->tasklet));
-	execlists->tasklet.func = nop_submission_tasklet;
-
-	spin_unlock_irqrestore(&engine->timeline.lock, flags);
-=======
-{
-	clflush((void *)first);
-	clflush((void *)last);
->>>>>>> 0ecfebd2
 }
 
 static inline bool
@@ -1194,20 +997,12 @@
 						EXECLISTS_ACTIVE_USER));
 
 		rq = port_unpack(port, &count);
-<<<<<<< HEAD
-		GEM_TRACE("%s out[0]: ctx=%d.%d, global=%d (fence %llx:%lld) (current %d:%d), prio=%d\n",
-=======
 		GEM_TRACE("%s out[0]: ctx=%d.%d, fence %llx:%lld (current %d), prio=%d\n",
->>>>>>> 0ecfebd2
 			  engine->name,
 			  port->context_id, count,
 			  rq ? rq->fence.context : 0,
 			  rq ? rq->fence.seqno : 0,
 			  rq ? hwsp_seqno(rq) : 0,
-<<<<<<< HEAD
-			  intel_engine_get_seqno(engine),
-=======
->>>>>>> 0ecfebd2
 			  rq ? rq_prio(rq) : 0);
 
 		/* Check the context/desc id for this event matches */
@@ -1267,11 +1062,7 @@
 	 * the wash as hardware, working or not, will need to do the
 	 * invalidation before.
 	 */
-<<<<<<< HEAD
-	invalidate_csb_entries(&buf[0], &buf[GEN8_CSB_ENTRIES - 1]);
-=======
 	invalidate_csb_entries(&buf[0], &buf[num_entries - 1]);
->>>>>>> 0ecfebd2
 }
 
 static void __execlists_submission_tasklet(struct intel_engine_cs *const engine)
@@ -1348,27 +1139,14 @@
 	spin_unlock_irqrestore(&engine->timeline.lock, flags);
 }
 
-<<<<<<< HEAD
-static void execlists_context_destroy(struct intel_context *ce)
-{
-	GEM_BUG_ON(ce->pin_count);
-
-	if (!ce->state)
-		return;
-
-	intel_ring_free(ce->ring);
-=======
 static void __execlists_context_fini(struct intel_context *ce)
 {
 	intel_ring_put(ce->ring);
->>>>>>> 0ecfebd2
 
 	GEM_BUG_ON(i915_gem_object_is_active(ce->state->obj));
 	i915_gem_object_put(ce->state->obj);
 }
 
-<<<<<<< HEAD
-=======
 static void execlists_context_destroy(struct kref *kref)
 {
 	struct intel_context *ce = container_of(kref, typeof(*ce), ref);
@@ -1405,7 +1183,6 @@
 	__i915_vma_unpin(vma);
 }
 
->>>>>>> 0ecfebd2
 static void execlists_context_unpin(struct intel_context *ce)
 {
 	struct intel_engine_cs *engine;
@@ -1458,33 +1235,9 @@
 			gen8_make_rpcs(engine->i915, &ce->sseu);
 }
 
-<<<<<<< HEAD
-static void
-__execlists_update_reg_state(struct intel_engine_cs *engine,
-			     struct intel_context *ce)
-{
-	u32 *regs = ce->lrc_reg_state;
-	struct intel_ring *ring = ce->ring;
-
-	regs[CTX_RING_BUFFER_START + 1] = i915_ggtt_offset(ring->vma);
-	regs[CTX_RING_HEAD + 1] = ring->head;
-	regs[CTX_RING_TAIL + 1] = ring->tail;
-
-	/* RPCS */
-	if (engine->class == RENDER_CLASS)
-		regs[CTX_R_PWR_CLK_STATE + 1] = gen8_make_rpcs(engine->i915,
-							       &ce->sseu);
-}
-
-static struct intel_context *
-__execlists_context_pin(struct intel_engine_cs *engine,
-			struct i915_gem_context *ctx,
-			struct intel_context *ce)
-=======
 static int
 __execlists_context_pin(struct intel_context *ce,
 			struct intel_engine_cs *engine)
->>>>>>> 0ecfebd2
 {
 	void *vaddr;
 	int ret;
@@ -1518,12 +1271,7 @@
 
 	ce->lrc_desc = lrc_descriptor(ce, engine);
 	ce->lrc_reg_state = vaddr + LRC_STATE_PN * PAGE_SIZE;
-<<<<<<< HEAD
-
-	__execlists_update_reg_state(engine, ce);
-=======
 	__execlists_update_reg_state(ce, engine);
->>>>>>> 0ecfebd2
 
 	return 0;
 
@@ -1613,10 +1361,6 @@
 
 	GEM_BUG_ON(intel_vgpu_active(rq->i915));
 
-<<<<<<< HEAD
-	lockdep_assert_held(&ctx->i915->drm.struct_mutex);
-	GEM_BUG_ON(!ctx->ppgtt);
-=======
 	/*
 	 * Beware ye of the dragons, this sequence is magic!
 	 *
@@ -1633,7 +1377,6 @@
 	err = engine->emit_flush(rq, EMIT_INVALIDATE);
 	if (err)
 		return err;
->>>>>>> 0ecfebd2
 
 	cs = intel_ring_begin(rq, 4 * GEN8_3LVL_PDPES + 2);
 	if (IS_ERR(cs))
@@ -1663,87 +1406,6 @@
 	return engine->emit_flush(rq, EMIT_INVALIDATE);
 }
 
-static int gen8_emit_init_breadcrumb(struct i915_request *rq)
-{
-	u32 *cs;
-
-	GEM_BUG_ON(!rq->timeline->has_initial_breadcrumb);
-
-	cs = intel_ring_begin(rq, 6);
-	if (IS_ERR(cs))
-		return PTR_ERR(cs);
-
-	/*
-	 * Check if we have been preempted before we even get started.
-	 *
-	 * After this point i915_request_started() reports true, even if
-	 * we get preempted and so are no longer running.
-	 */
-	*cs++ = MI_ARB_CHECK;
-	*cs++ = MI_NOOP;
-
-	*cs++ = MI_STORE_DWORD_IMM_GEN4 | MI_USE_GGTT;
-	*cs++ = rq->timeline->hwsp_offset;
-	*cs++ = 0;
-	*cs++ = rq->fence.seqno - 1;
-
-	intel_ring_advance(rq, cs);
-	return 0;
-}
-
-static int emit_pdps(struct i915_request *rq)
-{
-	const struct intel_engine_cs * const engine = rq->engine;
-	struct i915_hw_ppgtt * const ppgtt = rq->gem_context->ppgtt;
-	int err, i;
-	u32 *cs;
-
-	GEM_BUG_ON(intel_vgpu_active(rq->i915));
-
-	/*
-	 * Beware ye of the dragons, this sequence is magic!
-	 *
-	 * Small changes to this sequence can cause anything from
-	 * GPU hangs to forcewake errors and machine lockups!
-	 */
-
-	/* Flush any residual operations from the context load */
-	err = engine->emit_flush(rq, EMIT_FLUSH);
-	if (err)
-		return err;
-
-	/* Magic required to prevent forcewake errors! */
-	err = engine->emit_flush(rq, EMIT_INVALIDATE);
-	if (err)
-		return err;
-
-	cs = intel_ring_begin(rq, 4 * GEN8_3LVL_PDPES + 2);
-	if (IS_ERR(cs))
-		return PTR_ERR(cs);
-
-	/* Ensure the LRI have landed before we invalidate & continue */
-	*cs++ = MI_LOAD_REGISTER_IMM(2 * GEN8_3LVL_PDPES) | MI_LRI_FORCE_POSTED;
-	for (i = GEN8_3LVL_PDPES; i--; ) {
-		const dma_addr_t pd_daddr = i915_page_dir_dma_addr(ppgtt, i);
-
-		*cs++ = i915_mmio_reg_offset(GEN8_RING_PDP_UDW(engine, i));
-		*cs++ = upper_32_bits(pd_daddr);
-		*cs++ = i915_mmio_reg_offset(GEN8_RING_PDP_LDW(engine, i));
-		*cs++ = lower_32_bits(pd_daddr);
-	}
-	*cs++ = MI_NOOP;
-
-	intel_ring_advance(rq, cs);
-
-	/* Be doubly sure the LRI have landed before proceeding */
-	err = engine->emit_flush(rq, EMIT_FLUSH);
-	if (err)
-		return err;
-
-	/* Re-invalidate the TLB for luck */
-	return engine->emit_flush(rq, EMIT_INVALIDATE);
-}
-
 static int execlists_request_alloc(struct i915_request *request)
 {
 	int ret;
@@ -1766,11 +1428,7 @@
 	 */
 
 	/* Unconditionally invalidate GPU caches and TLBs. */
-<<<<<<< HEAD
-	if (i915_vm_is_48bit(&request->gem_context->ppgtt->vm))
-=======
 	if (i915_vm_is_4lvl(&request->gem_context->ppgtt->vm))
->>>>>>> 0ecfebd2
 		ret = request->engine->emit_flush(request, EMIT_INVALIDATE);
 	else
 		ret = emit_pdps(request);
@@ -2037,11 +1695,7 @@
 	unsigned int i;
 	int ret;
 
-<<<<<<< HEAD
-	if (GEM_DEBUG_WARN_ON(engine->id != RCS))
-=======
 	if (GEM_DEBUG_WARN_ON(engine->id != RCS0))
->>>>>>> 0ecfebd2
 		return -EINVAL;
 
 	switch (INTEL_GEN(engine->i915)) {
@@ -2172,23 +1826,6 @@
 	 */
 	__tasklet_disable_sync_once(&execlists->tasklet);
 	GEM_BUG_ON(!reset_in_progress(execlists));
-<<<<<<< HEAD
-
-	/* And flush any current direct submission. */
-	spin_lock_irqsave(&engine->timeline.lock, flags);
-	process_csb(engine); /* drain preemption events */
-	spin_unlock_irqrestore(&engine->timeline.lock, flags);
-}
-
-static void execlists_reset(struct intel_engine_cs *engine, bool stalled)
-{
-	struct intel_engine_execlists * const execlists = &engine->execlists;
-	struct i915_request *rq;
-	unsigned long flags;
-	u32 *regs;
-
-	spin_lock_irqsave(&engine->timeline.lock, flags);
-=======
 
 	intel_engine_stop_cs(engine);
 
@@ -2256,7 +1893,6 @@
 		goto out_clear;
 
 	ce = port_request(execlists->port)->hw_context;
->>>>>>> 0ecfebd2
 
 	/*
 	 * Catch up with any missed context-switch interrupts.
@@ -2271,26 +1907,14 @@
 
 	/* Push back any incomplete requests for replay after the reset. */
 	rq = __unwind_incomplete_requests(engine);
-<<<<<<< HEAD
-=======
 	if (!rq)
 		goto out_replay;
->>>>>>> 0ecfebd2
 
 	if (rq->hw_context != ce) { /* caught just before a CS event */
 		rq = NULL;
 		goto out_replay;
 	}
 
-<<<<<<< HEAD
-	GEM_TRACE("%s seqno=%d, current=%d, stalled? %s\n",
-		  engine->name,
-		  rq ? rq->global_seqno : 0,
-		  intel_engine_get_seqno(engine),
-		  yesno(stalled));
-	if (!rq)
-		goto out_unlock;
-=======
 	/*
 	 * If this request hasn't started yet, e.g. it is waiting on a
 	 * semaphore, we need to avoid skipping the request or else we
@@ -2305,7 +1929,6 @@
 	 */
 	if (!i915_request_started(rq) && lrc_regs_ok(rq))
 		goto out_replay;
->>>>>>> 0ecfebd2
 
 	/*
 	 * If the request was innocent, we leave the request in the ELSP
@@ -2319,13 +1942,8 @@
 	 * image back to the expected values to skip over the guilty request.
 	 */
 	i915_reset_request(rq, stalled);
-<<<<<<< HEAD
-	if (!stalled)
-		goto out_unlock;
-=======
 	if (!stalled && lrc_regs_ok(rq))
 		goto out_replay;
->>>>>>> 0ecfebd2
 
 	/*
 	 * We want a simple context + ring to execute the breadcrumb update.
@@ -2335,27 +1953,12 @@
 	 * future request will be after userspace has had the opportunity
 	 * to recreate its own state.
 	 */
-<<<<<<< HEAD
-	regs = rq->hw_context->lrc_reg_state;
-=======
 	regs = ce->lrc_reg_state;
->>>>>>> 0ecfebd2
 	if (engine->pinned_default_state) {
 		memcpy(regs, /* skip restoring the vanilla PPHWSP */
 		       engine->pinned_default_state + LRC_STATE_PN * PAGE_SIZE,
 		       engine->context_size - PAGE_SIZE);
 	}
-<<<<<<< HEAD
-
-	/* Move the RING_HEAD onto the breadcrumb, past the hanging batch */
-	rq->ring->head = intel_ring_wrap(rq->ring, rq->postfix);
-	intel_ring_update_space(rq->ring);
-
-	execlists_init_reg_state(regs, rq->gem_context, engine, rq->ring);
-	__execlists_update_reg_state(engine, rq->hw_context);
-
-out_unlock:
-=======
 	execlists_init_reg_state(regs, ce, engine, ce->ring);
 
 	/* Rerun the request; its payload has been neutered (if guilty). */
@@ -2447,7 +2050,6 @@
 	GEM_BUG_ON(__tasklet_is_enabled(&execlists->tasklet));
 	execlists->tasklet.func = nop_submission_tasklet;
 
->>>>>>> 0ecfebd2
 	spin_unlock_irqrestore(&engine->timeline.lock, flags);
 }
 
@@ -2472,8 +2074,6 @@
 }
 
 static int gen8_emit_bb_start(struct i915_request *rq,
-<<<<<<< HEAD
-=======
 			      u64 offset, u32 len,
 			      const unsigned int flags)
 {
@@ -2510,7 +2110,6 @@
 }
 
 static int gen9_emit_bb_start(struct i915_request *rq,
->>>>>>> 0ecfebd2
 			      u64 offset, u32 len,
 			      const unsigned int flags)
 {
@@ -2677,17 +2276,6 @@
 				  MI_FLUSH_DW_STORE_INDEX);
 
 
-<<<<<<< HEAD
-	cs = gen8_emit_ggtt_write(cs,
-				  request->fence.seqno,
-				  request->timeline->hwsp_offset);
-
-	cs = gen8_emit_ggtt_write(cs,
-				  request->global_seqno,
-				  intel_hws_seqno_address(request->engine));
-
-=======
->>>>>>> 0ecfebd2
 	*cs++ = MI_USER_INTERRUPT;
 	*cs++ = MI_ARB_ON_OFF | MI_ARB_ENABLE;
 
@@ -2709,15 +2297,9 @@
 				      PIPE_CONTROL_CS_STALL);
 
 	cs = gen8_emit_ggtt_write_rcs(cs,
-<<<<<<< HEAD
-				      request->global_seqno,
-				      intel_hws_seqno_address(request->engine),
-				      PIPE_CONTROL_CS_STALL);
-=======
 				      intel_engine_next_hangcheck_seqno(request->engine),
 				      I915_GEM_HWS_HANGCHECK_ADDR,
 				      PIPE_CONTROL_STORE_DATA_INDEX);
->>>>>>> 0ecfebd2
 
 	*cs++ = MI_USER_INTERRUPT;
 	*cs++ = MI_ARB_ON_OFF | MI_ARB_ENABLE;
@@ -2914,14 +2496,11 @@
 
 	execlists->csb_write =
 		&engine->status_page.addr[intel_hws_csb_write_index(i915)];
-<<<<<<< HEAD
-=======
 
 	if (INTEL_GEN(engine->i915) < 11)
 		execlists->csb_size = GEN8_CSB_ENTRIES;
 	else
 		execlists->csb_size = GEN11_CSB_ENTRIES;
->>>>>>> 0ecfebd2
 
 	reset_csb_pointers(execlists);
 
@@ -3138,12 +2717,7 @@
 				     struct intel_engine_cs *engine,
 				     struct intel_ring *ring)
 {
-<<<<<<< HEAD
-	struct drm_i915_private *dev_priv = engine->i915;
-	u32 base = engine->mmio_base;
-=======
 	struct i915_hw_ppgtt *ppgtt = ce->gem_context->ppgtt;
->>>>>>> 0ecfebd2
 	bool rcs = engine->class == RENDER_CLASS;
 	u32 base = engine->mmio_base;
 
@@ -3206,18 +2780,6 @@
 
 	CTX_REG(regs, CTX_CTX_TIMESTAMP, RING_CTX_TIMESTAMP(base), 0);
 	/* PDP values well be assigned later if needed */
-<<<<<<< HEAD
-	CTX_REG(regs, CTX_PDP3_UDW, GEN8_RING_PDP_UDW(engine, 3), 0);
-	CTX_REG(regs, CTX_PDP3_LDW, GEN8_RING_PDP_LDW(engine, 3), 0);
-	CTX_REG(regs, CTX_PDP2_UDW, GEN8_RING_PDP_UDW(engine, 2), 0);
-	CTX_REG(regs, CTX_PDP2_LDW, GEN8_RING_PDP_LDW(engine, 2), 0);
-	CTX_REG(regs, CTX_PDP1_UDW, GEN8_RING_PDP_UDW(engine, 1), 0);
-	CTX_REG(regs, CTX_PDP1_LDW, GEN8_RING_PDP_LDW(engine, 1), 0);
-	CTX_REG(regs, CTX_PDP0_UDW, GEN8_RING_PDP_UDW(engine, 0), 0);
-	CTX_REG(regs, CTX_PDP0_LDW, GEN8_RING_PDP_LDW(engine, 0), 0);
-
-	if (i915_vm_is_48bit(&ctx->ppgtt->vm)) {
-=======
 	CTX_REG(regs, CTX_PDP3_UDW, GEN8_RING_PDP_UDW(base, 3), 0);
 	CTX_REG(regs, CTX_PDP3_LDW, GEN8_RING_PDP_LDW(base, 3), 0);
 	CTX_REG(regs, CTX_PDP2_UDW, GEN8_RING_PDP_UDW(base, 2), 0);
@@ -3228,26 +2790,16 @@
 	CTX_REG(regs, CTX_PDP0_LDW, GEN8_RING_PDP_LDW(base, 0), 0);
 
 	if (i915_vm_is_4lvl(&ppgtt->vm)) {
->>>>>>> 0ecfebd2
 		/* 64b PPGTT (48bit canonical)
 		 * PDP0_DESCRIPTOR contains the base address to PML4 and
 		 * other PDP Descriptors are ignored.
 		 */
-<<<<<<< HEAD
-		ASSIGN_CTX_PML4(ctx->ppgtt, regs);
-	} else {
-		ASSIGN_CTX_PDP(ctx->ppgtt, regs, 3);
-		ASSIGN_CTX_PDP(ctx->ppgtt, regs, 2);
-		ASSIGN_CTX_PDP(ctx->ppgtt, regs, 1);
-		ASSIGN_CTX_PDP(ctx->ppgtt, regs, 0);
-=======
 		ASSIGN_CTX_PML4(ppgtt, regs);
 	} else {
 		ASSIGN_CTX_PDP(ppgtt, regs, 3);
 		ASSIGN_CTX_PDP(ppgtt, regs, 2);
 		ASSIGN_CTX_PDP(ppgtt, regs, 1);
 		ASSIGN_CTX_PDP(ppgtt, regs, 0);
->>>>>>> 0ecfebd2
 	}
 
 	if (rcs) {
@@ -3360,11 +2912,7 @@
 		goto error_deref_obj;
 	}
 
-<<<<<<< HEAD
-	timeline = i915_timeline_create(ctx->i915, ctx->name, NULL);
-=======
 	timeline = get_timeline(ce->gem_context);
->>>>>>> 0ecfebd2
 	if (IS_ERR(timeline)) {
 		ret = PTR_ERR(timeline);
 		goto error_deref_obj;
@@ -3454,60 +3002,6 @@
 		show_request(m, last, "\t\tQ ");
 	}
 
-<<<<<<< HEAD
-			if (ce->pin_count) /* otherwise done in context_pin */
-				__execlists_update_reg_state(engine, ce);
-		}
-	}
-}
-
-void intel_execlists_show_requests(struct intel_engine_cs *engine,
-				   struct drm_printer *m,
-				   void (*show_request)(struct drm_printer *m,
-							struct i915_request *rq,
-							const char *prefix),
-				   unsigned int max)
-{
-	const struct intel_engine_execlists *execlists = &engine->execlists;
-	struct i915_request *rq, *last;
-	unsigned long flags;
-	unsigned int count;
-	struct rb_node *rb;
-
-	spin_lock_irqsave(&engine->timeline.lock, flags);
-
-	last = NULL;
-	count = 0;
-	list_for_each_entry(rq, &engine->timeline.requests, link) {
-		if (count++ < max - 1)
-			show_request(m, rq, "\t\tE ");
-		else
-			last = rq;
-	}
-	if (last) {
-		if (count > max) {
-			drm_printf(m,
-				   "\t\t...skipping %d executing requests...\n",
-				   count - max);
-		}
-		show_request(m, last, "\t\tE ");
-	}
-
-	last = NULL;
-	count = 0;
-	if (execlists->queue_priority_hint != INT_MIN)
-		drm_printf(m, "\t\tQueue priority hint: %d\n",
-			   execlists->queue_priority_hint);
-	for (rb = rb_first_cached(&execlists->queue); rb; rb = rb_next(rb)) {
-		struct i915_priolist *p = rb_entry(rb, typeof(*p), node);
-		int i;
-
-		priolist_for_each_request(rq, p, i) {
-			if (count++ < max - 1)
-				show_request(m, rq, "\t\tQ ");
-			else
-				last = rq;
-=======
 	spin_unlock_irqrestore(&engine->timeline.lock, flags);
 }
 
@@ -3531,29 +3025,15 @@
 			memcpy(regs, /* skip restoring the vanilla PPHWSP */
 			       engine->pinned_default_state + LRC_STATE_PN * PAGE_SIZE,
 			       engine->context_size - PAGE_SIZE);
->>>>>>> 0ecfebd2
 		}
 		execlists_init_reg_state(regs, ce, engine, ce->ring);
 	}
-<<<<<<< HEAD
-	if (last) {
-		if (count > max) {
-			drm_printf(m,
-				   "\t\t...skipping %d queued requests...\n",
-				   count - max);
-		}
-		show_request(m, last, "\t\tQ ");
-	}
-
-	spin_unlock_irqrestore(&engine->timeline.lock, flags);
-=======
 
 	/* Rerun the request; its payload has been neutered (if guilty). */
 	ce->ring->head = head;
 	intel_ring_update_space(ce->ring);
 
 	__execlists_update_reg_state(ce, engine);
->>>>>>> 0ecfebd2
 }
 
 #if IS_ENABLED(CONFIG_DRM_I915_SELFTEST)
