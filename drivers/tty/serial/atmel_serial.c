// SPDX-License-Identifier: GPL-2.0+
/*
 *  Driver for Atmel AT91 Serial ports
 *  Copyright (C) 2003 Rick Bronson
 *
 *  Based on drivers/char/serial_sa1100.c, by Deep Blue Solutions Ltd.
 *  Based on drivers/char/serial.c, by Linus Torvalds, Theodore Ts'o.
 *
 *  DMA support added by Chip Coldwell.
 */
#include <linux/tty.h>
#include <linux/ioport.h>
#include <linux/slab.h>
#include <linux/init.h>
#include <linux/serial.h>
#include <linux/clk.h>
#include <linux/console.h>
#include <linux/sysrq.h>
#include <linux/tty_flip.h>
#include <linux/platform_device.h>
#include <linux/of.h>
#include <linux/of_device.h>
#include <linux/of_gpio.h>
#include <linux/dma-mapping.h>
#include <linux/dmaengine.h>
#include <linux/atmel_pdc.h>
#include <linux/uaccess.h>
#include <linux/platform_data/atmel.h>
#include <linux/timer.h>
#include <linux/gpio.h>
#include <linux/gpio/consumer.h>
#include <linux/err.h>
#include <linux/irq.h>
#include <linux/suspend.h>
#include <linux/mm.h>

#include <asm/io.h>
#include <asm/ioctls.h>

#define PDC_BUFFER_SIZE		512
/* Revisit: We should calculate this based on the actual port settings */
#define PDC_RX_TIMEOUT		(3 * 10)		/* 3 bytes */

/* The minium number of data FIFOs should be able to contain */
#define ATMEL_MIN_FIFO_SIZE	8
/*
 * These two offsets are substracted from the RX FIFO size to define the RTS
 * high and low thresholds
 */
#define ATMEL_RTS_HIGH_OFFSET	16
#define ATMEL_RTS_LOW_OFFSET	20

#if defined(CONFIG_SERIAL_ATMEL_CONSOLE) && defined(CONFIG_MAGIC_SYSRQ)
#define SUPPORT_SYSRQ
#endif

#include <linux/serial_core.h>

#include "serial_mctrl_gpio.h"
#include "atmel_serial.h"

static void atmel_start_rx(struct uart_port *port);
static void atmel_stop_rx(struct uart_port *port);

#ifdef CONFIG_SERIAL_ATMEL_TTYAT

/* Use device name ttyAT, major 204 and minor 154-169.  This is necessary if we
 * should coexist with the 8250 driver, such as if we have an external 16C550
 * UART. */
#define SERIAL_ATMEL_MAJOR	204
#define MINOR_START		154
#define ATMEL_DEVICENAME	"ttyAT"

#else

/* Use device name ttyS, major 4, minor 64-68.  This is the usual serial port
 * name, but it is legally reserved for the 8250 driver. */
#define SERIAL_ATMEL_MAJOR	TTY_MAJOR
#define MINOR_START		64
#define ATMEL_DEVICENAME	"ttyS"

#endif

#define ATMEL_ISR_PASS_LIMIT	256

struct atmel_dma_buffer {
	unsigned char	*buf;
	dma_addr_t	dma_addr;
	unsigned int	dma_size;
	unsigned int	ofs;
};

struct atmel_uart_char {
	u16		status;
	u16		ch;
};

/*
 * Be careful, the real size of the ring buffer is
 * sizeof(atmel_uart_char) * ATMEL_SERIAL_RINGSIZE. It means that ring buffer
 * can contain up to 1024 characters in PIO mode and up to 4096 characters in
 * DMA mode.
 */
#define ATMEL_SERIAL_RINGSIZE 1024

/*
 * at91: 6 USARTs and one DBGU port (SAM9260)
 * samx7: 3 USARTs and 5 UARTs
 */
#define ATMEL_MAX_UART		8

/*
 * We wrap our port structure around the generic uart_port.
 */
struct atmel_uart_port {
	struct uart_port	uart;		/* uart */
	struct clk		*clk;		/* uart clock */
	int			may_wakeup;	/* cached value of device_may_wakeup for times we need to disable it */
	u32			backup_imr;	/* IMR saved during suspend */
	int			break_active;	/* break being received */

	bool			use_dma_rx;	/* enable DMA receiver */
	bool			use_pdc_rx;	/* enable PDC receiver */
	short			pdc_rx_idx;	/* current PDC RX buffer */
	struct atmel_dma_buffer	pdc_rx[2];	/* PDC receier */

	bool			use_dma_tx;     /* enable DMA transmitter */
	bool			use_pdc_tx;	/* enable PDC transmitter */
	struct atmel_dma_buffer	pdc_tx;		/* PDC transmitter */

	spinlock_t			lock_tx;	/* port lock */
	spinlock_t			lock_rx;	/* port lock */
	struct dma_chan			*chan_tx;
	struct dma_chan			*chan_rx;
	struct dma_async_tx_descriptor	*desc_tx;
	struct dma_async_tx_descriptor	*desc_rx;
	dma_cookie_t			cookie_tx;
	dma_cookie_t			cookie_rx;
	struct scatterlist		sg_tx;
	struct scatterlist		sg_rx;
	struct tasklet_struct	tasklet_rx;
	struct tasklet_struct	tasklet_tx;
	atomic_t		tasklet_shutdown;
	unsigned int		irq_status_prev;
	unsigned int		tx_len;

	struct circ_buf		rx_ring;

	struct mctrl_gpios	*gpios;
	unsigned int		tx_done_mask;
	u32			fifo_size;
	u32			rts_high;
	u32			rts_low;
	bool			ms_irq_enabled;
	u32			rtor;	/* address of receiver timeout register if it exists */
	bool			has_frac_baudrate;
	bool			has_hw_timer;
	struct timer_list	uart_timer;

	bool			tx_stopped;
	bool			suspended;
	unsigned int		pending;
	unsigned int		pending_status;
	spinlock_t		lock_suspended;

#ifdef CONFIG_PM
	struct {
		u32		cr;
		u32		mr;
		u32		imr;
		u32		brgr;
		u32		rtor;
		u32		ttgr;
		u32		fmr;
		u32		fimr;
	} cache;
#endif

	int (*prepare_rx)(struct uart_port *port);
	int (*prepare_tx)(struct uart_port *port);
	void (*schedule_rx)(struct uart_port *port);
	void (*schedule_tx)(struct uart_port *port);
	void (*release_rx)(struct uart_port *port);
	void (*release_tx)(struct uart_port *port);
};

static struct atmel_uart_port atmel_ports[ATMEL_MAX_UART];
static DECLARE_BITMAP(atmel_ports_in_use, ATMEL_MAX_UART);

#ifdef SUPPORT_SYSRQ
static struct console atmel_console;
#endif

#if defined(CONFIG_OF)
static const struct of_device_id atmel_serial_dt_ids[] = {
	{ .compatible = "atmel,at91rm9200-usart" },
	{ .compatible = "atmel,at91sam9260-usart" },
	{ /* sentinel */ }
};
#endif

static inline struct atmel_uart_port *
to_atmel_uart_port(struct uart_port *uart)
{
	return container_of(uart, struct atmel_uart_port, uart);
}

static inline u32 atmel_uart_readl(struct uart_port *port, u32 reg)
{
	return __raw_readl(port->membase + reg);
}

static inline void atmel_uart_writel(struct uart_port *port, u32 reg, u32 value)
{
	__raw_writel(value, port->membase + reg);
}

static inline u8 atmel_uart_read_char(struct uart_port *port)
{
	return __raw_readb(port->membase + ATMEL_US_RHR);
}

static inline void atmel_uart_write_char(struct uart_port *port, u8 value)
{
	__raw_writeb(value, port->membase + ATMEL_US_THR);
}

#ifdef CONFIG_SERIAL_ATMEL_PDC
static bool atmel_use_pdc_rx(struct uart_port *port)
{
	struct atmel_uart_port *atmel_port = to_atmel_uart_port(port);

	return atmel_port->use_pdc_rx;
}

static bool atmel_use_pdc_tx(struct uart_port *port)
{
	struct atmel_uart_port *atmel_port = to_atmel_uart_port(port);

	return atmel_port->use_pdc_tx;
}
#else
static bool atmel_use_pdc_rx(struct uart_port *port)
{
	return false;
}

static bool atmel_use_pdc_tx(struct uart_port *port)
{
	return false;
}
#endif

static bool atmel_use_dma_tx(struct uart_port *port)
{
	struct atmel_uart_port *atmel_port = to_atmel_uart_port(port);

	return atmel_port->use_dma_tx;
}

static bool atmel_use_dma_rx(struct uart_port *port)
{
	struct atmel_uart_port *atmel_port = to_atmel_uart_port(port);

	return atmel_port->use_dma_rx;
}

static bool atmel_use_fifo(struct uart_port *port)
{
	struct atmel_uart_port *atmel_port = to_atmel_uart_port(port);

	return atmel_port->fifo_size;
}

static void atmel_tasklet_schedule(struct atmel_uart_port *atmel_port,
				   struct tasklet_struct *t)
{
	if (!atomic_read(&atmel_port->tasklet_shutdown))
		tasklet_schedule(t);
}

static unsigned int atmel_get_lines_status(struct uart_port *port)
{
	struct atmel_uart_port *atmel_port = to_atmel_uart_port(port);
	unsigned int status, ret = 0;

	status = atmel_uart_readl(port, ATMEL_US_CSR);

	mctrl_gpio_get(atmel_port->gpios, &ret);

	if (!IS_ERR_OR_NULL(mctrl_gpio_to_gpiod(atmel_port->gpios,
						UART_GPIO_CTS))) {
		if (ret & TIOCM_CTS)
			status &= ~ATMEL_US_CTS;
		else
			status |= ATMEL_US_CTS;
	}

	if (!IS_ERR_OR_NULL(mctrl_gpio_to_gpiod(atmel_port->gpios,
						UART_GPIO_DSR))) {
		if (ret & TIOCM_DSR)
			status &= ~ATMEL_US_DSR;
		else
			status |= ATMEL_US_DSR;
	}

	if (!IS_ERR_OR_NULL(mctrl_gpio_to_gpiod(atmel_port->gpios,
						UART_GPIO_RI))) {
		if (ret & TIOCM_RI)
			status &= ~ATMEL_US_RI;
		else
			status |= ATMEL_US_RI;
	}

	if (!IS_ERR_OR_NULL(mctrl_gpio_to_gpiod(atmel_port->gpios,
						UART_GPIO_DCD))) {
		if (ret & TIOCM_CD)
			status &= ~ATMEL_US_DCD;
		else
			status |= ATMEL_US_DCD;
	}

	return status;
}

/* Enable or disable the rs485 support */
static int atmel_config_rs485(struct uart_port *port,
			      struct serial_rs485 *rs485conf)
{
	struct atmel_uart_port *atmel_port = to_atmel_uart_port(port);
	unsigned int mode;

	/* Disable interrupts */
	atmel_uart_writel(port, ATMEL_US_IDR, atmel_port->tx_done_mask);

	mode = atmel_uart_readl(port, ATMEL_US_MR);

	/* Resetting serial mode to RS232 (0x0) */
	mode &= ~ATMEL_US_USMODE;

	port->rs485 = *rs485conf;

	if (rs485conf->flags & SER_RS485_ENABLED) {
		dev_dbg(port->dev, "Setting UART to RS485\n");
		atmel_port->tx_done_mask = ATMEL_US_TXEMPTY;
		atmel_uart_writel(port, ATMEL_US_TTGR,
				  rs485conf->delay_rts_after_send);
		mode |= ATMEL_US_USMODE_RS485;
	} else {
		dev_dbg(port->dev, "Setting UART to RS232\n");
		if (atmel_use_pdc_tx(port))
			atmel_port->tx_done_mask = ATMEL_US_ENDTX |
				ATMEL_US_TXBUFE;
		else
			atmel_port->tx_done_mask = ATMEL_US_TXRDY;
	}
	atmel_uart_writel(port, ATMEL_US_MR, mode);

	/* Enable interrupts */
	atmel_uart_writel(port, ATMEL_US_IER, atmel_port->tx_done_mask);

	return 0;
}

/*
 * Return TIOCSER_TEMT when transmitter FIFO and Shift register is empty.
 */
static u_int atmel_tx_empty(struct uart_port *port)
{
	struct atmel_uart_port *atmel_port = to_atmel_uart_port(port);

	if (atmel_port->tx_stopped)
		return TIOCSER_TEMT;
	return (atmel_uart_readl(port, ATMEL_US_CSR) & ATMEL_US_TXEMPTY) ?
		TIOCSER_TEMT :
		0;
}

/*
 * Set state of the modem control output lines
 */
static void atmel_set_mctrl(struct uart_port *port, u_int mctrl)
{
	unsigned int control = 0;
	unsigned int mode = atmel_uart_readl(port, ATMEL_US_MR);
	unsigned int rts_paused, rts_ready;
	struct atmel_uart_port *atmel_port = to_atmel_uart_port(port);

	/* override mode to RS485 if needed, otherwise keep the current mode */
	if (port->rs485.flags & SER_RS485_ENABLED) {
		atmel_uart_writel(port, ATMEL_US_TTGR,
				  port->rs485.delay_rts_after_send);
		mode &= ~ATMEL_US_USMODE;
		mode |= ATMEL_US_USMODE_RS485;
	}

	/* set the RTS line state according to the mode */
	if ((mode & ATMEL_US_USMODE) == ATMEL_US_USMODE_HWHS) {
		/* force RTS line to high level */
		rts_paused = ATMEL_US_RTSEN;

		/* give the control of the RTS line back to the hardware */
		rts_ready = ATMEL_US_RTSDIS;
	} else {
		/* force RTS line to high level */
		rts_paused = ATMEL_US_RTSDIS;

		/* force RTS line to low level */
		rts_ready = ATMEL_US_RTSEN;
	}

	if (mctrl & TIOCM_RTS)
		control |= rts_ready;
	else
		control |= rts_paused;

	if (mctrl & TIOCM_DTR)
		control |= ATMEL_US_DTREN;
	else
		control |= ATMEL_US_DTRDIS;

	atmel_uart_writel(port, ATMEL_US_CR, control);

	mctrl_gpio_set(atmel_port->gpios, mctrl);

	/* Local loopback mode? */
	mode &= ~ATMEL_US_CHMODE;
	if (mctrl & TIOCM_LOOP)
		mode |= ATMEL_US_CHMODE_LOC_LOOP;
	else
		mode |= ATMEL_US_CHMODE_NORMAL;

	atmel_uart_writel(port, ATMEL_US_MR, mode);
}

/*
 * Get state of the modem control input lines
 */
static u_int atmel_get_mctrl(struct uart_port *port)
{
	struct atmel_uart_port *atmel_port = to_atmel_uart_port(port);
	unsigned int ret = 0, status;

	status = atmel_uart_readl(port, ATMEL_US_CSR);

	/*
	 * The control signals are active low.
	 */
	if (!(status & ATMEL_US_DCD))
		ret |= TIOCM_CD;
	if (!(status & ATMEL_US_CTS))
		ret |= TIOCM_CTS;
	if (!(status & ATMEL_US_DSR))
		ret |= TIOCM_DSR;
	if (!(status & ATMEL_US_RI))
		ret |= TIOCM_RI;

	return mctrl_gpio_get(atmel_port->gpios, &ret);
}

/*
 * Stop transmitting.
 */
static void atmel_stop_tx(struct uart_port *port)
{
	struct atmel_uart_port *atmel_port = to_atmel_uart_port(port);

	if (atmel_use_pdc_tx(port)) {
		/* disable PDC transmit */
		atmel_uart_writel(port, ATMEL_PDC_PTCR, ATMEL_PDC_TXTDIS);
	}

	/*
	 * Disable the transmitter.
	 * This is mandatory when DMA is used, otherwise the DMA buffer
	 * is fully transmitted.
	 */
	atmel_uart_writel(port, ATMEL_US_CR, ATMEL_US_TXDIS);
	atmel_port->tx_stopped = true;

	/* Disable interrupts */
	atmel_uart_writel(port, ATMEL_US_IDR, atmel_port->tx_done_mask);

	if ((port->rs485.flags & SER_RS485_ENABLED) &&
	    !(port->rs485.flags & SER_RS485_RX_DURING_TX))
		atmel_start_rx(port);
}

/*
 * Start transmitting.
 */
static void atmel_start_tx(struct uart_port *port)
{
	struct atmel_uart_port *atmel_port = to_atmel_uart_port(port);

	if (atmel_use_pdc_tx(port) && (atmel_uart_readl(port, ATMEL_PDC_PTSR)
				       & ATMEL_PDC_TXTEN))
		/* The transmitter is already running.  Yes, we
		   really need this.*/
		return;

	if (atmel_use_pdc_tx(port) || atmel_use_dma_tx(port))
		if ((port->rs485.flags & SER_RS485_ENABLED) &&
		    !(port->rs485.flags & SER_RS485_RX_DURING_TX))
			atmel_stop_rx(port);

	if (atmel_use_pdc_tx(port))
		/* re-enable PDC transmit */
		atmel_uart_writel(port, ATMEL_PDC_PTCR, ATMEL_PDC_TXTEN);

	/* Enable interrupts */
	atmel_uart_writel(port, ATMEL_US_IER, atmel_port->tx_done_mask);

	/* re-enable the transmitter */
	atmel_uart_writel(port, ATMEL_US_CR, ATMEL_US_TXEN);
	atmel_port->tx_stopped = false;
}

/*
 * start receiving - port is in process of being opened.
 */
static void atmel_start_rx(struct uart_port *port)
{
	/* reset status and receiver */
	atmel_uart_writel(port, ATMEL_US_CR, ATMEL_US_RSTSTA);

	atmel_uart_writel(port, ATMEL_US_CR, ATMEL_US_RXEN);

	if (atmel_use_pdc_rx(port)) {
		/* enable PDC controller */
		atmel_uart_writel(port, ATMEL_US_IER,
				  ATMEL_US_ENDRX | ATMEL_US_TIMEOUT |
				  port->read_status_mask);
		atmel_uart_writel(port, ATMEL_PDC_PTCR, ATMEL_PDC_RXTEN);
	} else {
		atmel_uart_writel(port, ATMEL_US_IER, ATMEL_US_RXRDY);
	}
}

/*
 * Stop receiving - port is in process of being closed.
 */
static void atmel_stop_rx(struct uart_port *port)
{
	atmel_uart_writel(port, ATMEL_US_CR, ATMEL_US_RXDIS);

	if (atmel_use_pdc_rx(port)) {
		/* disable PDC receive */
		atmel_uart_writel(port, ATMEL_PDC_PTCR, ATMEL_PDC_RXTDIS);
		atmel_uart_writel(port, ATMEL_US_IDR,
				  ATMEL_US_ENDRX | ATMEL_US_TIMEOUT |
				  port->read_status_mask);
	} else {
		atmel_uart_writel(port, ATMEL_US_IDR, ATMEL_US_RXRDY);
	}
}

/*
 * Enable modem status interrupts
 */
static void atmel_enable_ms(struct uart_port *port)
{
	struct atmel_uart_port *atmel_port = to_atmel_uart_port(port);
	uint32_t ier = 0;

	/*
	 * Interrupt should not be enabled twice
	 */
	if (atmel_port->ms_irq_enabled)
		return;

	atmel_port->ms_irq_enabled = true;

	if (!mctrl_gpio_to_gpiod(atmel_port->gpios, UART_GPIO_CTS))
		ier |= ATMEL_US_CTSIC;

	if (!mctrl_gpio_to_gpiod(atmel_port->gpios, UART_GPIO_DSR))
		ier |= ATMEL_US_DSRIC;

	if (!mctrl_gpio_to_gpiod(atmel_port->gpios, UART_GPIO_RI))
		ier |= ATMEL_US_RIIC;

	if (!mctrl_gpio_to_gpiod(atmel_port->gpios, UART_GPIO_DCD))
		ier |= ATMEL_US_DCDIC;

	atmel_uart_writel(port, ATMEL_US_IER, ier);

	mctrl_gpio_enable_ms(atmel_port->gpios);
}

/*
 * Disable modem status interrupts
 */
static void atmel_disable_ms(struct uart_port *port)
{
	struct atmel_uart_port *atmel_port = to_atmel_uart_port(port);
	uint32_t idr = 0;

	/*
	 * Interrupt should not be disabled twice
	 */
	if (!atmel_port->ms_irq_enabled)
		return;

	atmel_port->ms_irq_enabled = false;

	mctrl_gpio_disable_ms(atmel_port->gpios);

	if (!mctrl_gpio_to_gpiod(atmel_port->gpios, UART_GPIO_CTS))
		idr |= ATMEL_US_CTSIC;

	if (!mctrl_gpio_to_gpiod(atmel_port->gpios, UART_GPIO_DSR))
		idr |= ATMEL_US_DSRIC;

	if (!mctrl_gpio_to_gpiod(atmel_port->gpios, UART_GPIO_RI))
		idr |= ATMEL_US_RIIC;

	if (!mctrl_gpio_to_gpiod(atmel_port->gpios, UART_GPIO_DCD))
		idr |= ATMEL_US_DCDIC;

	atmel_uart_writel(port, ATMEL_US_IDR, idr);
}

/*
 * Control the transmission of a break signal
 */
static void atmel_break_ctl(struct uart_port *port, int break_state)
{
	if (break_state != 0)
		/* start break */
		atmel_uart_writel(port, ATMEL_US_CR, ATMEL_US_STTBRK);
	else
		/* stop break */
		atmel_uart_writel(port, ATMEL_US_CR, ATMEL_US_STPBRK);
}

/*
 * Stores the incoming character in the ring buffer
 */
static void
atmel_buffer_rx_char(struct uart_port *port, unsigned int status,
		     unsigned int ch)
{
	struct atmel_uart_port *atmel_port = to_atmel_uart_port(port);
	struct circ_buf *ring = &atmel_port->rx_ring;
	struct atmel_uart_char *c;

	if (!CIRC_SPACE(ring->head, ring->tail, ATMEL_SERIAL_RINGSIZE))
		/* Buffer overflow, ignore char */
		return;

	c = &((struct atmel_uart_char *)ring->buf)[ring->head];
	c->status	= status;
	c->ch		= ch;

	/* Make sure the character is stored before we update head. */
	smp_wmb();

	ring->head = (ring->head + 1) & (ATMEL_SERIAL_RINGSIZE - 1);
}

/*
 * Deal with parity, framing and overrun errors.
 */
static void atmel_pdc_rxerr(struct uart_port *port, unsigned int status)
{
	/* clear error */
	atmel_uart_writel(port, ATMEL_US_CR, ATMEL_US_RSTSTA);

	if (status & ATMEL_US_RXBRK) {
		/* ignore side-effect */
		status &= ~(ATMEL_US_PARE | ATMEL_US_FRAME);
		port->icount.brk++;
	}
	if (status & ATMEL_US_PARE)
		port->icount.parity++;
	if (status & ATMEL_US_FRAME)
		port->icount.frame++;
	if (status & ATMEL_US_OVRE)
		port->icount.overrun++;
}

/*
 * Characters received (called from interrupt handler)
 */
static void atmel_rx_chars(struct uart_port *port)
{
	struct atmel_uart_port *atmel_port = to_atmel_uart_port(port);
	unsigned int status, ch;

	status = atmel_uart_readl(port, ATMEL_US_CSR);
	while (status & ATMEL_US_RXRDY) {
		ch = atmel_uart_read_char(port);

		/*
		 * note that the error handling code is
		 * out of the main execution path
		 */
		if (unlikely(status & (ATMEL_US_PARE | ATMEL_US_FRAME
				       | ATMEL_US_OVRE | ATMEL_US_RXBRK)
			     || atmel_port->break_active)) {

			/* clear error */
			atmel_uart_writel(port, ATMEL_US_CR, ATMEL_US_RSTSTA);

			if (status & ATMEL_US_RXBRK
			    && !atmel_port->break_active) {
				atmel_port->break_active = 1;
				atmel_uart_writel(port, ATMEL_US_IER,
						  ATMEL_US_RXBRK);
			} else {
				/*
				 * This is either the end-of-break
				 * condition or we've received at
				 * least one character without RXBRK
				 * being set. In both cases, the next
				 * RXBRK will indicate start-of-break.
				 */
				atmel_uart_writel(port, ATMEL_US_IDR,
						  ATMEL_US_RXBRK);
				status &= ~ATMEL_US_RXBRK;
				atmel_port->break_active = 0;
			}
		}

		atmel_buffer_rx_char(port, status, ch);
		status = atmel_uart_readl(port, ATMEL_US_CSR);
	}

	atmel_tasklet_schedule(atmel_port, &atmel_port->tasklet_rx);
}

/*
 * Transmit characters (called from tasklet with TXRDY interrupt
 * disabled)
 */
static void atmel_tx_chars(struct uart_port *port)
{
	struct circ_buf *xmit = &port->state->xmit;
	struct atmel_uart_port *atmel_port = to_atmel_uart_port(port);

	if (port->x_char &&
	    (atmel_uart_readl(port, ATMEL_US_CSR) & atmel_port->tx_done_mask)) {
		atmel_uart_write_char(port, port->x_char);
		port->icount.tx++;
		port->x_char = 0;
	}
	if (uart_circ_empty(xmit) || uart_tx_stopped(port))
		return;

	while (atmel_uart_readl(port, ATMEL_US_CSR) &
	       atmel_port->tx_done_mask) {
		atmel_uart_write_char(port, xmit->buf[xmit->tail]);
		xmit->tail = (xmit->tail + 1) & (UART_XMIT_SIZE - 1);
		port->icount.tx++;
		if (uart_circ_empty(xmit))
			break;
	}

	if (uart_circ_chars_pending(xmit) < WAKEUP_CHARS)
		uart_write_wakeup(port);

	if (!uart_circ_empty(xmit))
		/* Enable interrupts */
		atmel_uart_writel(port, ATMEL_US_IER,
				  atmel_port->tx_done_mask);
}

static void atmel_complete_tx_dma(void *arg)
{
	struct atmel_uart_port *atmel_port = arg;
	struct uart_port *port = &atmel_port->uart;
	struct circ_buf *xmit = &port->state->xmit;
	struct dma_chan *chan = atmel_port->chan_tx;
	unsigned long flags;

	spin_lock_irqsave(&port->lock, flags);

	if (chan)
		dmaengine_terminate_all(chan);
	xmit->tail += atmel_port->tx_len;
	xmit->tail &= UART_XMIT_SIZE - 1;

	port->icount.tx += atmel_port->tx_len;

	spin_lock_irq(&atmel_port->lock_tx);
	async_tx_ack(atmel_port->desc_tx);
	atmel_port->cookie_tx = -EINVAL;
	atmel_port->desc_tx = NULL;
	spin_unlock_irq(&atmel_port->lock_tx);

	if (uart_circ_chars_pending(xmit) < WAKEUP_CHARS)
		uart_write_wakeup(port);

	/*
	 * xmit is a circular buffer so, if we have just send data from
	 * xmit->tail to the end of xmit->buf, now we have to transmit the
	 * remaining data from the beginning of xmit->buf to xmit->head.
	 */
	if (!uart_circ_empty(xmit))
		atmel_tasklet_schedule(atmel_port, &atmel_port->tasklet_tx);
	else if ((port->rs485.flags & SER_RS485_ENABLED) &&
		 !(port->rs485.flags & SER_RS485_RX_DURING_TX)) {
		/* DMA done, stop TX, start RX for RS485 */
		atmel_start_rx(port);
	}

	spin_unlock_irqrestore(&port->lock, flags);
}

static void atmel_release_tx_dma(struct uart_port *port)
{
	struct atmel_uart_port *atmel_port = to_atmel_uart_port(port);
	struct dma_chan *chan = atmel_port->chan_tx;

	if (chan) {
		dmaengine_terminate_all(chan);
		dma_release_channel(chan);
		dma_unmap_sg(port->dev, &atmel_port->sg_tx, 1,
				DMA_TO_DEVICE);
	}

	atmel_port->desc_tx = NULL;
	atmel_port->chan_tx = NULL;
	atmel_port->cookie_tx = -EINVAL;
}

/*
 * Called from tasklet with TXRDY interrupt is disabled.
 */
static void atmel_tx_dma(struct uart_port *port)
{
	struct atmel_uart_port *atmel_port = to_atmel_uart_port(port);
	struct circ_buf *xmit = &port->state->xmit;
	struct dma_chan *chan = atmel_port->chan_tx;
	struct dma_async_tx_descriptor *desc;
	struct scatterlist sgl[2], *sg, *sg_tx = &atmel_port->sg_tx;
	unsigned int tx_len, part1_len, part2_len, sg_len;
	dma_addr_t phys_addr;

	/* Make sure we have an idle channel */
	if (atmel_port->desc_tx != NULL)
		return;

	if (!uart_circ_empty(xmit) && !uart_tx_stopped(port)) {
		/*
		 * DMA is idle now.
		 * Port xmit buffer is already mapped,
		 * and it is one page... Just adjust
		 * offsets and lengths. Since it is a circular buffer,
		 * we have to transmit till the end, and then the rest.
		 * Take the port lock to get a
		 * consistent xmit buffer state.
		 */
		tx_len = CIRC_CNT_TO_END(xmit->head,
					 xmit->tail,
					 UART_XMIT_SIZE);

		if (atmel_port->fifo_size) {
			/* multi data mode */
			part1_len = (tx_len & ~0x3); /* DWORD access */
			part2_len = (tx_len & 0x3); /* BYTE access */
		} else {
			/* single data (legacy) mode */
			part1_len = 0;
			part2_len = tx_len; /* BYTE access only */
		}

		sg_init_table(sgl, 2);
		sg_len = 0;
		phys_addr = sg_dma_address(sg_tx) + xmit->tail;
		if (part1_len) {
			sg = &sgl[sg_len++];
			sg_dma_address(sg) = phys_addr;
			sg_dma_len(sg) = part1_len;

			phys_addr += part1_len;
		}

		if (part2_len) {
			sg = &sgl[sg_len++];
			sg_dma_address(sg) = phys_addr;
			sg_dma_len(sg) = part2_len;
		}

		/*
		 * save tx_len so atmel_complete_tx_dma() will increase
		 * xmit->tail correctly
		 */
		atmel_port->tx_len = tx_len;

		desc = dmaengine_prep_slave_sg(chan,
					       sgl,
					       sg_len,
					       DMA_MEM_TO_DEV,
					       DMA_PREP_INTERRUPT |
					       DMA_CTRL_ACK);
		if (!desc) {
			dev_err(port->dev, "Failed to send via dma!\n");
			return;
		}

		dma_sync_sg_for_device(port->dev, sg_tx, 1, DMA_TO_DEVICE);

		atmel_port->desc_tx = desc;
		desc->callback = atmel_complete_tx_dma;
		desc->callback_param = atmel_port;
		atmel_port->cookie_tx = dmaengine_submit(desc);
	}

	if (uart_circ_chars_pending(xmit) < WAKEUP_CHARS)
		uart_write_wakeup(port);
}

static int atmel_prepare_tx_dma(struct uart_port *port)
{
	struct atmel_uart_port *atmel_port = to_atmel_uart_port(port);
	dma_cap_mask_t		mask;
	struct dma_slave_config config;
	int ret, nent;

	dma_cap_zero(mask);
	dma_cap_set(DMA_SLAVE, mask);

	atmel_port->chan_tx = dma_request_slave_channel(port->dev, "tx");
	if (atmel_port->chan_tx == NULL)
		goto chan_err;
	dev_info(port->dev, "using %s for tx DMA transfers\n",
		dma_chan_name(atmel_port->chan_tx));

	spin_lock_init(&atmel_port->lock_tx);
	sg_init_table(&atmel_port->sg_tx, 1);
	/* UART circular tx buffer is an aligned page. */
	BUG_ON(!PAGE_ALIGNED(port->state->xmit.buf));
	sg_set_page(&atmel_port->sg_tx,
			virt_to_page(port->state->xmit.buf),
			UART_XMIT_SIZE,
			offset_in_page(port->state->xmit.buf));
	nent = dma_map_sg(port->dev,
				&atmel_port->sg_tx,
				1,
				DMA_TO_DEVICE);

	if (!nent) {
		dev_dbg(port->dev, "need to release resource of dma\n");
		goto chan_err;
	} else {
		dev_dbg(port->dev, "%s: mapped %d@%p to %pad\n", __func__,
			sg_dma_len(&atmel_port->sg_tx),
			port->state->xmit.buf,
			&sg_dma_address(&atmel_port->sg_tx));
	}

	/* Configure the slave DMA */
	memset(&config, 0, sizeof(config));
	config.direction = DMA_MEM_TO_DEV;
	config.dst_addr_width = (atmel_port->fifo_size) ?
				DMA_SLAVE_BUSWIDTH_4_BYTES :
				DMA_SLAVE_BUSWIDTH_1_BYTE;
	config.dst_addr = port->mapbase + ATMEL_US_THR;
	config.dst_maxburst = 1;

	ret = dmaengine_slave_config(atmel_port->chan_tx,
				     &config);
	if (ret) {
		dev_err(port->dev, "DMA tx slave configuration failed\n");
		goto chan_err;
	}

	return 0;

chan_err:
	dev_err(port->dev, "TX channel not available, switch to pio\n");
	atmel_port->use_dma_tx = 0;
	if (atmel_port->chan_tx)
		atmel_release_tx_dma(port);
	return -EINVAL;
}

static void atmel_complete_rx_dma(void *arg)
{
	struct uart_port *port = arg;
	struct atmel_uart_port *atmel_port = to_atmel_uart_port(port);

	atmel_tasklet_schedule(atmel_port, &atmel_port->tasklet_rx);
}

static void atmel_release_rx_dma(struct uart_port *port)
{
	struct atmel_uart_port *atmel_port = to_atmel_uart_port(port);
	struct dma_chan *chan = atmel_port->chan_rx;

	if (chan) {
		dmaengine_terminate_all(chan);
		dma_release_channel(chan);
		dma_unmap_sg(port->dev, &atmel_port->sg_rx, 1,
				DMA_FROM_DEVICE);
	}

	atmel_port->desc_rx = NULL;
	atmel_port->chan_rx = NULL;
	atmel_port->cookie_rx = -EINVAL;
}

static void atmel_rx_from_dma(struct uart_port *port)
{
	struct atmel_uart_port *atmel_port = to_atmel_uart_port(port);
	struct tty_port *tport = &port->state->port;
	struct circ_buf *ring = &atmel_port->rx_ring;
	struct dma_chan *chan = atmel_port->chan_rx;
	struct dma_tx_state state;
	enum dma_status dmastat;
	size_t count;


	/* Reset the UART timeout early so that we don't miss one */
	atmel_uart_writel(port, ATMEL_US_CR, ATMEL_US_STTTO);
	dmastat = dmaengine_tx_status(chan,
				atmel_port->cookie_rx,
				&state);
	/* Restart a new tasklet if DMA status is error */
	if (dmastat == DMA_ERROR) {
		dev_dbg(port->dev, "Get residue error, restart tasklet\n");
		atmel_uart_writel(port, ATMEL_US_IER, ATMEL_US_TIMEOUT);
		atmel_tasklet_schedule(atmel_port, &atmel_port->tasklet_rx);
		return;
	}

	/* CPU claims ownership of RX DMA buffer */
	dma_sync_sg_for_cpu(port->dev,
			    &atmel_port->sg_rx,
			    1,
			    DMA_FROM_DEVICE);

	/*
	 * ring->head points to the end of data already written by the DMA.
	 * ring->tail points to the beginning of data to be read by the
	 * framework.
	 * The current transfer size should not be larger than the dma buffer
	 * length.
	 */
	ring->head = sg_dma_len(&atmel_port->sg_rx) - state.residue;
	BUG_ON(ring->head > sg_dma_len(&atmel_port->sg_rx));
	/*
	 * At this point ring->head may point to the first byte right after the
	 * last byte of the dma buffer:
	 * 0 <= ring->head <= sg_dma_len(&atmel_port->sg_rx)
	 *
	 * However ring->tail must always points inside the dma buffer:
	 * 0 <= ring->tail <= sg_dma_len(&atmel_port->sg_rx) - 1
	 *
	 * Since we use a ring buffer, we have to handle the case
	 * where head is lower than tail. In such a case, we first read from
	 * tail to the end of the buffer then reset tail.
	 */
	if (ring->head < ring->tail) {
		count = sg_dma_len(&atmel_port->sg_rx) - ring->tail;

		tty_insert_flip_string(tport, ring->buf + ring->tail, count);
		ring->tail = 0;
		port->icount.rx += count;
	}

	/* Finally we read data from tail to head */
	if (ring->tail < ring->head) {
		count = ring->head - ring->tail;

		tty_insert_flip_string(tport, ring->buf + ring->tail, count);
		/* Wrap ring->head if needed */
		if (ring->head >= sg_dma_len(&atmel_port->sg_rx))
			ring->head = 0;
		ring->tail = ring->head;
		port->icount.rx += count;
	}

	/* USART retreives ownership of RX DMA buffer */
	dma_sync_sg_for_device(port->dev,
			       &atmel_port->sg_rx,
			       1,
			       DMA_FROM_DEVICE);

	/*
	 * Drop the lock here since it might end up calling
	 * uart_start(), which takes the lock.
	 */
	spin_unlock(&port->lock);
	tty_flip_buffer_push(tport);
	spin_lock(&port->lock);

	atmel_uart_writel(port, ATMEL_US_IER, ATMEL_US_TIMEOUT);
}

static int atmel_prepare_rx_dma(struct uart_port *port)
{
	struct atmel_uart_port *atmel_port = to_atmel_uart_port(port);
	struct dma_async_tx_descriptor *desc;
	dma_cap_mask_t		mask;
	struct dma_slave_config config;
	struct circ_buf		*ring;
	int ret, nent;

	ring = &atmel_port->rx_ring;

	dma_cap_zero(mask);
	dma_cap_set(DMA_CYCLIC, mask);

	atmel_port->chan_rx = dma_request_slave_channel(port->dev, "rx");
	if (atmel_port->chan_rx == NULL)
		goto chan_err;
	dev_info(port->dev, "using %s for rx DMA transfers\n",
		dma_chan_name(atmel_port->chan_rx));

	spin_lock_init(&atmel_port->lock_rx);
	sg_init_table(&atmel_port->sg_rx, 1);
	/* UART circular rx buffer is an aligned page. */
	BUG_ON(!PAGE_ALIGNED(ring->buf));
	sg_set_page(&atmel_port->sg_rx,
		    virt_to_page(ring->buf),
		    sizeof(struct atmel_uart_char) * ATMEL_SERIAL_RINGSIZE,
		    offset_in_page(ring->buf));
	nent = dma_map_sg(port->dev,
			  &atmel_port->sg_rx,
			  1,
			  DMA_FROM_DEVICE);

	if (!nent) {
		dev_dbg(port->dev, "need to release resource of dma\n");
		goto chan_err;
	} else {
		dev_dbg(port->dev, "%s: mapped %d@%p to %pad\n", __func__,
			sg_dma_len(&atmel_port->sg_rx),
			ring->buf,
			&sg_dma_address(&atmel_port->sg_rx));
	}

	/* Configure the slave DMA */
	memset(&config, 0, sizeof(config));
	config.direction = DMA_DEV_TO_MEM;
	config.src_addr_width = DMA_SLAVE_BUSWIDTH_1_BYTE;
	config.src_addr = port->mapbase + ATMEL_US_RHR;
	config.src_maxburst = 1;

	ret = dmaengine_slave_config(atmel_port->chan_rx,
				     &config);
	if (ret) {
		dev_err(port->dev, "DMA rx slave configuration failed\n");
		goto chan_err;
	}
	/*
	 * Prepare a cyclic dma transfer, assign 2 descriptors,
	 * each one is half ring buffer size
	 */
	desc = dmaengine_prep_dma_cyclic(atmel_port->chan_rx,
					 sg_dma_address(&atmel_port->sg_rx),
					 sg_dma_len(&atmel_port->sg_rx),
					 sg_dma_len(&atmel_port->sg_rx)/2,
					 DMA_DEV_TO_MEM,
					 DMA_PREP_INTERRUPT);
	desc->callback = atmel_complete_rx_dma;
	desc->callback_param = port;
	atmel_port->desc_rx = desc;
	atmel_port->cookie_rx = dmaengine_submit(desc);

	return 0;

chan_err:
	dev_err(port->dev, "RX channel not available, switch to pio\n");
	atmel_port->use_dma_rx = 0;
	if (atmel_port->chan_rx)
		atmel_release_rx_dma(port);
	return -EINVAL;
}

static void atmel_uart_timer_callback(struct timer_list *t)
{
	struct atmel_uart_port *atmel_port = from_timer(atmel_port, t,
							uart_timer);
	struct uart_port *port = &atmel_port->uart;

	if (!atomic_read(&atmel_port->tasklet_shutdown)) {
		tasklet_schedule(&atmel_port->tasklet_rx);
		mod_timer(&atmel_port->uart_timer,
			  jiffies + uart_poll_timeout(port));
	}
}

/*
 * receive interrupt handler.
 */
static void
atmel_handle_receive(struct uart_port *port, unsigned int pending)
{
	struct atmel_uart_port *atmel_port = to_atmel_uart_port(port);

	if (atmel_use_pdc_rx(port)) {
		/*
		 * PDC receive. Just schedule the tasklet and let it
		 * figure out the details.
		 *
		 * TODO: We're not handling error flags correctly at
		 * the moment.
		 */
		if (pending & (ATMEL_US_ENDRX | ATMEL_US_TIMEOUT)) {
			atmel_uart_writel(port, ATMEL_US_IDR,
					  (ATMEL_US_ENDRX | ATMEL_US_TIMEOUT));
			atmel_tasklet_schedule(atmel_port,
					       &atmel_port->tasklet_rx);
		}

		if (pending & (ATMEL_US_RXBRK | ATMEL_US_OVRE |
				ATMEL_US_FRAME | ATMEL_US_PARE))
			atmel_pdc_rxerr(port, pending);
	}

	if (atmel_use_dma_rx(port)) {
		if (pending & ATMEL_US_TIMEOUT) {
			atmel_uart_writel(port, ATMEL_US_IDR,
					  ATMEL_US_TIMEOUT);
			atmel_tasklet_schedule(atmel_port,
					       &atmel_port->tasklet_rx);
		}
	}

	/* Interrupt receive */
	if (pending & ATMEL_US_RXRDY)
		atmel_rx_chars(port);
	else if (pending & ATMEL_US_RXBRK) {
		/*
		 * End of break detected. If it came along with a
		 * character, atmel_rx_chars will handle it.
		 */
		atmel_uart_writel(port, ATMEL_US_CR, ATMEL_US_RSTSTA);
		atmel_uart_writel(port, ATMEL_US_IDR, ATMEL_US_RXBRK);
		atmel_port->break_active = 0;
	}
}

/*
 * transmit interrupt handler. (Transmit is IRQF_NODELAY safe)
 */
static void
atmel_handle_transmit(struct uart_port *port, unsigned int pending)
{
	struct atmel_uart_port *atmel_port = to_atmel_uart_port(port);

	if (pending & atmel_port->tx_done_mask) {
		/* Either PDC or interrupt transmission */
		atmel_uart_writel(port, ATMEL_US_IDR,
				  atmel_port->tx_done_mask);
		atmel_tasklet_schedule(atmel_port, &atmel_port->tasklet_tx);
	}
}

/*
 * status flags interrupt handler.
 */
static void
atmel_handle_status(struct uart_port *port, unsigned int pending,
		    unsigned int status)
{
	struct atmel_uart_port *atmel_port = to_atmel_uart_port(port);
	unsigned int status_change;

	if (pending & (ATMEL_US_RIIC | ATMEL_US_DSRIC | ATMEL_US_DCDIC
				| ATMEL_US_CTSIC)) {
		status_change = status ^ atmel_port->irq_status_prev;
		atmel_port->irq_status_prev = status;

		if (status_change & (ATMEL_US_RI | ATMEL_US_DSR
					| ATMEL_US_DCD | ATMEL_US_CTS)) {
			/* TODO: All reads to CSR will clear these interrupts! */
			if (status_change & ATMEL_US_RI)
				port->icount.rng++;
			if (status_change & ATMEL_US_DSR)
				port->icount.dsr++;
			if (status_change & ATMEL_US_DCD)
				uart_handle_dcd_change(port, !(status & ATMEL_US_DCD));
			if (status_change & ATMEL_US_CTS)
				uart_handle_cts_change(port, !(status & ATMEL_US_CTS));

			wake_up_interruptible(&port->state->port.delta_msr_wait);
		}
	}
}

/*
 * Interrupt handler
 */
static irqreturn_t atmel_interrupt(int irq, void *dev_id)
{
	struct uart_port *port = dev_id;
	struct atmel_uart_port *atmel_port = to_atmel_uart_port(port);
	unsigned int status, pending, mask, pass_counter = 0;

	spin_lock(&atmel_port->lock_suspended);

	do {
		status = atmel_get_lines_status(port);
		mask = atmel_uart_readl(port, ATMEL_US_IMR);
		pending = status & mask;
		if (!pending)
			break;

		if (atmel_port->suspended) {
			atmel_port->pending |= pending;
			atmel_port->pending_status = status;
			atmel_uart_writel(port, ATMEL_US_IDR, mask);
			pm_system_wakeup();
			break;
		}

		atmel_handle_receive(port, pending);
		atmel_handle_status(port, pending, status);
		atmel_handle_transmit(port, pending);
	} while (pass_counter++ < ATMEL_ISR_PASS_LIMIT);

	spin_unlock(&atmel_port->lock_suspended);

	return pass_counter ? IRQ_HANDLED : IRQ_NONE;
}

static void atmel_release_tx_pdc(struct uart_port *port)
{
	struct atmel_uart_port *atmel_port = to_atmel_uart_port(port);
	struct atmel_dma_buffer *pdc = &atmel_port->pdc_tx;

	dma_unmap_single(port->dev,
			 pdc->dma_addr,
			 pdc->dma_size,
			 DMA_TO_DEVICE);
}

/*
 * Called from tasklet with ENDTX and TXBUFE interrupts disabled.
 */
static void atmel_tx_pdc(struct uart_port *port)
{
	struct atmel_uart_port *atmel_port = to_atmel_uart_port(port);
	struct circ_buf *xmit = &port->state->xmit;
	struct atmel_dma_buffer *pdc = &atmel_port->pdc_tx;
	int count;

	/* nothing left to transmit? */
	if (atmel_uart_readl(port, ATMEL_PDC_TCR))
		return;

	xmit->tail += pdc->ofs;
	xmit->tail &= UART_XMIT_SIZE - 1;

	port->icount.tx += pdc->ofs;
	pdc->ofs = 0;

	/* more to transmit - setup next transfer */

	/* disable PDC transmit */
	atmel_uart_writel(port, ATMEL_PDC_PTCR, ATMEL_PDC_TXTDIS);

	if (!uart_circ_empty(xmit) && !uart_tx_stopped(port)) {
		dma_sync_single_for_device(port->dev,
					   pdc->dma_addr,
					   pdc->dma_size,
					   DMA_TO_DEVICE);

		count = CIRC_CNT_TO_END(xmit->head, xmit->tail, UART_XMIT_SIZE);
		pdc->ofs = count;

		atmel_uart_writel(port, ATMEL_PDC_TPR,
				  pdc->dma_addr + xmit->tail);
		atmel_uart_writel(port, ATMEL_PDC_TCR, count);
		/* re-enable PDC transmit */
		atmel_uart_writel(port, ATMEL_PDC_PTCR, ATMEL_PDC_TXTEN);
		/* Enable interrupts */
		atmel_uart_writel(port, ATMEL_US_IER,
				  atmel_port->tx_done_mask);
	} else {
		if ((port->rs485.flags & SER_RS485_ENABLED) &&
		    !(port->rs485.flags & SER_RS485_RX_DURING_TX)) {
			/* DMA done, stop TX, start RX for RS485 */
			atmel_start_rx(port);
		}
	}

	if (uart_circ_chars_pending(xmit) < WAKEUP_CHARS)
		uart_write_wakeup(port);
}

static int atmel_prepare_tx_pdc(struct uart_port *port)
{
	struct atmel_uart_port *atmel_port = to_atmel_uart_port(port);
	struct atmel_dma_buffer *pdc = &atmel_port->pdc_tx;
	struct circ_buf *xmit = &port->state->xmit;

	pdc->buf = xmit->buf;
	pdc->dma_addr = dma_map_single(port->dev,
					pdc->buf,
					UART_XMIT_SIZE,
					DMA_TO_DEVICE);
	pdc->dma_size = UART_XMIT_SIZE;
	pdc->ofs = 0;

	return 0;
}

static void atmel_rx_from_ring(struct uart_port *port)
{
	struct atmel_uart_port *atmel_port = to_atmel_uart_port(port);
	struct circ_buf *ring = &atmel_port->rx_ring;
	unsigned int flg;
	unsigned int status;

	while (ring->head != ring->tail) {
		struct atmel_uart_char c;

		/* Make sure c is loaded after head. */
		smp_rmb();

		c = ((struct atmel_uart_char *)ring->buf)[ring->tail];

		ring->tail = (ring->tail + 1) & (ATMEL_SERIAL_RINGSIZE - 1);

		port->icount.rx++;
		status = c.status;
		flg = TTY_NORMAL;

		/*
		 * note that the error handling code is
		 * out of the main execution path
		 */
		if (unlikely(status & (ATMEL_US_PARE | ATMEL_US_FRAME
				       | ATMEL_US_OVRE | ATMEL_US_RXBRK))) {
			if (status & ATMEL_US_RXBRK) {
				/* ignore side-effect */
				status &= ~(ATMEL_US_PARE | ATMEL_US_FRAME);

				port->icount.brk++;
				if (uart_handle_break(port))
					continue;
			}
			if (status & ATMEL_US_PARE)
				port->icount.parity++;
			if (status & ATMEL_US_FRAME)
				port->icount.frame++;
			if (status & ATMEL_US_OVRE)
				port->icount.overrun++;

			status &= port->read_status_mask;

			if (status & ATMEL_US_RXBRK)
				flg = TTY_BREAK;
			else if (status & ATMEL_US_PARE)
				flg = TTY_PARITY;
			else if (status & ATMEL_US_FRAME)
				flg = TTY_FRAME;
		}


		if (uart_handle_sysrq_char(port, c.ch))
			continue;

		uart_insert_char(port, status, ATMEL_US_OVRE, c.ch, flg);
	}

	/*
	 * Drop the lock here since it might end up calling
	 * uart_start(), which takes the lock.
	 */
	spin_unlock(&port->lock);
	tty_flip_buffer_push(&port->state->port);
	spin_lock(&port->lock);
}

static void atmel_release_rx_pdc(struct uart_port *port)
{
	struct atmel_uart_port *atmel_port = to_atmel_uart_port(port);
	int i;

	for (i = 0; i < 2; i++) {
		struct atmel_dma_buffer *pdc = &atmel_port->pdc_rx[i];

		dma_unmap_single(port->dev,
				 pdc->dma_addr,
				 pdc->dma_size,
				 DMA_FROM_DEVICE);
		kfree(pdc->buf);
	}
}

static void atmel_rx_from_pdc(struct uart_port *port)
{
	struct atmel_uart_port *atmel_port = to_atmel_uart_port(port);
	struct tty_port *tport = &port->state->port;
	struct atmel_dma_buffer *pdc;
	int rx_idx = atmel_port->pdc_rx_idx;
	unsigned int head;
	unsigned int tail;
	unsigned int count;

	do {
		/* Reset the UART timeout early so that we don't miss one */
		atmel_uart_writel(port, ATMEL_US_CR, ATMEL_US_STTTO);

		pdc = &atmel_port->pdc_rx[rx_idx];
		head = atmel_uart_readl(port, ATMEL_PDC_RPR) - pdc->dma_addr;
		tail = pdc->ofs;

		/* If the PDC has switched buffers, RPR won't contain
		 * any address within the current buffer. Since head
		 * is unsigned, we just need a one-way comparison to
		 * find out.
		 *
		 * In this case, we just need to consume the entire
		 * buffer and resubmit it for DMA. This will clear the
		 * ENDRX bit as well, so that we can safely re-enable
		 * all interrupts below.
		 */
		head = min(head, pdc->dma_size);

		if (likely(head != tail)) {
			dma_sync_single_for_cpu(port->dev, pdc->dma_addr,
					pdc->dma_size, DMA_FROM_DEVICE);

			/*
			 * head will only wrap around when we recycle
			 * the DMA buffer, and when that happens, we
			 * explicitly set tail to 0. So head will
			 * always be greater than tail.
			 */
			count = head - tail;

			tty_insert_flip_string(tport, pdc->buf + pdc->ofs,
						count);

			dma_sync_single_for_device(port->dev, pdc->dma_addr,
					pdc->dma_size, DMA_FROM_DEVICE);

			port->icount.rx += count;
			pdc->ofs = head;
		}

		/*
		 * If the current buffer is full, we need to check if
		 * the next one contains any additional data.
		 */
		if (head >= pdc->dma_size) {
			pdc->ofs = 0;
			atmel_uart_writel(port, ATMEL_PDC_RNPR, pdc->dma_addr);
			atmel_uart_writel(port, ATMEL_PDC_RNCR, pdc->dma_size);

			rx_idx = !rx_idx;
			atmel_port->pdc_rx_idx = rx_idx;
		}
	} while (head >= pdc->dma_size);

	/*
	 * Drop the lock here since it might end up calling
	 * uart_start(), which takes the lock.
	 */
	spin_unlock(&port->lock);
	tty_flip_buffer_push(tport);
	spin_lock(&port->lock);

	atmel_uart_writel(port, ATMEL_US_IER,
			  ATMEL_US_ENDRX | ATMEL_US_TIMEOUT);
}

static int atmel_prepare_rx_pdc(struct uart_port *port)
{
	struct atmel_uart_port *atmel_port = to_atmel_uart_port(port);
	int i;

	for (i = 0; i < 2; i++) {
		struct atmel_dma_buffer *pdc = &atmel_port->pdc_rx[i];

		pdc->buf = kmalloc(PDC_BUFFER_SIZE, GFP_KERNEL);
		if (pdc->buf == NULL) {
			if (i != 0) {
				dma_unmap_single(port->dev,
					atmel_port->pdc_rx[0].dma_addr,
					PDC_BUFFER_SIZE,
					DMA_FROM_DEVICE);
				kfree(atmel_port->pdc_rx[0].buf);
			}
			atmel_port->use_pdc_rx = 0;
			return -ENOMEM;
		}
		pdc->dma_addr = dma_map_single(port->dev,
						pdc->buf,
						PDC_BUFFER_SIZE,
						DMA_FROM_DEVICE);
		pdc->dma_size = PDC_BUFFER_SIZE;
		pdc->ofs = 0;
	}

	atmel_port->pdc_rx_idx = 0;

	atmel_uart_writel(port, ATMEL_PDC_RPR, atmel_port->pdc_rx[0].dma_addr);
	atmel_uart_writel(port, ATMEL_PDC_RCR, PDC_BUFFER_SIZE);

	atmel_uart_writel(port, ATMEL_PDC_RNPR,
			  atmel_port->pdc_rx[1].dma_addr);
	atmel_uart_writel(port, ATMEL_PDC_RNCR, PDC_BUFFER_SIZE);

	return 0;
}

/*
 * tasklet handling tty stuff outside the interrupt handler.
 */
static void atmel_tasklet_rx_func(unsigned long data)
{
	struct uart_port *port = (struct uart_port *)data;
	struct atmel_uart_port *atmel_port = to_atmel_uart_port(port);

	/* The interrupt handler does not take the lock */
	spin_lock(&port->lock);
	atmel_port->schedule_rx(port);
	spin_unlock(&port->lock);
}

static void atmel_tasklet_tx_func(unsigned long data)
{
	struct uart_port *port = (struct uart_port *)data;
	struct atmel_uart_port *atmel_port = to_atmel_uart_port(port);

	/* The interrupt handler does not take the lock */
	spin_lock(&port->lock);
	atmel_port->schedule_tx(port);
	spin_unlock(&port->lock);
}

static void atmel_init_property(struct atmel_uart_port *atmel_port,
				struct platform_device *pdev)
{
	struct device_node *np = pdev->dev.of_node;

	/* DMA/PDC usage specification */
	if (of_property_read_bool(np, "atmel,use-dma-rx")) {
		if (of_property_read_bool(np, "dmas")) {
			atmel_port->use_dma_rx  = true;
			atmel_port->use_pdc_rx  = false;
		} else {
			atmel_port->use_dma_rx  = false;
			atmel_port->use_pdc_rx  = true;
		}
	} else {
		atmel_port->use_dma_rx  = false;
		atmel_port->use_pdc_rx  = false;
	}

	if (of_property_read_bool(np, "atmel,use-dma-tx")) {
		if (of_property_read_bool(np, "dmas")) {
			atmel_port->use_dma_tx  = true;
			atmel_port->use_pdc_tx  = false;
		} else {
			atmel_port->use_dma_tx  = false;
			atmel_port->use_pdc_tx  = true;
		}
	} else {
		atmel_port->use_dma_tx  = false;
		atmel_port->use_pdc_tx  = false;
	}
}

static void atmel_set_ops(struct uart_port *port)
{
	struct atmel_uart_port *atmel_port = to_atmel_uart_port(port);

	if (atmel_use_dma_rx(port)) {
		atmel_port->prepare_rx = &atmel_prepare_rx_dma;
		atmel_port->schedule_rx = &atmel_rx_from_dma;
		atmel_port->release_rx = &atmel_release_rx_dma;
	} else if (atmel_use_pdc_rx(port)) {
		atmel_port->prepare_rx = &atmel_prepare_rx_pdc;
		atmel_port->schedule_rx = &atmel_rx_from_pdc;
		atmel_port->release_rx = &atmel_release_rx_pdc;
	} else {
		atmel_port->prepare_rx = NULL;
		atmel_port->schedule_rx = &atmel_rx_from_ring;
		atmel_port->release_rx = NULL;
	}

	if (atmel_use_dma_tx(port)) {
		atmel_port->prepare_tx = &atmel_prepare_tx_dma;
		atmel_port->schedule_tx = &atmel_tx_dma;
		atmel_port->release_tx = &atmel_release_tx_dma;
	} else if (atmel_use_pdc_tx(port)) {
		atmel_port->prepare_tx = &atmel_prepare_tx_pdc;
		atmel_port->schedule_tx = &atmel_tx_pdc;
		atmel_port->release_tx = &atmel_release_tx_pdc;
	} else {
		atmel_port->prepare_tx = NULL;
		atmel_port->schedule_tx = &atmel_tx_chars;
		atmel_port->release_tx = NULL;
	}
}

/*
 * Get ip name usart or uart
 */
static void atmel_get_ip_name(struct uart_port *port)
{
	struct atmel_uart_port *atmel_port = to_atmel_uart_port(port);
	int name = atmel_uart_readl(port, ATMEL_US_NAME);
	u32 version;
	u32 usart, dbgu_uart, new_uart;
	/* ASCII decoding for IP version */
	usart = 0x55534152;	/* USAR(T) */
	dbgu_uart = 0x44424755;	/* DBGU */
	new_uart = 0x55415254;	/* UART */

	/*
	 * Only USART devices from at91sam9260 SOC implement fractional
	 * baudrate. It is available for all asynchronous modes, with the
	 * following restriction: the sampling clock's duty cycle is not
	 * constant.
	 */
	atmel_port->has_frac_baudrate = false;
	atmel_port->has_hw_timer = false;

	if (name == new_uart) {
		dev_dbg(port->dev, "Uart with hw timer");
		atmel_port->has_hw_timer = true;
		atmel_port->rtor = ATMEL_UA_RTOR;
	} else if (name == usart) {
		dev_dbg(port->dev, "Usart\n");
		atmel_port->has_frac_baudrate = true;
		atmel_port->has_hw_timer = true;
		atmel_port->rtor = ATMEL_US_RTOR;
	} else if (name == dbgu_uart) {
		dev_dbg(port->dev, "Dbgu or uart without hw timer\n");
	} else {
		/* fallback for older SoCs: use version field */
		version = atmel_uart_readl(port, ATMEL_US_VERSION);
		switch (version) {
		case 0x302:
		case 0x10213:
			dev_dbg(port->dev, "This version is usart\n");
			atmel_port->has_frac_baudrate = true;
			atmel_port->has_hw_timer = true;
			atmel_port->rtor = ATMEL_US_RTOR;
			break;
		case 0x203:
		case 0x10202:
			dev_dbg(port->dev, "This version is uart\n");
			break;
		default:
			dev_err(port->dev, "Not supported ip name nor version, set to uart\n");
		}
	}
}

/*
 * Perform initialization and enable port for reception
 */
static int atmel_startup(struct uart_port *port)
{
	struct platform_device *pdev = to_platform_device(port->dev);
	struct atmel_uart_port *atmel_port = to_atmel_uart_port(port);
	struct tty_struct *tty = port->state->port.tty;
	int retval;

	/*
	 * Ensure that no interrupts are enabled otherwise when
	 * request_irq() is called we could get stuck trying to
	 * handle an unexpected interrupt
	 */
	atmel_uart_writel(port, ATMEL_US_IDR, -1);
	atmel_port->ms_irq_enabled = false;

	/*
	 * Allocate the IRQ
	 */
	retval = request_irq(port->irq, atmel_interrupt,
			IRQF_SHARED | IRQF_COND_SUSPEND,
			tty ? tty->name : "atmel_serial", port);
	if (retval) {
		dev_err(port->dev, "atmel_startup - Can't get irq\n");
		return retval;
	}

	atomic_set(&atmel_port->tasklet_shutdown, 0);
	tasklet_init(&atmel_port->tasklet_rx, atmel_tasklet_rx_func,
			(unsigned long)port);
	tasklet_init(&atmel_port->tasklet_tx, atmel_tasklet_tx_func,
			(unsigned long)port);

	/*
	 * Initialize DMA (if necessary)
	 */
	atmel_init_property(atmel_port, pdev);
	atmel_set_ops(port);

	if (atmel_port->prepare_rx) {
		retval = atmel_port->prepare_rx(port);
		if (retval < 0)
			atmel_set_ops(port);
	}

	if (atmel_port->prepare_tx) {
		retval = atmel_port->prepare_tx(port);
		if (retval < 0)
			atmel_set_ops(port);
	}

	/*
	 * Enable FIFO when available
	 */
	if (atmel_port->fifo_size) {
		unsigned int txrdym = ATMEL_US_ONE_DATA;
		unsigned int rxrdym = ATMEL_US_ONE_DATA;
		unsigned int fmr;

		atmel_uart_writel(port, ATMEL_US_CR,
				  ATMEL_US_FIFOEN |
				  ATMEL_US_RXFCLR |
				  ATMEL_US_TXFLCLR);

		if (atmel_use_dma_tx(port))
			txrdym = ATMEL_US_FOUR_DATA;

		fmr = ATMEL_US_TXRDYM(txrdym) | ATMEL_US_RXRDYM(rxrdym);
		if (atmel_port->rts_high &&
		    atmel_port->rts_low)
			fmr |=	ATMEL_US_FRTSC |
				ATMEL_US_RXFTHRES(atmel_port->rts_high) |
				ATMEL_US_RXFTHRES2(atmel_port->rts_low);

		atmel_uart_writel(port, ATMEL_US_FMR, fmr);
	}

	/* Save current CSR for comparison in atmel_tasklet_func() */
	atmel_port->irq_status_prev = atmel_get_lines_status(port);

	/*
	 * Finally, enable the serial port
	 */
	atmel_uart_writel(port, ATMEL_US_CR, ATMEL_US_RSTSTA | ATMEL_US_RSTRX);
	/* enable xmit & rcvr */
	atmel_uart_writel(port, ATMEL_US_CR, ATMEL_US_TXEN | ATMEL_US_RXEN);
	atmel_port->tx_stopped = false;

	timer_setup(&atmel_port->uart_timer, atmel_uart_timer_callback, 0);

	if (atmel_use_pdc_rx(port)) {
		/* set UART timeout */
		if (!atmel_port->has_hw_timer) {
			mod_timer(&atmel_port->uart_timer,
					jiffies + uart_poll_timeout(port));
		/* set USART timeout */
		} else {
			atmel_uart_writel(port, atmel_port->rtor,
					  PDC_RX_TIMEOUT);
			atmel_uart_writel(port, ATMEL_US_CR, ATMEL_US_STTTO);

			atmel_uart_writel(port, ATMEL_US_IER,
					  ATMEL_US_ENDRX | ATMEL_US_TIMEOUT);
		}
		/* enable PDC controller */
		atmel_uart_writel(port, ATMEL_PDC_PTCR, ATMEL_PDC_RXTEN);
	} else if (atmel_use_dma_rx(port)) {
		/* set UART timeout */
		if (!atmel_port->has_hw_timer) {
			mod_timer(&atmel_port->uart_timer,
					jiffies + uart_poll_timeout(port));
		/* set USART timeout */
		} else {
			atmel_uart_writel(port, atmel_port->rtor,
					  PDC_RX_TIMEOUT);
			atmel_uart_writel(port, ATMEL_US_CR, ATMEL_US_STTTO);

			atmel_uart_writel(port, ATMEL_US_IER,
					  ATMEL_US_TIMEOUT);
		}
	} else {
		/* enable receive only */
		atmel_uart_writel(port, ATMEL_US_IER, ATMEL_US_RXRDY);
	}

	return 0;
}

/*
 * Flush any TX data submitted for DMA. Called when the TX circular
 * buffer is reset.
 */
static void atmel_flush_buffer(struct uart_port *port)
{
	struct atmel_uart_port *atmel_port = to_atmel_uart_port(port);

	if (atmel_use_pdc_tx(port)) {
		atmel_uart_writel(port, ATMEL_PDC_TCR, 0);
		atmel_port->pdc_tx.ofs = 0;
	}
	/*
	 * in uart_flush_buffer(), the xmit circular buffer has just
	 * been cleared, so we have to reset tx_len accordingly.
	 */
	atmel_port->tx_len = 0;
}

/*
 * Disable the port
 */
static void atmel_shutdown(struct uart_port *port)
{
	struct atmel_uart_port *atmel_port = to_atmel_uart_port(port);

	/* Disable modem control lines interrupts */
	atmel_disable_ms(port);

	/* Disable interrupts at device level */
	atmel_uart_writel(port, ATMEL_US_IDR, -1);

	/* Prevent spurious interrupts from scheduling the tasklet */
	atomic_inc(&atmel_port->tasklet_shutdown);

	/*
	 * Prevent any tasklets being scheduled during
	 * cleanup
	 */
	del_timer_sync(&atmel_port->uart_timer);

	/* Make sure that no interrupt is on the fly */
	synchronize_irq(port->irq);

	/*
	 * Clear out any scheduled tasklets before
	 * we destroy the buffers
	 */
	tasklet_kill(&atmel_port->tasklet_rx);
	tasklet_kill(&atmel_port->tasklet_tx);

	/*
	 * Ensure everything is stopped and
	 * disable port and break condition.
	 */
	atmel_stop_rx(port);
	atmel_stop_tx(port);

	atmel_uart_writel(port, ATMEL_US_CR, ATMEL_US_RSTSTA);

	/*
	 * Shut-down the DMA.
	 */
	if (atmel_port->release_rx)
		atmel_port->release_rx(port);
	if (atmel_port->release_tx)
		atmel_port->release_tx(port);

	/*
	 * Reset ring buffer pointers
	 */
	atmel_port->rx_ring.head = 0;
	atmel_port->rx_ring.tail = 0;

	/*
	 * Free the interrupts
	 */
	free_irq(port->irq, port);

	atmel_flush_buffer(port);
}

/*
 * Power / Clock management.
 */
static void atmel_serial_pm(struct uart_port *port, unsigned int state,
			    unsigned int oldstate)
{
	struct atmel_uart_port *atmel_port = to_atmel_uart_port(port);

	switch (state) {
	case 0:
		/*
		 * Enable the peripheral clock for this serial port.
		 * This is called on uart_open() or a resume event.
		 */
		clk_prepare_enable(atmel_port->clk);

		/* re-enable interrupts if we disabled some on suspend */
		atmel_uart_writel(port, ATMEL_US_IER, atmel_port->backup_imr);
		break;
	case 3:
		/* Back up the interrupt mask and disable all interrupts */
		atmel_port->backup_imr = atmel_uart_readl(port, ATMEL_US_IMR);
		atmel_uart_writel(port, ATMEL_US_IDR, -1);

		/*
		 * Disable the peripheral clock for this serial port.
		 * This is called on uart_close() or a suspend event.
		 */
		clk_disable_unprepare(atmel_port->clk);
		break;
	default:
		dev_err(port->dev, "atmel_serial: unknown pm %d\n", state);
	}
}

/*
 * Change the port parameters
 */
static void atmel_set_termios(struct uart_port *port, struct ktermios *termios,
			      struct ktermios *old)
{
	struct atmel_uart_port *atmel_port = to_atmel_uart_port(port);
	unsigned long flags;
	unsigned int old_mode, mode, imr, quot, baud, div, cd, fp = 0;

	/* save the current mode register */
	mode = old_mode = atmel_uart_readl(port, ATMEL_US_MR);

	/* reset the mode, clock divisor, parity, stop bits and data size */
	mode &= ~(ATMEL_US_USCLKS | ATMEL_US_CHRL | ATMEL_US_NBSTOP |
		  ATMEL_US_PAR | ATMEL_US_USMODE);

	baud = uart_get_baud_rate(port, termios, old, 0, port->uartclk / 16);

	/* byte size */
	switch (termios->c_cflag & CSIZE) {
	case CS5:
		mode |= ATMEL_US_CHRL_5;
		break;
	case CS6:
		mode |= ATMEL_US_CHRL_6;
		break;
	case CS7:
		mode |= ATMEL_US_CHRL_7;
		break;
	default:
		mode |= ATMEL_US_CHRL_8;
		break;
	}

	/* stop bits */
	if (termios->c_cflag & CSTOPB)
		mode |= ATMEL_US_NBSTOP_2;

	/* parity */
	if (termios->c_cflag & PARENB) {
		/* Mark or Space parity */
		if (termios->c_cflag & CMSPAR) {
			if (termios->c_cflag & PARODD)
				mode |= ATMEL_US_PAR_MARK;
			else
				mode |= ATMEL_US_PAR_SPACE;
		} else if (termios->c_cflag & PARODD)
			mode |= ATMEL_US_PAR_ODD;
		else
			mode |= ATMEL_US_PAR_EVEN;
	} else
		mode |= ATMEL_US_PAR_NONE;

	spin_lock_irqsave(&port->lock, flags);

	port->read_status_mask = ATMEL_US_OVRE;
	if (termios->c_iflag & INPCK)
		port->read_status_mask |= (ATMEL_US_FRAME | ATMEL_US_PARE);
	if (termios->c_iflag & (IGNBRK | BRKINT | PARMRK))
		port->read_status_mask |= ATMEL_US_RXBRK;

	if (atmel_use_pdc_rx(port))
		/* need to enable error interrupts */
		atmel_uart_writel(port, ATMEL_US_IER, port->read_status_mask);

	/*
	 * Characters to ignore
	 */
	port->ignore_status_mask = 0;
	if (termios->c_iflag & IGNPAR)
		port->ignore_status_mask |= (ATMEL_US_FRAME | ATMEL_US_PARE);
	if (termios->c_iflag & IGNBRK) {
		port->ignore_status_mask |= ATMEL_US_RXBRK;
		/*
		 * If we're ignoring parity and break indicators,
		 * ignore overruns too (for real raw support).
		 */
		if (termios->c_iflag & IGNPAR)
			port->ignore_status_mask |= ATMEL_US_OVRE;
	}
	/* TODO: Ignore all characters if CREAD is set.*/

	/* update the per-port timeout */
	uart_update_timeout(port, termios->c_cflag, baud);

	/*
	 * save/disable interrupts. The tty layer will ensure that the
	 * transmitter is empty if requested by the caller, so there's
	 * no need to wait for it here.
	 */
	imr = atmel_uart_readl(port, ATMEL_US_IMR);
	atmel_uart_writel(port, ATMEL_US_IDR, -1);

	/* disable receiver and transmitter */
	atmel_uart_writel(port, ATMEL_US_CR, ATMEL_US_TXDIS | ATMEL_US_RXDIS);
	atmel_port->tx_stopped = true;

	/* mode */
	if (port->rs485.flags & SER_RS485_ENABLED) {
		atmel_uart_writel(port, ATMEL_US_TTGR,
				  port->rs485.delay_rts_after_send);
		mode |= ATMEL_US_USMODE_RS485;
	} else if (termios->c_cflag & CRTSCTS) {
		/* RS232 with hardware handshake (RTS/CTS) */
		if (atmel_use_fifo(port) &&
		    !mctrl_gpio_to_gpiod(atmel_port->gpios, UART_GPIO_CTS)) {
			/*
			 * with ATMEL_US_USMODE_HWHS set, the controller will
			 * be able to drive the RTS pin high/low when the RX
			 * FIFO is above RXFTHRES/below RXFTHRES2.
			 * It will also disable the transmitter when the CTS
			 * pin is high.
			 * This mode is not activated if CTS pin is a GPIO
			 * because in this case, the transmitter is always
			 * disabled (there must be an internal pull-up
			 * responsible for this behaviour).
			 * If the RTS pin is a GPIO, the controller won't be
			 * able to drive it according to the FIFO thresholds,
			 * but it will be handled by the driver.
			 */
			mode |= ATMEL_US_USMODE_HWHS;
		} else {
			/*
			 * For platforms without FIFO, the flow control is
			 * handled by the driver.
			 */
			mode |= ATMEL_US_USMODE_NORMAL;
		}
	} else {
		/* RS232 without hadware handshake */
		mode |= ATMEL_US_USMODE_NORMAL;
	}

	/* set the mode, clock divisor, parity, stop bits and data size */
	atmel_uart_writel(port, ATMEL_US_MR, mode);

	/*
	 * when switching the mode, set the RTS line state according to the
	 * new mode, otherwise keep the former state
	 */
	if ((old_mode & ATMEL_US_USMODE) != (mode & ATMEL_US_USMODE)) {
		unsigned int rts_state;

		if ((mode & ATMEL_US_USMODE) == ATMEL_US_USMODE_HWHS) {
			/* let the hardware control the RTS line */
			rts_state = ATMEL_US_RTSDIS;
		} else {
			/* force RTS line to low level */
			rts_state = ATMEL_US_RTSEN;
		}

		atmel_uart_writel(port, ATMEL_US_CR, rts_state);
	}

	/*
	 * Set the baud rate:
	 * Fractional baudrate allows to setup output frequency more
	 * accurately. This feature is enabled only when using normal mode.
	 * baudrate = selected clock / (8 * (2 - OVER) * (CD + FP / 8))
	 * Currently, OVER is always set to 0 so we get
	 * baudrate = selected clock / (16 * (CD + FP / 8))
	 * then
	 * 8 CD + FP = selected clock / (2 * baudrate)
	 */
	if (atmel_port->has_frac_baudrate) {
		div = DIV_ROUND_CLOSEST(port->uartclk, baud * 2);
		cd = div >> 3;
		fp = div & ATMEL_US_FP_MASK;
	} else {
		cd = uart_get_divisor(port, baud);
	}

	if (cd > 65535) {	/* BRGR is 16-bit, so switch to slower clock */
		cd /= 8;
		mode |= ATMEL_US_USCLKS_MCK_DIV8;
	}
	quot = cd | fp << ATMEL_US_FP_OFFSET;

	atmel_uart_writel(port, ATMEL_US_BRGR, quot);
	atmel_uart_writel(port, ATMEL_US_CR, ATMEL_US_RSTSTA | ATMEL_US_RSTRX);
	atmel_uart_writel(port, ATMEL_US_CR, ATMEL_US_TXEN | ATMEL_US_RXEN);
	atmel_port->tx_stopped = false;

	/* restore interrupts */
	atmel_uart_writel(port, ATMEL_US_IER, imr);

	/* CTS flow-control and modem-status interrupts */
	if (UART_ENABLE_MS(port, termios->c_cflag))
		atmel_enable_ms(port);
	else
		atmel_disable_ms(port);

	spin_unlock_irqrestore(&port->lock, flags);
}

static void atmel_set_ldisc(struct uart_port *port, struct ktermios *termios)
{
	if (termios->c_line == N_PPS) {
		port->flags |= UPF_HARDPPS_CD;
		spin_lock_irq(&port->lock);
		atmel_enable_ms(port);
		spin_unlock_irq(&port->lock);
	} else {
		port->flags &= ~UPF_HARDPPS_CD;
		if (!UART_ENABLE_MS(port, termios->c_cflag)) {
			spin_lock_irq(&port->lock);
			atmel_disable_ms(port);
			spin_unlock_irq(&port->lock);
		}
	}
}

/*
 * Return string describing the specified port
 */
static const char *atmel_type(struct uart_port *port)
{
	return (port->type == PORT_ATMEL) ? "ATMEL_SERIAL" : NULL;
}

/*
 * Release the memory region(s) being used by 'port'.
 */
static void atmel_release_port(struct uart_port *port)
{
	struct platform_device *pdev = to_platform_device(port->dev);
	int size = pdev->resource[0].end - pdev->resource[0].start + 1;

	release_mem_region(port->mapbase, size);

	if (port->flags & UPF_IOREMAP) {
		iounmap(port->membase);
		port->membase = NULL;
	}
}

/*
 * Request the memory region(s) being used by 'port'.
 */
static int atmel_request_port(struct uart_port *port)
{
	struct platform_device *pdev = to_platform_device(port->dev);
	int size = pdev->resource[0].end - pdev->resource[0].start + 1;

	if (!request_mem_region(port->mapbase, size, "atmel_serial"))
		return -EBUSY;

	if (port->flags & UPF_IOREMAP) {
		port->membase = ioremap(port->mapbase, size);
		if (port->membase == NULL) {
			release_mem_region(port->mapbase, size);
			return -ENOMEM;
		}
	}

	return 0;
}

/*
 * Configure/autoconfigure the port.
 */
static void atmel_config_port(struct uart_port *port, int flags)
{
	if (flags & UART_CONFIG_TYPE) {
		port->type = PORT_ATMEL;
		atmel_request_port(port);
	}
}

/*
 * Verify the new serial_struct (for TIOCSSERIAL).
 */
static int atmel_verify_port(struct uart_port *port, struct serial_struct *ser)
{
	int ret = 0;
	if (ser->type != PORT_UNKNOWN && ser->type != PORT_ATMEL)
		ret = -EINVAL;
	if (port->irq != ser->irq)
		ret = -EINVAL;
	if (ser->io_type != SERIAL_IO_MEM)
		ret = -EINVAL;
	if (port->uartclk / 16 != ser->baud_base)
		ret = -EINVAL;
	if (port->mapbase != (unsigned long)ser->iomem_base)
		ret = -EINVAL;
	if (port->iobase != ser->port)
		ret = -EINVAL;
	if (ser->hub6 != 0)
		ret = -EINVAL;
	return ret;
}

#ifdef CONFIG_CONSOLE_POLL
static int atmel_poll_get_char(struct uart_port *port)
{
	while (!(atmel_uart_readl(port, ATMEL_US_CSR) & ATMEL_US_RXRDY))
		cpu_relax();

	return atmel_uart_read_char(port);
}

static void atmel_poll_put_char(struct uart_port *port, unsigned char ch)
{
	while (!(atmel_uart_readl(port, ATMEL_US_CSR) & ATMEL_US_TXRDY))
		cpu_relax();

	atmel_uart_write_char(port, ch);
}
#endif

static const struct uart_ops atmel_pops = {
	.tx_empty	= atmel_tx_empty,
	.set_mctrl	= atmel_set_mctrl,
	.get_mctrl	= atmel_get_mctrl,
	.stop_tx	= atmel_stop_tx,
	.start_tx	= atmel_start_tx,
	.stop_rx	= atmel_stop_rx,
	.enable_ms	= atmel_enable_ms,
	.break_ctl	= atmel_break_ctl,
	.startup	= atmel_startup,
	.shutdown	= atmel_shutdown,
	.flush_buffer	= atmel_flush_buffer,
	.set_termios	= atmel_set_termios,
	.set_ldisc	= atmel_set_ldisc,
	.type		= atmel_type,
	.release_port	= atmel_release_port,
	.request_port	= atmel_request_port,
	.config_port	= atmel_config_port,
	.verify_port	= atmel_verify_port,
	.pm		= atmel_serial_pm,
#ifdef CONFIG_CONSOLE_POLL
	.poll_get_char	= atmel_poll_get_char,
	.poll_put_char	= atmel_poll_put_char,
#endif
};

/*
 * Configure the port from the platform device resource info.
 */
static int atmel_init_port(struct atmel_uart_port *atmel_port,
				      struct platform_device *pdev)
{
	int ret;
	struct uart_port *port = &atmel_port->uart;

	atmel_init_property(atmel_port, pdev);
	atmel_set_ops(port);

<<<<<<< HEAD
	of_get_rs485_mode(pdev->dev.of_node, &port->rs485);
=======
	uart_get_rs485_mode(&pdev->dev, &port->rs485);
>>>>>>> 661e50bc

	port->iotype		= UPIO_MEM;
	port->flags		= UPF_BOOT_AUTOCONF | UPF_IOREMAP;
	port->ops		= &atmel_pops;
	port->fifosize		= 1;
	port->dev		= &pdev->dev;
	port->mapbase	= pdev->resource[0].start;
	port->irq	= pdev->resource[1].start;
	port->rs485_config	= atmel_config_rs485;
	port->membase	= NULL;

	memset(&atmel_port->rx_ring, 0, sizeof(atmel_port->rx_ring));

	/* for console, the clock could already be configured */
	if (!atmel_port->clk) {
		atmel_port->clk = clk_get(&pdev->dev, "usart");
		if (IS_ERR(atmel_port->clk)) {
			ret = PTR_ERR(atmel_port->clk);
			atmel_port->clk = NULL;
			return ret;
		}
		ret = clk_prepare_enable(atmel_port->clk);
		if (ret) {
			clk_put(atmel_port->clk);
			atmel_port->clk = NULL;
			return ret;
		}
		port->uartclk = clk_get_rate(atmel_port->clk);
		clk_disable_unprepare(atmel_port->clk);
		/* only enable clock when USART is in use */
	}

	/* Use TXEMPTY for interrupt when rs485 else TXRDY or ENDTX|TXBUFE */
	if (port->rs485.flags & SER_RS485_ENABLED)
		atmel_port->tx_done_mask = ATMEL_US_TXEMPTY;
	else if (atmel_use_pdc_tx(port)) {
		port->fifosize = PDC_BUFFER_SIZE;
		atmel_port->tx_done_mask = ATMEL_US_ENDTX | ATMEL_US_TXBUFE;
	} else {
		atmel_port->tx_done_mask = ATMEL_US_TXRDY;
	}

	return 0;
}

#ifdef CONFIG_SERIAL_ATMEL_CONSOLE
static void atmel_console_putchar(struct uart_port *port, int ch)
{
	while (!(atmel_uart_readl(port, ATMEL_US_CSR) & ATMEL_US_TXRDY))
		cpu_relax();
	atmel_uart_write_char(port, ch);
}

/*
 * Interrupts are disabled on entering
 */
static void atmel_console_write(struct console *co, const char *s, u_int count)
{
	struct uart_port *port = &atmel_ports[co->index].uart;
	struct atmel_uart_port *atmel_port = to_atmel_uart_port(port);
	unsigned int status, imr;
	unsigned int pdc_tx;

	/*
	 * First, save IMR and then disable interrupts
	 */
	imr = atmel_uart_readl(port, ATMEL_US_IMR);
	atmel_uart_writel(port, ATMEL_US_IDR,
			  ATMEL_US_RXRDY | atmel_port->tx_done_mask);

	/* Store PDC transmit status and disable it */
	pdc_tx = atmel_uart_readl(port, ATMEL_PDC_PTSR) & ATMEL_PDC_TXTEN;
	atmel_uart_writel(port, ATMEL_PDC_PTCR, ATMEL_PDC_TXTDIS);

	/* Make sure that tx path is actually able to send characters */
	atmel_uart_writel(port, ATMEL_US_CR, ATMEL_US_TXEN);
	atmel_port->tx_stopped = false;

	uart_console_write(port, s, count, atmel_console_putchar);

	/*
	 * Finally, wait for transmitter to become empty
	 * and restore IMR
	 */
	do {
		status = atmel_uart_readl(port, ATMEL_US_CSR);
	} while (!(status & ATMEL_US_TXRDY));

	/* Restore PDC transmit status */
	if (pdc_tx)
		atmel_uart_writel(port, ATMEL_PDC_PTCR, ATMEL_PDC_TXTEN);

	/* set interrupts back the way they were */
	atmel_uart_writel(port, ATMEL_US_IER, imr);
}

/*
 * If the port was already initialised (eg, by a boot loader),
 * try to determine the current setup.
 */
static void __init atmel_console_get_options(struct uart_port *port, int *baud,
					     int *parity, int *bits)
{
	unsigned int mr, quot;

	/*
	 * If the baud rate generator isn't running, the port wasn't
	 * initialized by the boot loader.
	 */
	quot = atmel_uart_readl(port, ATMEL_US_BRGR) & ATMEL_US_CD;
	if (!quot)
		return;

	mr = atmel_uart_readl(port, ATMEL_US_MR) & ATMEL_US_CHRL;
	if (mr == ATMEL_US_CHRL_8)
		*bits = 8;
	else
		*bits = 7;

	mr = atmel_uart_readl(port, ATMEL_US_MR) & ATMEL_US_PAR;
	if (mr == ATMEL_US_PAR_EVEN)
		*parity = 'e';
	else if (mr == ATMEL_US_PAR_ODD)
		*parity = 'o';

	/*
	 * The serial core only rounds down when matching this to a
	 * supported baud rate. Make sure we don't end up slightly
	 * lower than one of those, as it would make us fall through
	 * to a much lower baud rate than we really want.
	 */
	*baud = port->uartclk / (16 * (quot - 1));
}

static int __init atmel_console_setup(struct console *co, char *options)
{
	int ret;
	struct uart_port *port = &atmel_ports[co->index].uart;
	struct atmel_uart_port *atmel_port = to_atmel_uart_port(port);
	int baud = 115200;
	int bits = 8;
	int parity = 'n';
	int flow = 'n';

	if (port->membase == NULL) {
		/* Port not initialized yet - delay setup */
		return -ENODEV;
	}

	ret = clk_prepare_enable(atmel_ports[co->index].clk);
	if (ret)
		return ret;

	atmel_uart_writel(port, ATMEL_US_IDR, -1);
	atmel_uart_writel(port, ATMEL_US_CR, ATMEL_US_RSTSTA | ATMEL_US_RSTRX);
	atmel_uart_writel(port, ATMEL_US_CR, ATMEL_US_TXEN | ATMEL_US_RXEN);
	atmel_port->tx_stopped = false;

	if (options)
		uart_parse_options(options, &baud, &parity, &bits, &flow);
	else
		atmel_console_get_options(port, &baud, &parity, &bits);

	return uart_set_options(port, co, baud, parity, bits, flow);
}

static struct uart_driver atmel_uart;

static struct console atmel_console = {
	.name		= ATMEL_DEVICENAME,
	.write		= atmel_console_write,
	.device		= uart_console_device,
	.setup		= atmel_console_setup,
	.flags		= CON_PRINTBUFFER,
	.index		= -1,
	.data		= &atmel_uart,
};

#define ATMEL_CONSOLE_DEVICE	(&atmel_console)

static inline bool atmel_is_console_port(struct uart_port *port)
{
	return port->cons && port->cons->index == port->line;
}

#else
#define ATMEL_CONSOLE_DEVICE	NULL

static inline bool atmel_is_console_port(struct uart_port *port)
{
	return false;
}
#endif

static struct uart_driver atmel_uart = {
	.owner		= THIS_MODULE,
	.driver_name	= "atmel_serial",
	.dev_name	= ATMEL_DEVICENAME,
	.major		= SERIAL_ATMEL_MAJOR,
	.minor		= MINOR_START,
	.nr		= ATMEL_MAX_UART,
	.cons		= ATMEL_CONSOLE_DEVICE,
};

#ifdef CONFIG_PM
static bool atmel_serial_clk_will_stop(void)
{
#ifdef CONFIG_ARCH_AT91
	return at91_suspend_entering_slow_clock();
#else
	return false;
#endif
}

static int atmel_serial_suspend(struct platform_device *pdev,
				pm_message_t state)
{
	struct uart_port *port = platform_get_drvdata(pdev);
	struct atmel_uart_port *atmel_port = to_atmel_uart_port(port);

	if (atmel_is_console_port(port) && console_suspend_enabled) {
		/* Drain the TX shifter */
		while (!(atmel_uart_readl(port, ATMEL_US_CSR) &
			 ATMEL_US_TXEMPTY))
			cpu_relax();
	}

	if (atmel_is_console_port(port) && !console_suspend_enabled) {
		/* Cache register values as we won't get a full shutdown/startup
		 * cycle
		 */
		atmel_port->cache.mr = atmel_uart_readl(port, ATMEL_US_MR);
		atmel_port->cache.imr = atmel_uart_readl(port, ATMEL_US_IMR);
		atmel_port->cache.brgr = atmel_uart_readl(port, ATMEL_US_BRGR);
		atmel_port->cache.rtor = atmel_uart_readl(port,
							  atmel_port->rtor);
		atmel_port->cache.ttgr = atmel_uart_readl(port, ATMEL_US_TTGR);
		atmel_port->cache.fmr = atmel_uart_readl(port, ATMEL_US_FMR);
		atmel_port->cache.fimr = atmel_uart_readl(port, ATMEL_US_FIMR);
	}

	/* we can not wake up if we're running on slow clock */
	atmel_port->may_wakeup = device_may_wakeup(&pdev->dev);
	if (atmel_serial_clk_will_stop()) {
		unsigned long flags;

		spin_lock_irqsave(&atmel_port->lock_suspended, flags);
		atmel_port->suspended = true;
		spin_unlock_irqrestore(&atmel_port->lock_suspended, flags);
		device_set_wakeup_enable(&pdev->dev, 0);
	}

	uart_suspend_port(&atmel_uart, port);

	return 0;
}

static int atmel_serial_resume(struct platform_device *pdev)
{
	struct uart_port *port = platform_get_drvdata(pdev);
	struct atmel_uart_port *atmel_port = to_atmel_uart_port(port);
	unsigned long flags;

	if (atmel_is_console_port(port) && !console_suspend_enabled) {
		atmel_uart_writel(port, ATMEL_US_MR, atmel_port->cache.mr);
		atmel_uart_writel(port, ATMEL_US_IER, atmel_port->cache.imr);
		atmel_uart_writel(port, ATMEL_US_BRGR, atmel_port->cache.brgr);
		atmel_uart_writel(port, atmel_port->rtor,
				  atmel_port->cache.rtor);
		atmel_uart_writel(port, ATMEL_US_TTGR, atmel_port->cache.ttgr);

		if (atmel_port->fifo_size) {
			atmel_uart_writel(port, ATMEL_US_CR, ATMEL_US_FIFOEN |
					  ATMEL_US_RXFCLR | ATMEL_US_TXFLCLR);
			atmel_uart_writel(port, ATMEL_US_FMR,
					  atmel_port->cache.fmr);
			atmel_uart_writel(port, ATMEL_US_FIER,
					  atmel_port->cache.fimr);
		}
		atmel_start_rx(port);
	}

	spin_lock_irqsave(&atmel_port->lock_suspended, flags);
	if (atmel_port->pending) {
		atmel_handle_receive(port, atmel_port->pending);
		atmel_handle_status(port, atmel_port->pending,
				    atmel_port->pending_status);
		atmel_handle_transmit(port, atmel_port->pending);
		atmel_port->pending = 0;
	}
	atmel_port->suspended = false;
	spin_unlock_irqrestore(&atmel_port->lock_suspended, flags);

	uart_resume_port(&atmel_uart, port);
	device_set_wakeup_enable(&pdev->dev, atmel_port->may_wakeup);

	return 0;
}
#else
#define atmel_serial_suspend NULL
#define atmel_serial_resume NULL
#endif

static void atmel_serial_probe_fifos(struct atmel_uart_port *atmel_port,
				     struct platform_device *pdev)
{
	atmel_port->fifo_size = 0;
	atmel_port->rts_low = 0;
	atmel_port->rts_high = 0;

	if (of_property_read_u32(pdev->dev.of_node,
				 "atmel,fifo-size",
				 &atmel_port->fifo_size))
		return;

	if (!atmel_port->fifo_size)
		return;

	if (atmel_port->fifo_size < ATMEL_MIN_FIFO_SIZE) {
		atmel_port->fifo_size = 0;
		dev_err(&pdev->dev, "Invalid FIFO size\n");
		return;
	}

	/*
	 * 0 <= rts_low <= rts_high <= fifo_size
	 * Once their CTS line asserted by the remote peer, some x86 UARTs tend
	 * to flush their internal TX FIFO, commonly up to 16 data, before
	 * actually stopping to send new data. So we try to set the RTS High
	 * Threshold to a reasonably high value respecting this 16 data
	 * empirical rule when possible.
	 */
	atmel_port->rts_high = max_t(int, atmel_port->fifo_size >> 1,
			       atmel_port->fifo_size - ATMEL_RTS_HIGH_OFFSET);
	atmel_port->rts_low  = max_t(int, atmel_port->fifo_size >> 2,
			       atmel_port->fifo_size - ATMEL_RTS_LOW_OFFSET);

	dev_info(&pdev->dev, "Using FIFO (%u data)\n",
		 atmel_port->fifo_size);
	dev_dbg(&pdev->dev, "RTS High Threshold : %2u data\n",
		atmel_port->rts_high);
	dev_dbg(&pdev->dev, "RTS Low Threshold  : %2u data\n",
		atmel_port->rts_low);
}

static int atmel_serial_probe(struct platform_device *pdev)
{
	struct atmel_uart_port *atmel_port;
	struct device_node *np = pdev->dev.of_node;
	void *data;
	int ret = -ENODEV;
	bool rs485_enabled;

	BUILD_BUG_ON(ATMEL_SERIAL_RINGSIZE & (ATMEL_SERIAL_RINGSIZE - 1));

	ret = of_alias_get_id(np, "serial");
	if (ret < 0)
		/* port id not found in platform data nor device-tree aliases:
		 * auto-enumerate it */
		ret = find_first_zero_bit(atmel_ports_in_use, ATMEL_MAX_UART);

	if (ret >= ATMEL_MAX_UART) {
		ret = -ENODEV;
		goto err;
	}

	if (test_and_set_bit(ret, atmel_ports_in_use)) {
		/* port already in use */
		ret = -EBUSY;
		goto err;
	}

	atmel_port = &atmel_ports[ret];
	atmel_port->backup_imr = 0;
	atmel_port->uart.line = ret;
	atmel_serial_probe_fifos(atmel_port, pdev);

	atomic_set(&atmel_port->tasklet_shutdown, 0);
	spin_lock_init(&atmel_port->lock_suspended);

	ret = atmel_init_port(atmel_port, pdev);
	if (ret)
		goto err_clear_bit;

	atmel_port->gpios = mctrl_gpio_init(&atmel_port->uart, 0);
	if (IS_ERR(atmel_port->gpios)) {
		ret = PTR_ERR(atmel_port->gpios);
		goto err_clear_bit;
	}

	if (!atmel_use_pdc_rx(&atmel_port->uart)) {
		ret = -ENOMEM;
		data = kmalloc(sizeof(struct atmel_uart_char)
				* ATMEL_SERIAL_RINGSIZE, GFP_KERNEL);
		if (!data)
			goto err_alloc_ring;
		atmel_port->rx_ring.buf = data;
	}

	rs485_enabled = atmel_port->uart.rs485.flags & SER_RS485_ENABLED;

	ret = uart_add_one_port(&atmel_uart, &atmel_port->uart);
	if (ret)
		goto err_add_port;

#ifdef CONFIG_SERIAL_ATMEL_CONSOLE
	if (atmel_is_console_port(&atmel_port->uart)
			&& ATMEL_CONSOLE_DEVICE->flags & CON_ENABLED) {
		/*
		 * The serial core enabled the clock for us, so undo
		 * the clk_prepare_enable() in atmel_console_setup()
		 */
		clk_disable_unprepare(atmel_port->clk);
	}
#endif

	device_init_wakeup(&pdev->dev, 1);
	platform_set_drvdata(pdev, atmel_port);

	/*
	 * The peripheral clock has been disabled by atmel_init_port():
	 * enable it before accessing I/O registers
	 */
	clk_prepare_enable(atmel_port->clk);

	if (rs485_enabled) {
		atmel_uart_writel(&atmel_port->uart, ATMEL_US_MR,
				  ATMEL_US_USMODE_NORMAL);
		atmel_uart_writel(&atmel_port->uart, ATMEL_US_CR,
				  ATMEL_US_RTSEN);
	}

	/*
	 * Get port name of usart or uart
	 */
	atmel_get_ip_name(&atmel_port->uart);

	/*
	 * The peripheral clock can now safely be disabled till the port
	 * is used
	 */
	clk_disable_unprepare(atmel_port->clk);

	return 0;

err_add_port:
	kfree(atmel_port->rx_ring.buf);
	atmel_port->rx_ring.buf = NULL;
err_alloc_ring:
	if (!atmel_is_console_port(&atmel_port->uart)) {
		clk_put(atmel_port->clk);
		atmel_port->clk = NULL;
	}
err_clear_bit:
	clear_bit(atmel_port->uart.line, atmel_ports_in_use);
err:
	return ret;
}

/*
 * Even if the driver is not modular, it makes sense to be able to
 * unbind a device: there can be many bound devices, and there are
 * situations where dynamic binding and unbinding can be useful.
 *
 * For example, a connected device can require a specific firmware update
 * protocol that needs bitbanging on IO lines, but use the regular serial
 * port in the normal case.
 */
static int atmel_serial_remove(struct platform_device *pdev)
{
	struct uart_port *port = platform_get_drvdata(pdev);
	struct atmel_uart_port *atmel_port = to_atmel_uart_port(port);
	int ret = 0;

	tasklet_kill(&atmel_port->tasklet_rx);
	tasklet_kill(&atmel_port->tasklet_tx);

	device_init_wakeup(&pdev->dev, 0);

	ret = uart_remove_one_port(&atmel_uart, port);

	kfree(atmel_port->rx_ring.buf);

	/* "port" is allocated statically, so we shouldn't free it */

	clear_bit(port->line, atmel_ports_in_use);

	clk_put(atmel_port->clk);
	atmel_port->clk = NULL;

	return ret;
}

static struct platform_driver atmel_serial_driver = {
	.probe		= atmel_serial_probe,
	.remove		= atmel_serial_remove,
	.suspend	= atmel_serial_suspend,
	.resume		= atmel_serial_resume,
	.driver		= {
		.name			= "atmel_usart",
		.of_match_table		= of_match_ptr(atmel_serial_dt_ids),
	},
};

static int __init atmel_serial_init(void)
{
	int ret;

	ret = uart_register_driver(&atmel_uart);
	if (ret)
		return ret;

	ret = platform_driver_register(&atmel_serial_driver);
	if (ret)
		uart_unregister_driver(&atmel_uart);

	return ret;
}
device_initcall(atmel_serial_init);<|MERGE_RESOLUTION|>--- conflicted
+++ resolved
@@ -2345,11 +2345,7 @@
 	atmel_init_property(atmel_port, pdev);
 	atmel_set_ops(port);
 
-<<<<<<< HEAD
-	of_get_rs485_mode(pdev->dev.of_node, &port->rs485);
-=======
 	uart_get_rs485_mode(&pdev->dev, &port->rs485);
->>>>>>> 661e50bc
 
 	port->iotype		= UPIO_MEM;
 	port->flags		= UPF_BOOT_AUTOCONF | UPF_IOREMAP;
