# SPDX-License-Identifier: GPL-2.0
# Makefile for vm selftests

include local_config.mk

uname_M := $(shell uname -m 2>/dev/null || echo not)
MACHINE ?= $(shell echo $(uname_M) | sed -e 's/aarch64.*/arm64/' -e 's/ppc64.*/ppc64/')

# Without this, failed build products remain, with up-to-date timestamps,
# thus tricking Make (and you!) into believing that All Is Well, in subsequent
# make invocations:
.DELETE_ON_ERROR:

# Avoid accidental wrong builds, due to built-in rules working just a little
# bit too well--but not quite as well as required for our situation here.
#
# In other words, "make userfaultfd" is supposed to fail to build at all,
# because this Makefile only supports either "make" (all), or "make /full/path".
# However,  the built-in rules, if not suppressed, will pick up CFLAGS and the
# initial LDLIBS (but not the target-specific LDLIBS, because those are only
# set for the full path target!). This causes it to get pretty far into building
# things despite using incorrect values such as an *occasionally* incomplete
# LDLIBS.
MAKEFLAGS += --no-builtin-rules

CFLAGS = -Wall -I ../../../../usr/include $(EXTRA_CFLAGS)
LDLIBS = -lrt -lpthread
TEST_GEN_FILES = compaction_test
TEST_GEN_FILES += gup_test
TEST_GEN_FILES += hmm-tests
TEST_GEN_FILES += hugepage-mmap
TEST_GEN_FILES += hugepage-shm
TEST_GEN_FILES += khugepaged
TEST_GEN_FILES += map_fixed_noreplace
TEST_GEN_FILES += map_hugetlb
TEST_GEN_FILES += map_populate
TEST_GEN_FILES += mlock-random-test
TEST_GEN_FILES += mlock2-tests
TEST_GEN_FILES += mremap_dontunmap
TEST_GEN_FILES += mremap_test
TEST_GEN_FILES += on-fault-limit
TEST_GEN_FILES += thuge-gen
TEST_GEN_FILES += transhuge-stress
TEST_GEN_FILES += userfaultfd

ifeq ($(MACHINE),x86_64)
CAN_BUILD_I386 := $(shell ./../x86/check_cc.sh $(CC) ../x86/trivial_32bit_program.c -m32)
CAN_BUILD_X86_64 := $(shell ./../x86/check_cc.sh $(CC) ../x86/trivial_64bit_program.c)
CAN_BUILD_WITH_NOPIE := $(shell ./../x86/check_cc.sh $(CC) ../x86/trivial_program.c -no-pie)

TARGETS := protection_keys
BINARIES_32 := $(TARGETS:%=%_32)
BINARIES_64 := $(TARGETS:%=%_64)

ifeq ($(CAN_BUILD_WITH_NOPIE),1)
CFLAGS += -no-pie
endif

ifeq ($(CAN_BUILD_I386),1)
TEST_GEN_FILES += $(BINARIES_32)
endif

ifeq ($(CAN_BUILD_X86_64),1)
TEST_GEN_FILES += $(BINARIES_64)
endif
else

<<<<<<< HEAD
ifneq (,$(findstring $(ARCH),powerpc))
=======
ifneq (,$(findstring $(MACHINE),ppc64))
>>>>>>> 7505c06d
TEST_GEN_FILES += protection_keys
endif

endif

<<<<<<< HEAD
ifneq (,$(filter $(MACHINE),arm64 ia64 mips64 parisc64 ppc64 ppc64le riscv64 s390x sh64 sparc64 x86_64))
=======
ifneq (,$(filter $(MACHINE),arm64 ia64 mips64 parisc64 ppc64 riscv64 s390x sh64 sparc64 x86_64))
>>>>>>> 7505c06d
TEST_GEN_FILES += va_128TBswitch
TEST_GEN_FILES += virtual_address_range
TEST_GEN_FILES += write_to_hugetlbfs
endif

TEST_PROGS := run_vmtests.sh

TEST_FILES := test_vmalloc.sh

KSFT_KHDR_INSTALL := 1
include ../lib.mk

<<<<<<< HEAD
ifeq ($(ARCH),x86_64)
=======
ifeq ($(MACHINE),x86_64)
>>>>>>> 7505c06d
BINARIES_32 := $(patsubst %,$(OUTPUT)/%,$(BINARIES_32))
BINARIES_64 := $(patsubst %,$(OUTPUT)/%,$(BINARIES_64))

define gen-target-rule-32
$(1) $(1)_32: $(OUTPUT)/$(1)_32
.PHONY: $(1) $(1)_32
endef

define gen-target-rule-64
$(1) $(1)_64: $(OUTPUT)/$(1)_64
.PHONY: $(1) $(1)_64
endef

ifeq ($(CAN_BUILD_I386),1)
$(BINARIES_32): CFLAGS += -m32
$(BINARIES_32): LDLIBS += -lrt -ldl -lm
$(BINARIES_32): %_32: %.c
	$(CC) $(CFLAGS) $(EXTRA_CFLAGS) $(notdir $^) $(LDLIBS) -o $@
$(foreach t,$(TARGETS),$(eval $(call gen-target-rule-32,$(t))))
endif

ifeq ($(CAN_BUILD_X86_64),1)
$(BINARIES_64): CFLAGS += -m64
$(BINARIES_64): LDLIBS += -lrt -ldl
$(BINARIES_64): %_64: %.c
	$(CC) $(CFLAGS) $(EXTRA_CFLAGS) $(notdir $^) $(LDLIBS) -o $@
$(foreach t,$(TARGETS),$(eval $(call gen-target-rule-64,$(t))))
endif

# x86_64 users should be encouraged to install 32-bit libraries
ifeq ($(CAN_BUILD_I386)$(CAN_BUILD_X86_64),01)
all: warn_32bit_failure

warn_32bit_failure:
	@echo "Warning: you seem to have a broken 32-bit build" 2>&1;		\
	echo  "environment. This will reduce test coverage of 64-bit" 2>&1;	\
	echo  "kernels. If you are using a Debian-like distribution," 2>&1;	\
	echo  "try:"; 2>&1;							\
	echo  "";								\
	echo  "  apt-get install gcc-multilib libc6-i386 libc6-dev-i386";	\
	echo  "";								\
	echo  "If you are using a Fedora-like distribution, try:";		\
	echo  "";								\
	echo  "  yum install glibc-devel.*i686";				\
	exit 0;
endif
endif

$(OUTPUT)/mlock-random-test: LDLIBS += -lcap

$(OUTPUT)/gup_test: ../../../../mm/gup_test.h

$(OUTPUT)/hmm-tests: local_config.h

# HMM_EXTRA_LIBS may get set in local_config.mk, or it may be left empty.
$(OUTPUT)/hmm-tests: LDLIBS += $(HMM_EXTRA_LIBS)

local_config.mk local_config.h: check_config.sh
	/bin/sh ./check_config.sh $(CC)

EXTRA_CLEAN += local_config.mk local_config.h

ifeq ($(HMM_EXTRA_LIBS),)
all: warn_missing_hugelibs

warn_missing_hugelibs:
	@echo ; \
	echo "Warning: missing libhugetlbfs support. Some HMM tests will be skipped." ; \
	echo
endif<|MERGE_RESOLUTION|>--- conflicted
+++ resolved
@@ -65,21 +65,13 @@
 endif
 else
 
-<<<<<<< HEAD
-ifneq (,$(findstring $(ARCH),powerpc))
-=======
 ifneq (,$(findstring $(MACHINE),ppc64))
->>>>>>> 7505c06d
 TEST_GEN_FILES += protection_keys
 endif
 
 endif
 
-<<<<<<< HEAD
-ifneq (,$(filter $(MACHINE),arm64 ia64 mips64 parisc64 ppc64 ppc64le riscv64 s390x sh64 sparc64 x86_64))
-=======
 ifneq (,$(filter $(MACHINE),arm64 ia64 mips64 parisc64 ppc64 riscv64 s390x sh64 sparc64 x86_64))
->>>>>>> 7505c06d
 TEST_GEN_FILES += va_128TBswitch
 TEST_GEN_FILES += virtual_address_range
 TEST_GEN_FILES += write_to_hugetlbfs
@@ -92,11 +84,7 @@
 KSFT_KHDR_INSTALL := 1
 include ../lib.mk
 
-<<<<<<< HEAD
-ifeq ($(ARCH),x86_64)
-=======
 ifeq ($(MACHINE),x86_64)
->>>>>>> 7505c06d
 BINARIES_32 := $(patsubst %,$(OUTPUT)/%,$(BINARIES_32))
 BINARIES_64 := $(patsubst %,$(OUTPUT)/%,$(BINARIES_64))
 
