// SPDX-License-Identifier: GPL-2.0 OR MIT

/*
 * Xen para-virtual sound device
 *
 * Copyright (C) 2016-2018 EPAM Systems Inc.
 *
 * Author: Oleksandr Andrushchenko <oleksandr_andrushchenko@epam.com>
 */

#include <xen/events.h>
#include <xen/grant_table.h>
#include <xen/xen.h>
#include <xen/xenbus.h>

#include "xen_snd_front.h"
#include "xen_snd_front_alsa.h"
#include "xen_snd_front_cfg.h"
#include "xen_snd_front_evtchnl.h"

static irqreturn_t evtchnl_interrupt_req(int irq, void *dev_id)
{
	struct xen_snd_front_evtchnl *channel = dev_id;
	struct xen_snd_front_info *front_info = channel->front_info;
	struct xensnd_resp *resp;
	RING_IDX i, rp;

	if (unlikely(channel->state != EVTCHNL_STATE_CONNECTED))
		return IRQ_HANDLED;

	mutex_lock(&channel->ring_io_lock);

again:
	rp = channel->u.req.ring.sring->rsp_prod;
	/* Ensure we see queued responses up to rp. */
	rmb();

	/*
	 * Assume that the backend is trusted to always write sane values
	 * to the ring counters, so no overflow checks on frontend side
	 * are required.
	 */
	for (i = channel->u.req.ring.rsp_cons; i != rp; i++) {
		resp = RING_GET_RESPONSE(&channel->u.req.ring, i);
		if (resp->id != channel->evt_id)
			continue;
		switch (resp->operation) {
		case XENSND_OP_OPEN:
		case XENSND_OP_CLOSE:
		case XENSND_OP_READ:
		case XENSND_OP_WRITE:
		case XENSND_OP_TRIGGER:
			channel->u.req.resp_status = resp->status;
			complete(&channel->u.req.completion);
			break;
		case XENSND_OP_HW_PARAM_QUERY:
			channel->u.req.resp_status = resp->status;
			channel->u.req.resp.hw_param =
					resp->resp.hw_param;
			complete(&channel->u.req.completion);
			break;

		default:
			dev_err(&front_info->xb_dev->dev,
				"Operation %d is not supported\n",
				resp->operation);
			break;
		}
	}

	channel->u.req.ring.rsp_cons = i;
	if (i != channel->u.req.ring.req_prod_pvt) {
		int more_to_do;

		RING_FINAL_CHECK_FOR_RESPONSES(&channel->u.req.ring,
					       more_to_do);
		if (more_to_do)
			goto again;
	} else {
		channel->u.req.ring.sring->rsp_event = i + 1;
	}

	mutex_unlock(&channel->ring_io_lock);
	return IRQ_HANDLED;
}

static irqreturn_t evtchnl_interrupt_evt(int irq, void *dev_id)
{
	struct xen_snd_front_evtchnl *channel = dev_id;
	struct xensnd_event_page *page = channel->u.evt.page;
	u32 cons, prod;

	if (unlikely(channel->state != EVTCHNL_STATE_CONNECTED))
		return IRQ_HANDLED;

	mutex_lock(&channel->ring_io_lock);

	prod = page->in_prod;
	/* Ensure we see ring contents up to prod. */
	virt_rmb();
	if (prod == page->in_cons)
		goto out;

	/*
	 * Assume that the backend is trusted to always write sane values
	 * to the ring counters, so no overflow checks on frontend side
	 * are required.
	 */
	for (cons = page->in_cons; cons != prod; cons++) {
		struct xensnd_evt *event;

		event = &XENSND_IN_RING_REF(page, cons);
		if (unlikely(event->id != channel->evt_id++))
			continue;

		switch (event->type) {
		case XENSND_EVT_CUR_POS:
			xen_snd_front_alsa_handle_cur_pos(channel,
							  event->op.cur_pos.position);
			break;
		}
	}

	page->in_cons = cons;
	/* Ensure ring contents. */
	virt_wmb();

out:
	mutex_unlock(&channel->ring_io_lock);
	return IRQ_HANDLED;
}

void xen_snd_front_evtchnl_flush(struct xen_snd_front_evtchnl *channel)
{
	int notify;

	channel->u.req.ring.req_prod_pvt++;
	RING_PUSH_REQUESTS_AND_CHECK_NOTIFY(&channel->u.req.ring, notify);
	if (notify)
		notify_remote_via_irq(channel->irq);
}

static void evtchnl_free(struct xen_snd_front_info *front_info,
			 struct xen_snd_front_evtchnl *channel)
{
	void *page = NULL;

	if (channel->type == EVTCHNL_TYPE_REQ)
		page = channel->u.req.ring.sring;
	else if (channel->type == EVTCHNL_TYPE_EVT)
		page = channel->u.evt.page;

	if (!page)
		return;

	channel->state = EVTCHNL_STATE_DISCONNECTED;
	if (channel->type == EVTCHNL_TYPE_REQ) {
		/* Release all who still waits for response if any. */
		channel->u.req.resp_status = -EIO;
		complete_all(&channel->u.req.completion);
	}

	if (channel->irq)
		unbind_from_irqhandler(channel->irq, channel);

	if (channel->port)
		xenbus_free_evtchn(front_info->xb_dev, channel->port);

	/* End access and free the page. */
<<<<<<< HEAD
	if (channel->gref != GRANT_INVALID_REF)
		gnttab_end_foreign_access(channel->gref, page);
	else
		free_page(page);
=======
	xenbus_teardown_ring(&page, 1, &channel->gref);
>>>>>>> 88084a3d

	memset(channel, 0, sizeof(*channel));
}

void xen_snd_front_evtchnl_free_all(struct xen_snd_front_info *front_info)
{
	int i;

	if (!front_info->evt_pairs)
		return;

	for (i = 0; i < front_info->num_evt_pairs; i++) {
		evtchnl_free(front_info, &front_info->evt_pairs[i].req);
		evtchnl_free(front_info, &front_info->evt_pairs[i].evt);
	}

	kfree(front_info->evt_pairs);
	front_info->evt_pairs = NULL;
}

static int evtchnl_alloc(struct xen_snd_front_info *front_info, int index,
			 struct xen_snd_front_evtchnl *channel,
			 enum xen_snd_front_evtchnl_type type)
{
	struct xenbus_device *xb_dev = front_info->xb_dev;
	void *page;
	irq_handler_t handler;
	char *handler_name = NULL;
	int ret;

	memset(channel, 0, sizeof(*channel));
	channel->type = type;
	channel->index = index;
	channel->front_info = front_info;
	channel->state = EVTCHNL_STATE_DISCONNECTED;
	ret = xenbus_setup_ring(xb_dev, GFP_KERNEL, &page, 1, &channel->gref);
	if (ret)
		goto fail;

	handler_name = kasprintf(GFP_KERNEL, "%s-%s", XENSND_DRIVER_NAME,
				 type == EVTCHNL_TYPE_REQ ?
				 XENSND_FIELD_RING_REF :
				 XENSND_FIELD_EVT_RING_REF);
	if (!handler_name) {
		ret = -ENOMEM;
		goto fail;
	}

	mutex_init(&channel->ring_io_lock);

	if (type == EVTCHNL_TYPE_REQ) {
		struct xen_sndif_sring *sring = page;

		init_completion(&channel->u.req.completion);
		mutex_init(&channel->u.req.req_io_lock);
		XEN_FRONT_RING_INIT(&channel->u.req.ring, sring, XEN_PAGE_SIZE);

		handler = evtchnl_interrupt_req;
	} else {
		channel->u.evt.page = page;
		handler = evtchnl_interrupt_evt;
	}

	ret = xenbus_alloc_evtchn(xb_dev, &channel->port);
	if (ret < 0)
		goto fail;

	ret = bind_evtchn_to_irq(channel->port);
	if (ret < 0) {
		dev_err(&xb_dev->dev,
			"Failed to bind IRQ for domid %d port %d: %d\n",
			front_info->xb_dev->otherend_id, channel->port, ret);
		goto fail;
	}

	channel->irq = ret;

	ret = request_threaded_irq(channel->irq, NULL, handler,
				   IRQF_ONESHOT, handler_name, channel);
	if (ret < 0) {
		dev_err(&xb_dev->dev, "Failed to request IRQ %d: %d\n",
			channel->irq, ret);
		goto fail;
	}

	kfree(handler_name);
	return 0;

fail:
	kfree(handler_name);
	dev_err(&xb_dev->dev, "Failed to allocate ring: %d\n", ret);
	return ret;
}

int xen_snd_front_evtchnl_create_all(struct xen_snd_front_info *front_info,
				     int num_streams)
{
	struct xen_front_cfg_card *cfg = &front_info->cfg;
	struct device *dev = &front_info->xb_dev->dev;
	int d, ret = 0;

	front_info->evt_pairs =
			kcalloc(num_streams,
				sizeof(struct xen_snd_front_evtchnl_pair),
				GFP_KERNEL);
	if (!front_info->evt_pairs)
		return -ENOMEM;

	/* Iterate over devices and their streams and create event channels. */
	for (d = 0; d < cfg->num_pcm_instances; d++) {
		struct xen_front_cfg_pcm_instance *pcm_instance;
		int s, index;

		pcm_instance = &cfg->pcm_instances[d];

		for (s = 0; s < pcm_instance->num_streams_pb; s++) {
			index = pcm_instance->streams_pb[s].index;

			ret = evtchnl_alloc(front_info, index,
					    &front_info->evt_pairs[index].req,
					    EVTCHNL_TYPE_REQ);
			if (ret < 0) {
				dev_err(dev, "Error allocating control channel\n");
				goto fail;
			}

			ret = evtchnl_alloc(front_info, index,
					    &front_info->evt_pairs[index].evt,
					    EVTCHNL_TYPE_EVT);
			if (ret < 0) {
				dev_err(dev, "Error allocating in-event channel\n");
				goto fail;
			}
		}

		for (s = 0; s < pcm_instance->num_streams_cap; s++) {
			index = pcm_instance->streams_cap[s].index;

			ret = evtchnl_alloc(front_info, index,
					    &front_info->evt_pairs[index].req,
					    EVTCHNL_TYPE_REQ);
			if (ret < 0) {
				dev_err(dev, "Error allocating control channel\n");
				goto fail;
			}

			ret = evtchnl_alloc(front_info, index,
					    &front_info->evt_pairs[index].evt,
					    EVTCHNL_TYPE_EVT);
			if (ret < 0) {
				dev_err(dev, "Error allocating in-event channel\n");
				goto fail;
			}
		}
	}

	front_info->num_evt_pairs = num_streams;
	return 0;

fail:
	xen_snd_front_evtchnl_free_all(front_info);
	return ret;
}

static int evtchnl_publish(struct xenbus_transaction xbt,
			   struct xen_snd_front_evtchnl *channel,
			   const char *path, const char *node_ring,
			   const char *node_chnl)
{
	struct xenbus_device *xb_dev = channel->front_info->xb_dev;
	int ret;

	/* Write control channel ring reference. */
	ret = xenbus_printf(xbt, path, node_ring, "%u", channel->gref);
	if (ret < 0) {
		dev_err(&xb_dev->dev, "Error writing ring-ref: %d\n", ret);
		return ret;
	}

	/* Write event channel ring reference. */
	ret = xenbus_printf(xbt, path, node_chnl, "%u", channel->port);
	if (ret < 0) {
		dev_err(&xb_dev->dev, "Error writing event channel: %d\n", ret);
		return ret;
	}

	return 0;
}

int xen_snd_front_evtchnl_publish_all(struct xen_snd_front_info *front_info)
{
	struct xen_front_cfg_card *cfg = &front_info->cfg;
	struct xenbus_transaction xbt;
	int ret, d;

again:
	ret = xenbus_transaction_start(&xbt);
	if (ret < 0) {
		xenbus_dev_fatal(front_info->xb_dev, ret,
				 "starting transaction");
		return ret;
	}

	for (d = 0; d < cfg->num_pcm_instances; d++) {
		struct xen_front_cfg_pcm_instance *pcm_instance;
		int s, index;

		pcm_instance = &cfg->pcm_instances[d];

		for (s = 0; s < pcm_instance->num_streams_pb; s++) {
			index = pcm_instance->streams_pb[s].index;

			ret = evtchnl_publish(xbt,
					      &front_info->evt_pairs[index].req,
					      pcm_instance->streams_pb[s].xenstore_path,
					      XENSND_FIELD_RING_REF,
					      XENSND_FIELD_EVT_CHNL);
			if (ret < 0)
				goto fail;

			ret = evtchnl_publish(xbt,
					      &front_info->evt_pairs[index].evt,
					      pcm_instance->streams_pb[s].xenstore_path,
					      XENSND_FIELD_EVT_RING_REF,
					      XENSND_FIELD_EVT_EVT_CHNL);
			if (ret < 0)
				goto fail;
		}

		for (s = 0; s < pcm_instance->num_streams_cap; s++) {
			index = pcm_instance->streams_cap[s].index;

			ret = evtchnl_publish(xbt,
					      &front_info->evt_pairs[index].req,
					      pcm_instance->streams_cap[s].xenstore_path,
					      XENSND_FIELD_RING_REF,
					      XENSND_FIELD_EVT_CHNL);
			if (ret < 0)
				goto fail;

			ret = evtchnl_publish(xbt,
					      &front_info->evt_pairs[index].evt,
					      pcm_instance->streams_cap[s].xenstore_path,
					      XENSND_FIELD_EVT_RING_REF,
					      XENSND_FIELD_EVT_EVT_CHNL);
			if (ret < 0)
				goto fail;
		}
	}
	ret = xenbus_transaction_end(xbt, 0);
	if (ret < 0) {
		if (ret == -EAGAIN)
			goto again;

		xenbus_dev_fatal(front_info->xb_dev, ret,
				 "completing transaction");
		goto fail_to_end;
	}
	return 0;
fail:
	xenbus_transaction_end(xbt, 1);
fail_to_end:
	xenbus_dev_fatal(front_info->xb_dev, ret, "writing XenStore");
	return ret;
}

void xen_snd_front_evtchnl_pair_set_connected(struct xen_snd_front_evtchnl_pair *evt_pair,
					      bool is_connected)
{
	enum xen_snd_front_evtchnl_state state;

	if (is_connected)
		state = EVTCHNL_STATE_CONNECTED;
	else
		state = EVTCHNL_STATE_DISCONNECTED;

	mutex_lock(&evt_pair->req.ring_io_lock);
	evt_pair->req.state = state;
	mutex_unlock(&evt_pair->req.ring_io_lock);

	mutex_lock(&evt_pair->evt.ring_io_lock);
	evt_pair->evt.state = state;
	mutex_unlock(&evt_pair->evt.ring_io_lock);
}

void xen_snd_front_evtchnl_pair_clear(struct xen_snd_front_evtchnl_pair *evt_pair)
{
	mutex_lock(&evt_pair->req.ring_io_lock);
	evt_pair->req.evt_next_id = 0;
	mutex_unlock(&evt_pair->req.ring_io_lock);

	mutex_lock(&evt_pair->evt.ring_io_lock);
	evt_pair->evt.evt_next_id = 0;
	mutex_unlock(&evt_pair->evt.ring_io_lock);
}
<|MERGE_RESOLUTION|>--- conflicted
+++ resolved
@@ -167,14 +167,7 @@
 		xenbus_free_evtchn(front_info->xb_dev, channel->port);
 
 	/* End access and free the page. */
-<<<<<<< HEAD
-	if (channel->gref != GRANT_INVALID_REF)
-		gnttab_end_foreign_access(channel->gref, page);
-	else
-		free_page(page);
-=======
 	xenbus_teardown_ring(&page, 1, &channel->gref);
->>>>>>> 88084a3d
 
 	memset(channel, 0, sizeof(*channel));
 }
