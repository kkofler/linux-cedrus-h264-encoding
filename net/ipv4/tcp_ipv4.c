// SPDX-License-Identifier: GPL-2.0-or-later
/*
 * INET		An implementation of the TCP/IP protocol suite for the LINUX
 *		operating system.  INET is implemented using the  BSD Socket
 *		interface as the means of communication with the user level.
 *
 *		Implementation of the Transmission Control Protocol(TCP).
 *
 *		IPv4 specific functions
 *
 *		code split from:
 *		linux/ipv4/tcp.c
 *		linux/ipv4/tcp_input.c
 *		linux/ipv4/tcp_output.c
 *
 *		See tcp.c for author information
 */

/*
 * Changes:
 *		David S. Miller	:	New socket lookup architecture.
 *					This code is dedicated to John Dyson.
 *		David S. Miller :	Change semantics of established hash,
 *					half is devoted to TIME_WAIT sockets
 *					and the rest go in the other half.
 *		Andi Kleen :		Add support for syncookies and fixed
 *					some bugs: ip options weren't passed to
 *					the TCP layer, missed a check for an
 *					ACK bit.
 *		Andi Kleen :		Implemented fast path mtu discovery.
 *	     				Fixed many serious bugs in the
 *					request_sock handling and moved
 *					most of it into the af independent code.
 *					Added tail drop and some other bugfixes.
 *					Added new listen semantics.
 *		Mike McLagan	:	Routing by source
 *	Juan Jose Ciarlante:		ip_dynaddr bits
 *		Andi Kleen:		various fixes.
 *	Vitaly E. Lavrov	:	Transparent proxy revived after year
 *					coma.
 *	Andi Kleen		:	Fix new listen.
 *	Andi Kleen		:	Fix accept error reporting.
 *	YOSHIFUJI Hideaki @USAGI and:	Support IPV6_V6ONLY socket option, which
 *	Alexey Kuznetsov		allow both IPv4 and IPv6 sockets to bind
 *					a single port at the same time.
 */

#define pr_fmt(fmt) "TCP: " fmt

#include <linux/bottom_half.h>
#include <linux/types.h>
#include <linux/fcntl.h>
#include <linux/module.h>
#include <linux/random.h>
#include <linux/cache.h>
#include <linux/jhash.h>
#include <linux/init.h>
#include <linux/times.h>
#include <linux/slab.h>
#include <linux/sched.h>

#include <net/net_namespace.h>
#include <net/icmp.h>
#include <net/inet_hashtables.h>
#include <net/tcp.h>
#include <net/transp_v6.h>
#include <net/ipv6.h>
#include <net/inet_common.h>
#include <net/timewait_sock.h>
#include <net/xfrm.h>
#include <net/secure_seq.h>
#include <net/busy_poll.h>
#include <net/rstreason.h>

#include <linux/inet.h>
#include <linux/ipv6.h>
#include <linux/stddef.h>
#include <linux/proc_fs.h>
#include <linux/seq_file.h>
#include <linux/inetdevice.h>
#include <linux/btf_ids.h>

#include <crypto/hash.h>
#include <linux/scatterlist.h>

#include <trace/events/tcp.h>

#ifdef CONFIG_TCP_MD5SIG
static int tcp_v4_md5_hash_hdr(char *md5_hash, const struct tcp_md5sig_key *key,
			       __be32 daddr, __be32 saddr, const struct tcphdr *th);
#endif

struct inet_hashinfo tcp_hashinfo;
EXPORT_SYMBOL(tcp_hashinfo);

static DEFINE_PER_CPU(struct sock_bh_locked, ipv4_tcp_sk) = {
	.bh_lock = INIT_LOCAL_LOCK(bh_lock),
};

static u32 tcp_v4_init_seq(const struct sk_buff *skb)
{
	return secure_tcp_seq(ip_hdr(skb)->daddr,
			      ip_hdr(skb)->saddr,
			      tcp_hdr(skb)->dest,
			      tcp_hdr(skb)->source);
}

static u32 tcp_v4_init_ts_off(const struct net *net, const struct sk_buff *skb)
{
	return secure_tcp_ts_off(net, ip_hdr(skb)->daddr, ip_hdr(skb)->saddr);
}

int tcp_twsk_unique(struct sock *sk, struct sock *sktw, void *twp)
{
	int reuse = READ_ONCE(sock_net(sk)->ipv4.sysctl_tcp_tw_reuse);
	const struct inet_timewait_sock *tw = inet_twsk(sktw);
	const struct tcp_timewait_sock *tcptw = tcp_twsk(sktw);
	struct tcp_sock *tp = tcp_sk(sk);
	int ts_recent_stamp;

	if (reuse == 2) {
		/* Still does not detect *everything* that goes through
		 * lo, since we require a loopback src or dst address
		 * or direct binding to 'lo' interface.
		 */
		bool loopback = false;
		if (tw->tw_bound_dev_if == LOOPBACK_IFINDEX)
			loopback = true;
#if IS_ENABLED(CONFIG_IPV6)
		if (tw->tw_family == AF_INET6) {
			if (ipv6_addr_loopback(&tw->tw_v6_daddr) ||
			    ipv6_addr_v4mapped_loopback(&tw->tw_v6_daddr) ||
			    ipv6_addr_loopback(&tw->tw_v6_rcv_saddr) ||
			    ipv6_addr_v4mapped_loopback(&tw->tw_v6_rcv_saddr))
				loopback = true;
		} else
#endif
		{
			if (ipv4_is_loopback(tw->tw_daddr) ||
			    ipv4_is_loopback(tw->tw_rcv_saddr))
				loopback = true;
		}
		if (!loopback)
			reuse = 0;
	}

	/* With PAWS, it is safe from the viewpoint
	   of data integrity. Even without PAWS it is safe provided sequence
	   spaces do not overlap i.e. at data rates <= 80Mbit/sec.

	   Actually, the idea is close to VJ's one, only timestamp cache is
	   held not per host, but per port pair and TW bucket is used as state
	   holder.

	   If TW bucket has been already destroyed we fall back to VJ's scheme
	   and use initial timestamp retrieved from peer table.
	 */
	ts_recent_stamp = READ_ONCE(tcptw->tw_ts_recent_stamp);
	if (ts_recent_stamp &&
	    (!twp || (reuse && time_after32(ktime_get_seconds(),
					    ts_recent_stamp)))) {
		/* inet_twsk_hashdance_schedule() sets sk_refcnt after putting twsk
		 * and releasing the bucket lock.
		 */
		if (unlikely(!refcount_inc_not_zero(&sktw->sk_refcnt)))
			return 0;

		/* In case of repair and re-using TIME-WAIT sockets we still
		 * want to be sure that it is safe as above but honor the
		 * sequence numbers and time stamps set as part of the repair
		 * process.
		 *
		 * Without this check re-using a TIME-WAIT socket with TCP
		 * repair would accumulate a -1 on the repair assigned
		 * sequence number. The first time it is reused the sequence
		 * is -1, the second time -2, etc. This fixes that issue
		 * without appearing to create any others.
		 */
		if (likely(!tp->repair)) {
			u32 seq = tcptw->tw_snd_nxt + 65535 + 2;

			if (!seq)
				seq = 1;
			WRITE_ONCE(tp->write_seq, seq);
			tp->rx_opt.ts_recent	   = READ_ONCE(tcptw->tw_ts_recent);
			tp->rx_opt.ts_recent_stamp = ts_recent_stamp;
		}

		return 1;
	}

	return 0;
}
EXPORT_SYMBOL_GPL(tcp_twsk_unique);

static int tcp_v4_pre_connect(struct sock *sk, struct sockaddr *uaddr,
			      int addr_len)
{
	/* This check is replicated from tcp_v4_connect() and intended to
	 * prevent BPF program called below from accessing bytes that are out
	 * of the bound specified by user in addr_len.
	 */
	if (addr_len < sizeof(struct sockaddr_in))
		return -EINVAL;

	sock_owned_by_me(sk);

	return BPF_CGROUP_RUN_PROG_INET4_CONNECT(sk, uaddr, &addr_len);
}

/* This will initiate an outgoing connection. */
int tcp_v4_connect(struct sock *sk, struct sockaddr *uaddr, int addr_len)
{
	struct sockaddr_in *usin = (struct sockaddr_in *)uaddr;
	struct inet_timewait_death_row *tcp_death_row;
	struct inet_sock *inet = inet_sk(sk);
	struct tcp_sock *tp = tcp_sk(sk);
	struct ip_options_rcu *inet_opt;
	struct net *net = sock_net(sk);
	__be16 orig_sport, orig_dport;
	__be32 daddr, nexthop;
	struct flowi4 *fl4;
	struct rtable *rt;
	int err;

	if (addr_len < sizeof(struct sockaddr_in))
		return -EINVAL;

	if (usin->sin_family != AF_INET)
		return -EAFNOSUPPORT;

	nexthop = daddr = usin->sin_addr.s_addr;
	inet_opt = rcu_dereference_protected(inet->inet_opt,
					     lockdep_sock_is_held(sk));
	if (inet_opt && inet_opt->opt.srr) {
		if (!daddr)
			return -EINVAL;
		nexthop = inet_opt->opt.faddr;
	}

	orig_sport = inet->inet_sport;
	orig_dport = usin->sin_port;
	fl4 = &inet->cork.fl.u.ip4;
	rt = ip_route_connect(fl4, nexthop, inet->inet_saddr,
			      sk->sk_bound_dev_if, IPPROTO_TCP, orig_sport,
			      orig_dport, sk);
	if (IS_ERR(rt)) {
		err = PTR_ERR(rt);
		if (err == -ENETUNREACH)
			IP_INC_STATS(net, IPSTATS_MIB_OUTNOROUTES);
		return err;
	}

	if (rt->rt_flags & (RTCF_MULTICAST | RTCF_BROADCAST)) {
		ip_rt_put(rt);
		return -ENETUNREACH;
	}

	if (!inet_opt || !inet_opt->opt.srr)
		daddr = fl4->daddr;

	tcp_death_row = &sock_net(sk)->ipv4.tcp_death_row;

	if (!inet->inet_saddr) {
		err = inet_bhash2_update_saddr(sk,  &fl4->saddr, AF_INET);
		if (err) {
			ip_rt_put(rt);
			return err;
		}
	} else {
		sk_rcv_saddr_set(sk, inet->inet_saddr);
	}

	if (tp->rx_opt.ts_recent_stamp && inet->inet_daddr != daddr) {
		/* Reset inherited state */
		tp->rx_opt.ts_recent	   = 0;
		tp->rx_opt.ts_recent_stamp = 0;
		if (likely(!tp->repair))
			WRITE_ONCE(tp->write_seq, 0);
	}

	inet->inet_dport = usin->sin_port;
	sk_daddr_set(sk, daddr);

	inet_csk(sk)->icsk_ext_hdr_len = 0;
	if (inet_opt)
		inet_csk(sk)->icsk_ext_hdr_len = inet_opt->opt.optlen;

	tp->rx_opt.mss_clamp = TCP_MSS_DEFAULT;

	/* Socket identity is still unknown (sport may be zero).
	 * However we set state to SYN-SENT and not releasing socket
	 * lock select source port, enter ourselves into the hash tables and
	 * complete initialization after this.
	 */
	tcp_set_state(sk, TCP_SYN_SENT);
	err = inet_hash_connect(tcp_death_row, sk);
	if (err)
		goto failure;

	sk_set_txhash(sk);

	rt = ip_route_newports(fl4, rt, orig_sport, orig_dport,
			       inet->inet_sport, inet->inet_dport, sk);
	if (IS_ERR(rt)) {
		err = PTR_ERR(rt);
		rt = NULL;
		goto failure;
	}
	tp->tcp_usec_ts = dst_tcp_usec_ts(&rt->dst);
	/* OK, now commit destination to socket.  */
	sk->sk_gso_type = SKB_GSO_TCPV4;
	sk_setup_caps(sk, &rt->dst);
	rt = NULL;

	if (likely(!tp->repair)) {
		if (!tp->write_seq)
			WRITE_ONCE(tp->write_seq,
				   secure_tcp_seq(inet->inet_saddr,
						  inet->inet_daddr,
						  inet->inet_sport,
						  usin->sin_port));
		WRITE_ONCE(tp->tsoffset,
			   secure_tcp_ts_off(net, inet->inet_saddr,
					     inet->inet_daddr));
	}

	atomic_set(&inet->inet_id, get_random_u16());

	if (tcp_fastopen_defer_connect(sk, &err))
		return err;
	if (err)
		goto failure;

	err = tcp_connect(sk);

	if (err)
		goto failure;

	return 0;

failure:
	/*
	 * This unhashes the socket and releases the local port,
	 * if necessary.
	 */
	tcp_set_state(sk, TCP_CLOSE);
	inet_bhash2_reset_saddr(sk);
	ip_rt_put(rt);
	sk->sk_route_caps = 0;
	inet->inet_dport = 0;
	return err;
}
EXPORT_SYMBOL(tcp_v4_connect);

/*
 * This routine reacts to ICMP_FRAG_NEEDED mtu indications as defined in RFC1191.
 * It can be called through tcp_release_cb() if socket was owned by user
 * at the time tcp_v4_err() was called to handle ICMP message.
 */
void tcp_v4_mtu_reduced(struct sock *sk)
{
	struct inet_sock *inet = inet_sk(sk);
	struct dst_entry *dst;
	u32 mtu;

	if ((1 << sk->sk_state) & (TCPF_LISTEN | TCPF_CLOSE))
		return;
	mtu = READ_ONCE(tcp_sk(sk)->mtu_info);
	dst = inet_csk_update_pmtu(sk, mtu);
	if (!dst)
		return;

	/* Something is about to be wrong... Remember soft error
	 * for the case, if this connection will not able to recover.
	 */
	if (mtu < dst_mtu(dst) && ip_dont_fragment(sk, dst))
		WRITE_ONCE(sk->sk_err_soft, EMSGSIZE);

	mtu = dst_mtu(dst);

	if (inet->pmtudisc != IP_PMTUDISC_DONT &&
	    ip_sk_accept_pmtu(sk) &&
	    inet_csk(sk)->icsk_pmtu_cookie > mtu) {
		tcp_sync_mss(sk, mtu);

		/* Resend the TCP packet because it's
		 * clear that the old packet has been
		 * dropped. This is the new "fast" path mtu
		 * discovery.
		 */
		tcp_simple_retransmit(sk);
	} /* else let the usual retransmit timer handle it */
}
EXPORT_SYMBOL(tcp_v4_mtu_reduced);

static void do_redirect(struct sk_buff *skb, struct sock *sk)
{
	struct dst_entry *dst = __sk_dst_check(sk, 0);

	if (dst)
		dst->ops->redirect(dst, sk, skb);
}


/* handle ICMP messages on TCP_NEW_SYN_RECV request sockets */
void tcp_req_err(struct sock *sk, u32 seq, bool abort)
{
	struct request_sock *req = inet_reqsk(sk);
	struct net *net = sock_net(sk);

	/* ICMPs are not backlogged, hence we cannot get
	 * an established socket here.
	 */
	if (seq != tcp_rsk(req)->snt_isn) {
		__NET_INC_STATS(net, LINUX_MIB_OUTOFWINDOWICMPS);
	} else if (abort) {
		/*
		 * Still in SYN_RECV, just remove it silently.
		 * There is no good way to pass the error to the newly
		 * created socket, and POSIX does not want network
		 * errors returned from accept().
		 */
		inet_csk_reqsk_queue_drop(req->rsk_listener, req);
		tcp_listendrop(req->rsk_listener);
	}
	reqsk_put(req);
}
EXPORT_SYMBOL(tcp_req_err);

/* TCP-LD (RFC 6069) logic */
void tcp_ld_RTO_revert(struct sock *sk, u32 seq)
{
	struct inet_connection_sock *icsk = inet_csk(sk);
	struct tcp_sock *tp = tcp_sk(sk);
	struct sk_buff *skb;
	s32 remaining;
	u32 delta_us;

	if (sock_owned_by_user(sk))
		return;

	if (seq != tp->snd_una  || !icsk->icsk_retransmits ||
	    !icsk->icsk_backoff)
		return;

	skb = tcp_rtx_queue_head(sk);
	if (WARN_ON_ONCE(!skb))
		return;

	icsk->icsk_backoff--;
	icsk->icsk_rto = tp->srtt_us ? __tcp_set_rto(tp) : TCP_TIMEOUT_INIT;
	icsk->icsk_rto = inet_csk_rto_backoff(icsk, TCP_RTO_MAX);

	tcp_mstamp_refresh(tp);
	delta_us = (u32)(tp->tcp_mstamp - tcp_skb_timestamp_us(skb));
	remaining = icsk->icsk_rto - usecs_to_jiffies(delta_us);

	if (remaining > 0) {
		inet_csk_reset_xmit_timer(sk, ICSK_TIME_RETRANS,
					  remaining, TCP_RTO_MAX);
	} else {
		/* RTO revert clocked out retransmission.
		 * Will retransmit now.
		 */
		tcp_retransmit_timer(sk);
	}
}
EXPORT_SYMBOL(tcp_ld_RTO_revert);

/*
 * This routine is called by the ICMP module when it gets some
 * sort of error condition.  If err < 0 then the socket should
 * be closed and the error returned to the user.  If err > 0
 * it's just the icmp type << 8 | icmp code.  After adjustment
 * header points to the first 8 bytes of the tcp header.  We need
 * to find the appropriate port.
 *
 * The locking strategy used here is very "optimistic". When
 * someone else accesses the socket the ICMP is just dropped
 * and for some paths there is no check at all.
 * A more general error queue to queue errors for later handling
 * is probably better.
 *
 */

int tcp_v4_err(struct sk_buff *skb, u32 info)
{
	const struct iphdr *iph = (const struct iphdr *)skb->data;
	struct tcphdr *th = (struct tcphdr *)(skb->data + (iph->ihl << 2));
	struct tcp_sock *tp;
	const int type = icmp_hdr(skb)->type;
	const int code = icmp_hdr(skb)->code;
	struct sock *sk;
	struct request_sock *fastopen;
	u32 seq, snd_una;
	int err;
	struct net *net = dev_net(skb->dev);

	sk = __inet_lookup_established(net, net->ipv4.tcp_death_row.hashinfo,
				       iph->daddr, th->dest, iph->saddr,
				       ntohs(th->source), inet_iif(skb), 0);
	if (!sk) {
		__ICMP_INC_STATS(net, ICMP_MIB_INERRORS);
		return -ENOENT;
	}
	if (sk->sk_state == TCP_TIME_WAIT) {
		/* To increase the counter of ignored icmps for TCP-AO */
		tcp_ao_ignore_icmp(sk, AF_INET, type, code);
		inet_twsk_put(inet_twsk(sk));
		return 0;
	}
	seq = ntohl(th->seq);
	if (sk->sk_state == TCP_NEW_SYN_RECV) {
		tcp_req_err(sk, seq, type == ICMP_PARAMETERPROB ||
				     type == ICMP_TIME_EXCEEDED ||
				     (type == ICMP_DEST_UNREACH &&
				      (code == ICMP_NET_UNREACH ||
				       code == ICMP_HOST_UNREACH)));
		return 0;
	}

	if (tcp_ao_ignore_icmp(sk, AF_INET, type, code)) {
		sock_put(sk);
		return 0;
	}

	bh_lock_sock(sk);
	/* If too many ICMPs get dropped on busy
	 * servers this needs to be solved differently.
	 * We do take care of PMTU discovery (RFC1191) special case :
	 * we can receive locally generated ICMP messages while socket is held.
	 */
	if (sock_owned_by_user(sk)) {
		if (!(type == ICMP_DEST_UNREACH && code == ICMP_FRAG_NEEDED))
			__NET_INC_STATS(net, LINUX_MIB_LOCKDROPPEDICMPS);
	}
	if (sk->sk_state == TCP_CLOSE)
		goto out;

	if (static_branch_unlikely(&ip4_min_ttl)) {
		/* min_ttl can be changed concurrently from do_ip_setsockopt() */
		if (unlikely(iph->ttl < READ_ONCE(inet_sk(sk)->min_ttl))) {
			__NET_INC_STATS(net, LINUX_MIB_TCPMINTTLDROP);
			goto out;
		}
	}

	tp = tcp_sk(sk);
	/* XXX (TFO) - tp->snd_una should be ISN (tcp_create_openreq_child() */
	fastopen = rcu_dereference(tp->fastopen_rsk);
	snd_una = fastopen ? tcp_rsk(fastopen)->snt_isn : tp->snd_una;
	if (sk->sk_state != TCP_LISTEN &&
	    !between(seq, snd_una, tp->snd_nxt)) {
		__NET_INC_STATS(net, LINUX_MIB_OUTOFWINDOWICMPS);
		goto out;
	}

	switch (type) {
	case ICMP_REDIRECT:
		if (!sock_owned_by_user(sk))
			do_redirect(skb, sk);
		goto out;
	case ICMP_SOURCE_QUENCH:
		/* Just silently ignore these. */
		goto out;
	case ICMP_PARAMETERPROB:
		err = EPROTO;
		break;
	case ICMP_DEST_UNREACH:
		if (code > NR_ICMP_UNREACH)
			goto out;

		if (code == ICMP_FRAG_NEEDED) { /* PMTU discovery (RFC1191) */
			/* We are not interested in TCP_LISTEN and open_requests
			 * (SYN-ACKs send out by Linux are always <576bytes so
			 * they should go through unfragmented).
			 */
			if (sk->sk_state == TCP_LISTEN)
				goto out;

			WRITE_ONCE(tp->mtu_info, info);
			if (!sock_owned_by_user(sk)) {
				tcp_v4_mtu_reduced(sk);
			} else {
				if (!test_and_set_bit(TCP_MTU_REDUCED_DEFERRED, &sk->sk_tsq_flags))
					sock_hold(sk);
			}
			goto out;
		}

		err = icmp_err_convert[code].errno;
		/* check if this ICMP message allows revert of backoff.
		 * (see RFC 6069)
		 */
		if (!fastopen &&
		    (code == ICMP_NET_UNREACH || code == ICMP_HOST_UNREACH))
			tcp_ld_RTO_revert(sk, seq);
		break;
	case ICMP_TIME_EXCEEDED:
		err = EHOSTUNREACH;
		break;
	default:
		goto out;
	}

	switch (sk->sk_state) {
	case TCP_SYN_SENT:
	case TCP_SYN_RECV:
		/* Only in fast or simultaneous open. If a fast open socket is
		 * already accepted it is treated as a connected one below.
		 */
		if (fastopen && !fastopen->sk)
			break;

		ip_icmp_error(sk, skb, err, th->dest, info, (u8 *)th);

		if (!sock_owned_by_user(sk))
			tcp_done_with_error(sk, err);
		else
			WRITE_ONCE(sk->sk_err_soft, err);
		goto out;
	}

	/* If we've already connected we will keep trying
	 * until we time out, or the user gives up.
	 *
	 * rfc1122 4.2.3.9 allows to consider as hard errors
	 * only PROTO_UNREACH and PORT_UNREACH (well, FRAG_FAILED too,
	 * but it is obsoleted by pmtu discovery).
	 *
	 * Note, that in modern internet, where routing is unreliable
	 * and in each dark corner broken firewalls sit, sending random
	 * errors ordered by their masters even this two messages finally lose
	 * their original sense (even Linux sends invalid PORT_UNREACHs)
	 *
	 * Now we are in compliance with RFCs.
	 *							--ANK (980905)
	 */

	if (!sock_owned_by_user(sk) &&
	    inet_test_bit(RECVERR, sk)) {
		WRITE_ONCE(sk->sk_err, err);
		sk_error_report(sk);
	} else	{ /* Only an error on timeout */
		WRITE_ONCE(sk->sk_err_soft, err);
	}

out:
	bh_unlock_sock(sk);
	sock_put(sk);
	return 0;
}

void __tcp_v4_send_check(struct sk_buff *skb, __be32 saddr, __be32 daddr)
{
	struct tcphdr *th = tcp_hdr(skb);

	th->check = ~tcp_v4_check(skb->len, saddr, daddr, 0);
	skb->csum_start = skb_transport_header(skb) - skb->head;
	skb->csum_offset = offsetof(struct tcphdr, check);
}

/* This routine computes an IPv4 TCP checksum. */
void tcp_v4_send_check(struct sock *sk, struct sk_buff *skb)
{
	const struct inet_sock *inet = inet_sk(sk);

	__tcp_v4_send_check(skb, inet->inet_saddr, inet->inet_daddr);
}
EXPORT_SYMBOL(tcp_v4_send_check);

#define REPLY_OPTIONS_LEN      (MAX_TCP_OPTION_SPACE / sizeof(__be32))

static bool tcp_v4_ao_sign_reset(const struct sock *sk, struct sk_buff *skb,
				 const struct tcp_ao_hdr *aoh,
				 struct ip_reply_arg *arg, struct tcphdr *reply,
				 __be32 reply_options[REPLY_OPTIONS_LEN])
{
#ifdef CONFIG_TCP_AO
	int sdif = tcp_v4_sdif(skb);
	int dif = inet_iif(skb);
	int l3index = sdif ? dif : 0;
	bool allocated_traffic_key;
	struct tcp_ao_key *key;
	char *traffic_key;
	bool drop = true;
	u32 ao_sne = 0;
	u8 keyid;

	rcu_read_lock();
	if (tcp_ao_prepare_reset(sk, skb, aoh, l3index, ntohl(reply->seq),
				 &key, &traffic_key, &allocated_traffic_key,
				 &keyid, &ao_sne))
		goto out;

	reply_options[0] = htonl((TCPOPT_AO << 24) | (tcp_ao_len(key) << 16) |
				 (aoh->rnext_keyid << 8) | keyid);
	arg->iov[0].iov_len += tcp_ao_len_aligned(key);
	reply->doff = arg->iov[0].iov_len / 4;

	if (tcp_ao_hash_hdr(AF_INET, (char *)&reply_options[1],
			    key, traffic_key,
			    (union tcp_ao_addr *)&ip_hdr(skb)->saddr,
			    (union tcp_ao_addr *)&ip_hdr(skb)->daddr,
			    reply, ao_sne))
		goto out;
	drop = false;
out:
	rcu_read_unlock();
	if (allocated_traffic_key)
		kfree(traffic_key);
	return drop;
#else
	return true;
#endif
}

/*
 *	This routine will send an RST to the other tcp.
 *
 *	Someone asks: why I NEVER use socket parameters (TOS, TTL etc.)
 *		      for reset.
 *	Answer: if a packet caused RST, it is not for a socket
 *		existing in our system, if it is matched to a socket,
 *		it is just duplicate segment or bug in other side's TCP.
 *		So that we build reply only basing on parameters
 *		arrived with segment.
 *	Exception: precedence violation. We do not implement it in any case.
 */

static void tcp_v4_send_reset(const struct sock *sk, struct sk_buff *skb,
			      enum sk_rst_reason reason)
{
	const struct tcphdr *th = tcp_hdr(skb);
	struct {
		struct tcphdr th;
		__be32 opt[REPLY_OPTIONS_LEN];
	} rep;
	const __u8 *md5_hash_location = NULL;
	const struct tcp_ao_hdr *aoh;
	struct ip_reply_arg arg;
#ifdef CONFIG_TCP_MD5SIG
	struct tcp_md5sig_key *key = NULL;
	unsigned char newhash[16];
	struct sock *sk1 = NULL;
	int genhash;
#endif
	u64 transmit_time = 0;
	struct sock *ctl_sk;
	struct net *net;
	u32 txhash = 0;

	/* Never send a reset in response to a reset. */
	if (th->rst)
		return;

	/* If sk not NULL, it means we did a successful lookup and incoming
	 * route had to be correct. prequeue might have dropped our dst.
	 */
	if (!sk && skb_rtable(skb)->rt_type != RTN_LOCAL)
		return;

	/* Swap the send and the receive. */
	memset(&rep, 0, sizeof(rep));
	rep.th.dest   = th->source;
	rep.th.source = th->dest;
	rep.th.doff   = sizeof(struct tcphdr) / 4;
	rep.th.rst    = 1;

	if (th->ack) {
		rep.th.seq = th->ack_seq;
	} else {
		rep.th.ack = 1;
		rep.th.ack_seq = htonl(ntohl(th->seq) + th->syn + th->fin +
				       skb->len - (th->doff << 2));
	}

	memset(&arg, 0, sizeof(arg));
	arg.iov[0].iov_base = (unsigned char *)&rep;
	arg.iov[0].iov_len  = sizeof(rep.th);

	net = sk ? sock_net(sk) : dev_net(skb_dst(skb)->dev);

	/* Invalid TCP option size or twice included auth */
	if (tcp_parse_auth_options(tcp_hdr(skb), &md5_hash_location, &aoh))
		return;

	if (aoh && tcp_v4_ao_sign_reset(sk, skb, aoh, &arg, &rep.th, rep.opt))
		return;

#ifdef CONFIG_TCP_MD5SIG
	rcu_read_lock();
	if (sk && sk_fullsock(sk)) {
		const union tcp_md5_addr *addr;
		int l3index;

		/* sdif set, means packet ingressed via a device
		 * in an L3 domain and inet_iif is set to it.
		 */
		l3index = tcp_v4_sdif(skb) ? inet_iif(skb) : 0;
		addr = (union tcp_md5_addr *)&ip_hdr(skb)->saddr;
		key = tcp_md5_do_lookup(sk, l3index, addr, AF_INET);
	} else if (md5_hash_location) {
		const union tcp_md5_addr *addr;
		int sdif = tcp_v4_sdif(skb);
		int dif = inet_iif(skb);
		int l3index;

		/*
		 * active side is lost. Try to find listening socket through
		 * source port, and then find md5 key through listening socket.
		 * we are not loose security here:
		 * Incoming packet is checked with md5 hash with finding key,
		 * no RST generated if md5 hash doesn't match.
		 */
		sk1 = __inet_lookup_listener(net, net->ipv4.tcp_death_row.hashinfo,
					     NULL, 0, ip_hdr(skb)->saddr,
					     th->source, ip_hdr(skb)->daddr,
					     ntohs(th->source), dif, sdif);
		/* don't send rst if it can't find key */
		if (!sk1)
			goto out;

		/* sdif set, means packet ingressed via a device
		 * in an L3 domain and dif is set to it.
		 */
		l3index = sdif ? dif : 0;
		addr = (union tcp_md5_addr *)&ip_hdr(skb)->saddr;
		key = tcp_md5_do_lookup(sk1, l3index, addr, AF_INET);
		if (!key)
			goto out;


		genhash = tcp_v4_md5_hash_skb(newhash, key, NULL, skb);
		if (genhash || memcmp(md5_hash_location, newhash, 16) != 0)
			goto out;

	}

	if (key) {
		rep.opt[0] = htonl((TCPOPT_NOP << 24) |
				   (TCPOPT_NOP << 16) |
				   (TCPOPT_MD5SIG << 8) |
				   TCPOLEN_MD5SIG);
		/* Update length and the length the header thinks exists */
		arg.iov[0].iov_len += TCPOLEN_MD5SIG_ALIGNED;
		rep.th.doff = arg.iov[0].iov_len / 4;

		tcp_v4_md5_hash_hdr((__u8 *) &rep.opt[1],
				     key, ip_hdr(skb)->saddr,
				     ip_hdr(skb)->daddr, &rep.th);
	}
#endif
	/* Can't co-exist with TCPMD5, hence check rep.opt[0] */
	if (rep.opt[0] == 0) {
		__be32 mrst = mptcp_reset_option(skb);

		if (mrst) {
			rep.opt[0] = mrst;
			arg.iov[0].iov_len += sizeof(mrst);
			rep.th.doff = arg.iov[0].iov_len / 4;
		}
	}

	arg.csum = csum_tcpudp_nofold(ip_hdr(skb)->daddr,
				      ip_hdr(skb)->saddr, /* XXX */
				      arg.iov[0].iov_len, IPPROTO_TCP, 0);
	arg.csumoffset = offsetof(struct tcphdr, check) / 2;
	arg.flags = (sk && inet_sk_transparent(sk)) ? IP_REPLY_ARG_NOSRCCHECK : 0;

	/* When socket is gone, all binding information is lost.
	 * routing might fail in this case. No choice here, if we choose to force
	 * input interface, we will misroute in case of asymmetric route.
	 */
	if (sk)
		arg.bound_dev_if = sk->sk_bound_dev_if;

	trace_tcp_send_reset(sk, skb, reason);

	BUILD_BUG_ON(offsetof(struct sock, sk_bound_dev_if) !=
		     offsetof(struct inet_timewait_sock, tw_bound_dev_if));

	arg.tos = ip_hdr(skb)->tos;
	arg.uid = sock_net_uid(net, sk && sk_fullsock(sk) ? sk : NULL);
	local_bh_disable();
	local_lock_nested_bh(&ipv4_tcp_sk.bh_lock);
	ctl_sk = this_cpu_read(ipv4_tcp_sk.sock);

	sock_net_set(ctl_sk, net);
	if (sk) {
		ctl_sk->sk_mark = (sk->sk_state == TCP_TIME_WAIT) ?
				   inet_twsk(sk)->tw_mark : sk->sk_mark;
		ctl_sk->sk_priority = (sk->sk_state == TCP_TIME_WAIT) ?
				   inet_twsk(sk)->tw_priority : READ_ONCE(sk->sk_priority);
		transmit_time = tcp_transmit_time(sk);
		xfrm_sk_clone_policy(ctl_sk, sk);
		txhash = (sk->sk_state == TCP_TIME_WAIT) ?
			 inet_twsk(sk)->tw_txhash : sk->sk_txhash;
	} else {
		ctl_sk->sk_mark = 0;
		ctl_sk->sk_priority = 0;
	}
	ip_send_unicast_reply(ctl_sk,
			      skb, &TCP_SKB_CB(skb)->header.h4.opt,
			      ip_hdr(skb)->saddr, ip_hdr(skb)->daddr,
			      &arg, arg.iov[0].iov_len,
			      transmit_time, txhash);

	xfrm_sk_free_policy(ctl_sk);
	sock_net_set(ctl_sk, &init_net);
	__TCP_INC_STATS(net, TCP_MIB_OUTSEGS);
	__TCP_INC_STATS(net, TCP_MIB_OUTRSTS);
	local_unlock_nested_bh(&ipv4_tcp_sk.bh_lock);
	local_bh_enable();

#ifdef CONFIG_TCP_MD5SIG
out:
	rcu_read_unlock();
#endif
}

/* The code following below sending ACKs in SYN-RECV and TIME-WAIT states
   outside socket context is ugly, certainly. What can I do?
 */

static void tcp_v4_send_ack(const struct sock *sk,
			    struct sk_buff *skb, u32 seq, u32 ack,
			    u32 win, u32 tsval, u32 tsecr, int oif,
			    struct tcp_key *key,
			    int reply_flags, u8 tos, u32 txhash)
{
	const struct tcphdr *th = tcp_hdr(skb);
	struct {
		struct tcphdr th;
		__be32 opt[(MAX_TCP_OPTION_SPACE  >> 2)];
	} rep;
	struct net *net = sock_net(sk);
	struct ip_reply_arg arg;
	struct sock *ctl_sk;
	u64 transmit_time;

	memset(&rep.th, 0, sizeof(struct tcphdr));
	memset(&arg, 0, sizeof(arg));

	arg.iov[0].iov_base = (unsigned char *)&rep;
	arg.iov[0].iov_len  = sizeof(rep.th);
	if (tsecr) {
		rep.opt[0] = htonl((TCPOPT_NOP << 24) | (TCPOPT_NOP << 16) |
				   (TCPOPT_TIMESTAMP << 8) |
				   TCPOLEN_TIMESTAMP);
		rep.opt[1] = htonl(tsval);
		rep.opt[2] = htonl(tsecr);
		arg.iov[0].iov_len += TCPOLEN_TSTAMP_ALIGNED;
	}

	/* Swap the send and the receive. */
	rep.th.dest    = th->source;
	rep.th.source  = th->dest;
	rep.th.doff    = arg.iov[0].iov_len / 4;
	rep.th.seq     = htonl(seq);
	rep.th.ack_seq = htonl(ack);
	rep.th.ack     = 1;
	rep.th.window  = htons(win);

#ifdef CONFIG_TCP_MD5SIG
	if (tcp_key_is_md5(key)) {
		int offset = (tsecr) ? 3 : 0;

		rep.opt[offset++] = htonl((TCPOPT_NOP << 24) |
					  (TCPOPT_NOP << 16) |
					  (TCPOPT_MD5SIG << 8) |
					  TCPOLEN_MD5SIG);
		arg.iov[0].iov_len += TCPOLEN_MD5SIG_ALIGNED;
		rep.th.doff = arg.iov[0].iov_len/4;

		tcp_v4_md5_hash_hdr((__u8 *) &rep.opt[offset],
				    key->md5_key, ip_hdr(skb)->saddr,
				    ip_hdr(skb)->daddr, &rep.th);
	}
#endif
#ifdef CONFIG_TCP_AO
	if (tcp_key_is_ao(key)) {
		int offset = (tsecr) ? 3 : 0;

		rep.opt[offset++] = htonl((TCPOPT_AO << 24) |
					  (tcp_ao_len(key->ao_key) << 16) |
					  (key->ao_key->sndid << 8) |
					  key->rcv_next);
		arg.iov[0].iov_len += tcp_ao_len_aligned(key->ao_key);
		rep.th.doff = arg.iov[0].iov_len / 4;

		tcp_ao_hash_hdr(AF_INET, (char *)&rep.opt[offset],
				key->ao_key, key->traffic_key,
				(union tcp_ao_addr *)&ip_hdr(skb)->saddr,
				(union tcp_ao_addr *)&ip_hdr(skb)->daddr,
				&rep.th, key->sne);
	}
#endif
	arg.flags = reply_flags;
	arg.csum = csum_tcpudp_nofold(ip_hdr(skb)->daddr,
				      ip_hdr(skb)->saddr, /* XXX */
				      arg.iov[0].iov_len, IPPROTO_TCP, 0);
	arg.csumoffset = offsetof(struct tcphdr, check) / 2;
	if (oif)
		arg.bound_dev_if = oif;
	arg.tos = tos;
	arg.uid = sock_net_uid(net, sk_fullsock(sk) ? sk : NULL);
	local_bh_disable();
	local_lock_nested_bh(&ipv4_tcp_sk.bh_lock);
	ctl_sk = this_cpu_read(ipv4_tcp_sk.sock);
	sock_net_set(ctl_sk, net);
	ctl_sk->sk_mark = (sk->sk_state == TCP_TIME_WAIT) ?
			   inet_twsk(sk)->tw_mark : READ_ONCE(sk->sk_mark);
	ctl_sk->sk_priority = (sk->sk_state == TCP_TIME_WAIT) ?
			   inet_twsk(sk)->tw_priority : READ_ONCE(sk->sk_priority);
	transmit_time = tcp_transmit_time(sk);
	ip_send_unicast_reply(ctl_sk,
			      skb, &TCP_SKB_CB(skb)->header.h4.opt,
			      ip_hdr(skb)->saddr, ip_hdr(skb)->daddr,
			      &arg, arg.iov[0].iov_len,
			      transmit_time, txhash);

	sock_net_set(ctl_sk, &init_net);
	__TCP_INC_STATS(net, TCP_MIB_OUTSEGS);
	local_unlock_nested_bh(&ipv4_tcp_sk.bh_lock);
	local_bh_enable();
}

static void tcp_v4_timewait_ack(struct sock *sk, struct sk_buff *skb)
{
	struct inet_timewait_sock *tw = inet_twsk(sk);
	struct tcp_timewait_sock *tcptw = tcp_twsk(sk);
	struct tcp_key key = {};
#ifdef CONFIG_TCP_AO
	struct tcp_ao_info *ao_info;

	if (static_branch_unlikely(&tcp_ao_needed.key)) {
		/* FIXME: the segment to-be-acked is not verified yet */
		ao_info = rcu_dereference(tcptw->ao_info);
		if (ao_info) {
			const struct tcp_ao_hdr *aoh;

			if (tcp_parse_auth_options(tcp_hdr(skb), NULL, &aoh)) {
				inet_twsk_put(tw);
				return;
			}

			if (aoh)
				key.ao_key = tcp_ao_established_key(ao_info, aoh->rnext_keyid, -1);
		}
	}
	if (key.ao_key) {
		struct tcp_ao_key *rnext_key;

		key.traffic_key = snd_other_key(key.ao_key);
		key.sne = READ_ONCE(ao_info->snd_sne);
		rnext_key = READ_ONCE(ao_info->rnext_key);
		key.rcv_next = rnext_key->rcvid;
		key.type = TCP_KEY_AO;
#else
	if (0) {
#endif
	} else if (static_branch_tcp_md5()) {
		key.md5_key = tcp_twsk_md5_key(tcptw);
		if (key.md5_key)
			key.type = TCP_KEY_MD5;
	}

	tcp_v4_send_ack(sk, skb,
			tcptw->tw_snd_nxt, tcptw->tw_rcv_nxt,
			tcptw->tw_rcv_wnd >> tw->tw_rcv_wscale,
			tcp_tw_tsval(tcptw),
			READ_ONCE(tcptw->tw_ts_recent),
			tw->tw_bound_dev_if, &key,
			tw->tw_transparent ? IP_REPLY_ARG_NOSRCCHECK : 0,
			tw->tw_tos,
			tw->tw_txhash);

	inet_twsk_put(tw);
}

static void tcp_v4_reqsk_send_ack(const struct sock *sk, struct sk_buff *skb,
				  struct request_sock *req)
{
	struct tcp_key key = {};

	/* sk->sk_state == TCP_LISTEN -> for regular TCP_SYN_RECV
	 * sk->sk_state == TCP_SYN_RECV -> for Fast Open.
	 */
	u32 seq = (sk->sk_state == TCP_LISTEN) ? tcp_rsk(req)->snt_isn + 1 :
					     tcp_sk(sk)->snd_nxt;

#ifdef CONFIG_TCP_AO
	if (static_branch_unlikely(&tcp_ao_needed.key) &&
	    tcp_rsk_used_ao(req)) {
		const union tcp_md5_addr *addr;
		const struct tcp_ao_hdr *aoh;
		int l3index;

		/* Invalid TCP option size or twice included auth */
		if (tcp_parse_auth_options(tcp_hdr(skb), NULL, &aoh))
			return;
		if (!aoh)
			return;

		addr = (union tcp_md5_addr *)&ip_hdr(skb)->saddr;
		l3index = tcp_v4_sdif(skb) ? inet_iif(skb) : 0;
		key.ao_key = tcp_ao_do_lookup(sk, l3index, addr, AF_INET,
					      aoh->rnext_keyid, -1);
		if (unlikely(!key.ao_key)) {
			/* Send ACK with any matching MKT for the peer */
			key.ao_key = tcp_ao_do_lookup(sk, l3index, addr, AF_INET, -1, -1);
			/* Matching key disappeared (user removed the key?)
			 * let the handshake timeout.
			 */
			if (!key.ao_key) {
				net_info_ratelimited("TCP-AO key for (%pI4, %d)->(%pI4, %d) suddenly disappeared, won't ACK new connection\n",
						     addr,
						     ntohs(tcp_hdr(skb)->source),
						     &ip_hdr(skb)->daddr,
						     ntohs(tcp_hdr(skb)->dest));
				return;
			}
		}
		key.traffic_key = kmalloc(tcp_ao_digest_size(key.ao_key), GFP_ATOMIC);
		if (!key.traffic_key)
			return;

		key.type = TCP_KEY_AO;
		key.rcv_next = aoh->keyid;
		tcp_v4_ao_calc_key_rsk(key.ao_key, key.traffic_key, req);
#else
	if (0) {
#endif
	} else if (static_branch_tcp_md5()) {
		const union tcp_md5_addr *addr;
		int l3index;

		addr = (union tcp_md5_addr *)&ip_hdr(skb)->saddr;
		l3index = tcp_v4_sdif(skb) ? inet_iif(skb) : 0;
		key.md5_key = tcp_md5_do_lookup(sk, l3index, addr, AF_INET);
		if (key.md5_key)
			key.type = TCP_KEY_MD5;
	}

	tcp_v4_send_ack(sk, skb, seq,
			tcp_rsk(req)->rcv_nxt,
			tcp_synack_window(req) >> inet_rsk(req)->rcv_wscale,
			tcp_rsk_tsval(tcp_rsk(req)),
			READ_ONCE(req->ts_recent),
			0, &key,
			inet_rsk(req)->no_srccheck ? IP_REPLY_ARG_NOSRCCHECK : 0,
			ip_hdr(skb)->tos,
			READ_ONCE(tcp_rsk(req)->txhash));
	if (tcp_key_is_ao(&key))
		kfree(key.traffic_key);
}

/*
 *	Send a SYN-ACK after having received a SYN.
 *	This still operates on a request_sock only, not on a big
 *	socket.
 */
static int tcp_v4_send_synack(const struct sock *sk, struct dst_entry *dst,
			      struct flowi *fl,
			      struct request_sock *req,
			      struct tcp_fastopen_cookie *foc,
			      enum tcp_synack_type synack_type,
			      struct sk_buff *syn_skb)
{
	const struct inet_request_sock *ireq = inet_rsk(req);
	struct flowi4 fl4;
	int err = -1;
	struct sk_buff *skb;
	u8 tos;

	/* First, grab a route. */
	if (!dst && (dst = inet_csk_route_req(sk, &fl4, req)) == NULL)
		return -1;

	skb = tcp_make_synack(sk, dst, req, foc, synack_type, syn_skb);

	if (skb) {
		__tcp_v4_send_check(skb, ireq->ir_loc_addr, ireq->ir_rmt_addr);

		tos = READ_ONCE(inet_sk(sk)->tos);

		if (READ_ONCE(sock_net(sk)->ipv4.sysctl_tcp_reflect_tos))
			tos = (tcp_rsk(req)->syn_tos & ~INET_ECN_MASK) |
			      (tos & INET_ECN_MASK);

		if (!INET_ECN_is_capable(tos) &&
		    tcp_bpf_ca_needs_ecn((struct sock *)req))
			tos |= INET_ECN_ECT_0;

		rcu_read_lock();
		err = ip_build_and_send_pkt(skb, sk, ireq->ir_loc_addr,
					    ireq->ir_rmt_addr,
					    rcu_dereference(ireq->ireq_opt),
					    tos);
		rcu_read_unlock();
		err = net_xmit_eval(err);
	}

	return err;
}

/*
 *	IPv4 request_sock destructor.
 */
static void tcp_v4_reqsk_destructor(struct request_sock *req)
{
	kfree(rcu_dereference_protected(inet_rsk(req)->ireq_opt, 1));
}

#ifdef CONFIG_TCP_MD5SIG
/*
 * RFC2385 MD5 checksumming requires a mapping of
 * IP address->MD5 Key.
 * We need to maintain these in the sk structure.
 */

DEFINE_STATIC_KEY_DEFERRED_FALSE(tcp_md5_needed, HZ);
EXPORT_SYMBOL(tcp_md5_needed);

static bool better_md5_match(struct tcp_md5sig_key *old, struct tcp_md5sig_key *new)
{
	if (!old)
		return true;

	/* l3index always overrides non-l3index */
	if (old->l3index && new->l3index == 0)
		return false;
	if (old->l3index == 0 && new->l3index)
		return true;

	return old->prefixlen < new->prefixlen;
}

/* Find the Key structure for an address.  */
struct tcp_md5sig_key *__tcp_md5_do_lookup(const struct sock *sk, int l3index,
					   const union tcp_md5_addr *addr,
					   int family, bool any_l3index)
{
	const struct tcp_sock *tp = tcp_sk(sk);
	struct tcp_md5sig_key *key;
	const struct tcp_md5sig_info *md5sig;
	__be32 mask;
	struct tcp_md5sig_key *best_match = NULL;
	bool match;

	/* caller either holds rcu_read_lock() or socket lock */
	md5sig = rcu_dereference_check(tp->md5sig_info,
				       lockdep_sock_is_held(sk));
	if (!md5sig)
		return NULL;

	hlist_for_each_entry_rcu(key, &md5sig->head, node,
				 lockdep_sock_is_held(sk)) {
		if (key->family != family)
			continue;
		if (!any_l3index && key->flags & TCP_MD5SIG_FLAG_IFINDEX &&
		    key->l3index != l3index)
			continue;
		if (family == AF_INET) {
			mask = inet_make_mask(key->prefixlen);
			match = (key->addr.a4.s_addr & mask) ==
				(addr->a4.s_addr & mask);
#if IS_ENABLED(CONFIG_IPV6)
		} else if (family == AF_INET6) {
			match = ipv6_prefix_equal(&key->addr.a6, &addr->a6,
						  key->prefixlen);
#endif
		} else {
			match = false;
		}

		if (match && better_md5_match(best_match, key))
			best_match = key;
	}
	return best_match;
}
EXPORT_SYMBOL(__tcp_md5_do_lookup);

static struct tcp_md5sig_key *tcp_md5_do_lookup_exact(const struct sock *sk,
						      const union tcp_md5_addr *addr,
						      int family, u8 prefixlen,
						      int l3index, u8 flags)
{
	const struct tcp_sock *tp = tcp_sk(sk);
	struct tcp_md5sig_key *key;
	unsigned int size = sizeof(struct in_addr);
	const struct tcp_md5sig_info *md5sig;

	/* caller either holds rcu_read_lock() or socket lock */
	md5sig = rcu_dereference_check(tp->md5sig_info,
				       lockdep_sock_is_held(sk));
	if (!md5sig)
		return NULL;
#if IS_ENABLED(CONFIG_IPV6)
	if (family == AF_INET6)
		size = sizeof(struct in6_addr);
#endif
	hlist_for_each_entry_rcu(key, &md5sig->head, node,
				 lockdep_sock_is_held(sk)) {
		if (key->family != family)
			continue;
		if ((key->flags & TCP_MD5SIG_FLAG_IFINDEX) != (flags & TCP_MD5SIG_FLAG_IFINDEX))
			continue;
		if (key->l3index != l3index)
			continue;
		if (!memcmp(&key->addr, addr, size) &&
		    key->prefixlen == prefixlen)
			return key;
	}
	return NULL;
}

struct tcp_md5sig_key *tcp_v4_md5_lookup(const struct sock *sk,
					 const struct sock *addr_sk)
{
	const union tcp_md5_addr *addr;
	int l3index;

	l3index = l3mdev_master_ifindex_by_index(sock_net(sk),
						 addr_sk->sk_bound_dev_if);
	addr = (const union tcp_md5_addr *)&addr_sk->sk_daddr;
	return tcp_md5_do_lookup(sk, l3index, addr, AF_INET);
}
EXPORT_SYMBOL(tcp_v4_md5_lookup);

static int tcp_md5sig_info_add(struct sock *sk, gfp_t gfp)
{
	struct tcp_sock *tp = tcp_sk(sk);
	struct tcp_md5sig_info *md5sig;

	md5sig = kmalloc(sizeof(*md5sig), gfp);
	if (!md5sig)
		return -ENOMEM;

	sk_gso_disable(sk);
	INIT_HLIST_HEAD(&md5sig->head);
	rcu_assign_pointer(tp->md5sig_info, md5sig);
	return 0;
}

/* This can be called on a newly created socket, from other files */
static int __tcp_md5_do_add(struct sock *sk, const union tcp_md5_addr *addr,
			    int family, u8 prefixlen, int l3index, u8 flags,
			    const u8 *newkey, u8 newkeylen, gfp_t gfp)
{
	/* Add Key to the list */
	struct tcp_md5sig_key *key;
	struct tcp_sock *tp = tcp_sk(sk);
	struct tcp_md5sig_info *md5sig;

	key = tcp_md5_do_lookup_exact(sk, addr, family, prefixlen, l3index, flags);
	if (key) {
		/* Pre-existing entry - just update that one.
		 * Note that the key might be used concurrently.
		 * data_race() is telling kcsan that we do not care of
		 * key mismatches, since changing MD5 key on live flows
		 * can lead to packet drops.
		 */
		data_race(memcpy(key->key, newkey, newkeylen));

		/* Pairs with READ_ONCE() in tcp_md5_hash_key().
		 * Also note that a reader could catch new key->keylen value
		 * but old key->key[], this is the reason we use __GFP_ZERO
		 * at sock_kmalloc() time below these lines.
		 */
		WRITE_ONCE(key->keylen, newkeylen);

		return 0;
	}

	md5sig = rcu_dereference_protected(tp->md5sig_info,
					   lockdep_sock_is_held(sk));

	key = sock_kmalloc(sk, sizeof(*key), gfp | __GFP_ZERO);
	if (!key)
		return -ENOMEM;

	memcpy(key->key, newkey, newkeylen);
	key->keylen = newkeylen;
	key->family = family;
	key->prefixlen = prefixlen;
	key->l3index = l3index;
	key->flags = flags;
	memcpy(&key->addr, addr,
	       (IS_ENABLED(CONFIG_IPV6) && family == AF_INET6) ? sizeof(struct in6_addr) :
								 sizeof(struct in_addr));
	hlist_add_head_rcu(&key->node, &md5sig->head);
	return 0;
}

int tcp_md5_do_add(struct sock *sk, const union tcp_md5_addr *addr,
		   int family, u8 prefixlen, int l3index, u8 flags,
		   const u8 *newkey, u8 newkeylen)
{
	struct tcp_sock *tp = tcp_sk(sk);

	if (!rcu_dereference_protected(tp->md5sig_info, lockdep_sock_is_held(sk))) {
		if (tcp_md5_alloc_sigpool())
			return -ENOMEM;

		if (tcp_md5sig_info_add(sk, GFP_KERNEL)) {
			tcp_md5_release_sigpool();
			return -ENOMEM;
		}

		if (!static_branch_inc(&tcp_md5_needed.key)) {
			struct tcp_md5sig_info *md5sig;

			md5sig = rcu_dereference_protected(tp->md5sig_info, lockdep_sock_is_held(sk));
			rcu_assign_pointer(tp->md5sig_info, NULL);
			kfree_rcu(md5sig, rcu);
			tcp_md5_release_sigpool();
			return -EUSERS;
		}
	}

	return __tcp_md5_do_add(sk, addr, family, prefixlen, l3index, flags,
				newkey, newkeylen, GFP_KERNEL);
}
EXPORT_SYMBOL(tcp_md5_do_add);

int tcp_md5_key_copy(struct sock *sk, const union tcp_md5_addr *addr,
		     int family, u8 prefixlen, int l3index,
		     struct tcp_md5sig_key *key)
{
	struct tcp_sock *tp = tcp_sk(sk);

	if (!rcu_dereference_protected(tp->md5sig_info, lockdep_sock_is_held(sk))) {
		tcp_md5_add_sigpool();

		if (tcp_md5sig_info_add(sk, sk_gfp_mask(sk, GFP_ATOMIC))) {
			tcp_md5_release_sigpool();
			return -ENOMEM;
		}

		if (!static_key_fast_inc_not_disabled(&tcp_md5_needed.key.key)) {
			struct tcp_md5sig_info *md5sig;

			md5sig = rcu_dereference_protected(tp->md5sig_info, lockdep_sock_is_held(sk));
			net_warn_ratelimited("Too many TCP-MD5 keys in the system\n");
			rcu_assign_pointer(tp->md5sig_info, NULL);
			kfree_rcu(md5sig, rcu);
			tcp_md5_release_sigpool();
			return -EUSERS;
		}
	}

	return __tcp_md5_do_add(sk, addr, family, prefixlen, l3index,
				key->flags, key->key, key->keylen,
				sk_gfp_mask(sk, GFP_ATOMIC));
}
EXPORT_SYMBOL(tcp_md5_key_copy);

int tcp_md5_do_del(struct sock *sk, const union tcp_md5_addr *addr, int family,
		   u8 prefixlen, int l3index, u8 flags)
{
	struct tcp_md5sig_key *key;

	key = tcp_md5_do_lookup_exact(sk, addr, family, prefixlen, l3index, flags);
	if (!key)
		return -ENOENT;
	hlist_del_rcu(&key->node);
	atomic_sub(sizeof(*key), &sk->sk_omem_alloc);
	kfree_rcu(key, rcu);
	return 0;
}
EXPORT_SYMBOL(tcp_md5_do_del);

void tcp_clear_md5_list(struct sock *sk)
{
	struct tcp_sock *tp = tcp_sk(sk);
	struct tcp_md5sig_key *key;
	struct hlist_node *n;
	struct tcp_md5sig_info *md5sig;

	md5sig = rcu_dereference_protected(tp->md5sig_info, 1);

	hlist_for_each_entry_safe(key, n, &md5sig->head, node) {
		hlist_del_rcu(&key->node);
		atomic_sub(sizeof(*key), &sk->sk_omem_alloc);
		kfree_rcu(key, rcu);
	}
}

static int tcp_v4_parse_md5_keys(struct sock *sk, int optname,
				 sockptr_t optval, int optlen)
{
	struct tcp_md5sig cmd;
	struct sockaddr_in *sin = (struct sockaddr_in *)&cmd.tcpm_addr;
	const union tcp_md5_addr *addr;
	u8 prefixlen = 32;
	int l3index = 0;
	bool l3flag;
	u8 flags;

	if (optlen < sizeof(cmd))
		return -EINVAL;

	if (copy_from_sockptr(&cmd, optval, sizeof(cmd)))
		return -EFAULT;

	if (sin->sin_family != AF_INET)
		return -EINVAL;

	flags = cmd.tcpm_flags & TCP_MD5SIG_FLAG_IFINDEX;
	l3flag = cmd.tcpm_flags & TCP_MD5SIG_FLAG_IFINDEX;

	if (optname == TCP_MD5SIG_EXT &&
	    cmd.tcpm_flags & TCP_MD5SIG_FLAG_PREFIX) {
		prefixlen = cmd.tcpm_prefixlen;
		if (prefixlen > 32)
			return -EINVAL;
	}

	if (optname == TCP_MD5SIG_EXT && cmd.tcpm_ifindex &&
	    cmd.tcpm_flags & TCP_MD5SIG_FLAG_IFINDEX) {
		struct net_device *dev;

		rcu_read_lock();
		dev = dev_get_by_index_rcu(sock_net(sk), cmd.tcpm_ifindex);
		if (dev && netif_is_l3_master(dev))
			l3index = dev->ifindex;

		rcu_read_unlock();

		/* ok to reference set/not set outside of rcu;
		 * right now device MUST be an L3 master
		 */
		if (!dev || !l3index)
			return -EINVAL;
	}

	addr = (union tcp_md5_addr *)&sin->sin_addr.s_addr;

	if (!cmd.tcpm_keylen)
		return tcp_md5_do_del(sk, addr, AF_INET, prefixlen, l3index, flags);

	if (cmd.tcpm_keylen > TCP_MD5SIG_MAXKEYLEN)
		return -EINVAL;

	/* Don't allow keys for peers that have a matching TCP-AO key.
	 * See the comment in tcp_ao_add_cmd()
	 */
	if (tcp_ao_required(sk, addr, AF_INET, l3flag ? l3index : -1, false))
		return -EKEYREJECTED;

	return tcp_md5_do_add(sk, addr, AF_INET, prefixlen, l3index, flags,
			      cmd.tcpm_key, cmd.tcpm_keylen);
}

static int tcp_v4_md5_hash_headers(struct tcp_sigpool *hp,
				   __be32 daddr, __be32 saddr,
				   const struct tcphdr *th, int nbytes)
{
	struct tcp4_pseudohdr *bp;
	struct scatterlist sg;
	struct tcphdr *_th;

	bp = hp->scratch;
	bp->saddr = saddr;
	bp->daddr = daddr;
	bp->pad = 0;
	bp->protocol = IPPROTO_TCP;
	bp->len = cpu_to_be16(nbytes);

	_th = (struct tcphdr *)(bp + 1);
	memcpy(_th, th, sizeof(*th));
	_th->check = 0;

	sg_init_one(&sg, bp, sizeof(*bp) + sizeof(*th));
	ahash_request_set_crypt(hp->req, &sg, NULL,
				sizeof(*bp) + sizeof(*th));
	return crypto_ahash_update(hp->req);
}

static int tcp_v4_md5_hash_hdr(char *md5_hash, const struct tcp_md5sig_key *key,
			       __be32 daddr, __be32 saddr, const struct tcphdr *th)
{
	struct tcp_sigpool hp;

	if (tcp_sigpool_start(tcp_md5_sigpool_id, &hp))
		goto clear_hash_nostart;

	if (crypto_ahash_init(hp.req))
		goto clear_hash;
	if (tcp_v4_md5_hash_headers(&hp, daddr, saddr, th, th->doff << 2))
		goto clear_hash;
	if (tcp_md5_hash_key(&hp, key))
		goto clear_hash;
	ahash_request_set_crypt(hp.req, NULL, md5_hash, 0);
	if (crypto_ahash_final(hp.req))
		goto clear_hash;

	tcp_sigpool_end(&hp);
	return 0;

clear_hash:
	tcp_sigpool_end(&hp);
clear_hash_nostart:
	memset(md5_hash, 0, 16);
	return 1;
}

int tcp_v4_md5_hash_skb(char *md5_hash, const struct tcp_md5sig_key *key,
			const struct sock *sk,
			const struct sk_buff *skb)
{
	const struct tcphdr *th = tcp_hdr(skb);
	struct tcp_sigpool hp;
	__be32 saddr, daddr;

	if (sk) { /* valid for establish/request sockets */
		saddr = sk->sk_rcv_saddr;
		daddr = sk->sk_daddr;
	} else {
		const struct iphdr *iph = ip_hdr(skb);
		saddr = iph->saddr;
		daddr = iph->daddr;
	}

	if (tcp_sigpool_start(tcp_md5_sigpool_id, &hp))
		goto clear_hash_nostart;

	if (crypto_ahash_init(hp.req))
		goto clear_hash;

	if (tcp_v4_md5_hash_headers(&hp, daddr, saddr, th, skb->len))
		goto clear_hash;
	if (tcp_sigpool_hash_skb_data(&hp, skb, th->doff << 2))
		goto clear_hash;
	if (tcp_md5_hash_key(&hp, key))
		goto clear_hash;
	ahash_request_set_crypt(hp.req, NULL, md5_hash, 0);
	if (crypto_ahash_final(hp.req))
		goto clear_hash;

	tcp_sigpool_end(&hp);
	return 0;

clear_hash:
	tcp_sigpool_end(&hp);
clear_hash_nostart:
	memset(md5_hash, 0, 16);
	return 1;
}
EXPORT_SYMBOL(tcp_v4_md5_hash_skb);

#endif

static void tcp_v4_init_req(struct request_sock *req,
			    const struct sock *sk_listener,
			    struct sk_buff *skb)
{
	struct inet_request_sock *ireq = inet_rsk(req);
	struct net *net = sock_net(sk_listener);

	sk_rcv_saddr_set(req_to_sk(req), ip_hdr(skb)->daddr);
	sk_daddr_set(req_to_sk(req), ip_hdr(skb)->saddr);
	RCU_INIT_POINTER(ireq->ireq_opt, tcp_v4_save_options(net, skb));
}

static struct dst_entry *tcp_v4_route_req(const struct sock *sk,
					  struct sk_buff *skb,
					  struct flowi *fl,
					  struct request_sock *req,
					  u32 tw_isn)
{
	tcp_v4_init_req(req, sk, skb);

	if (security_inet_conn_request(sk, skb, req))
		return NULL;

	return inet_csk_route_req(sk, &fl->u.ip4, req);
}

struct request_sock_ops tcp_request_sock_ops __read_mostly = {
	.family		=	PF_INET,
	.obj_size	=	sizeof(struct tcp_request_sock),
	.rtx_syn_ack	=	tcp_rtx_synack,
	.send_ack	=	tcp_v4_reqsk_send_ack,
	.destructor	=	tcp_v4_reqsk_destructor,
	.send_reset	=	tcp_v4_send_reset,
	.syn_ack_timeout =	tcp_syn_ack_timeout,
};

const struct tcp_request_sock_ops tcp_request_sock_ipv4_ops = {
	.mss_clamp	=	TCP_MSS_DEFAULT,
#ifdef CONFIG_TCP_MD5SIG
	.req_md5_lookup	=	tcp_v4_md5_lookup,
	.calc_md5_hash	=	tcp_v4_md5_hash_skb,
#endif
#ifdef CONFIG_TCP_AO
	.ao_lookup	=	tcp_v4_ao_lookup_rsk,
	.ao_calc_key	=	tcp_v4_ao_calc_key_rsk,
	.ao_synack_hash	=	tcp_v4_ao_synack_hash,
#endif
#ifdef CONFIG_SYN_COOKIES
	.cookie_init_seq =	cookie_v4_init_sequence,
#endif
	.route_req	=	tcp_v4_route_req,
	.init_seq	=	tcp_v4_init_seq,
	.init_ts_off	=	tcp_v4_init_ts_off,
	.send_synack	=	tcp_v4_send_synack,
};

int tcp_v4_conn_request(struct sock *sk, struct sk_buff *skb)
{
	/* Never answer to SYNs send to broadcast or multicast */
	if (skb_rtable(skb)->rt_flags & (RTCF_BROADCAST | RTCF_MULTICAST))
		goto drop;

	return tcp_conn_request(&tcp_request_sock_ops,
				&tcp_request_sock_ipv4_ops, sk, skb);

drop:
	tcp_listendrop(sk);
	return 0;
}
EXPORT_SYMBOL(tcp_v4_conn_request);


/*
 * The three way handshake has completed - we got a valid synack -
 * now create the new socket.
 */
struct sock *tcp_v4_syn_recv_sock(const struct sock *sk, struct sk_buff *skb,
				  struct request_sock *req,
				  struct dst_entry *dst,
				  struct request_sock *req_unhash,
				  bool *own_req)
{
	struct inet_request_sock *ireq;
	bool found_dup_sk = false;
	struct inet_sock *newinet;
	struct tcp_sock *newtp;
	struct sock *newsk;
#ifdef CONFIG_TCP_MD5SIG
	const union tcp_md5_addr *addr;
	struct tcp_md5sig_key *key;
	int l3index;
#endif
	struct ip_options_rcu *inet_opt;

	if (sk_acceptq_is_full(sk))
		goto exit_overflow;

	newsk = tcp_create_openreq_child(sk, req, skb);
	if (!newsk)
		goto exit_nonewsk;

	newsk->sk_gso_type = SKB_GSO_TCPV4;
	inet_sk_rx_dst_set(newsk, skb);

	newtp		      = tcp_sk(newsk);
	newinet		      = inet_sk(newsk);
	ireq		      = inet_rsk(req);
	sk_daddr_set(newsk, ireq->ir_rmt_addr);
	sk_rcv_saddr_set(newsk, ireq->ir_loc_addr);
	newsk->sk_bound_dev_if = ireq->ir_iif;
	newinet->inet_saddr   = ireq->ir_loc_addr;
	inet_opt	      = rcu_dereference(ireq->ireq_opt);
	RCU_INIT_POINTER(newinet->inet_opt, inet_opt);
	newinet->mc_index     = inet_iif(skb);
	newinet->mc_ttl	      = ip_hdr(skb)->ttl;
	newinet->rcv_tos      = ip_hdr(skb)->tos;
	inet_csk(newsk)->icsk_ext_hdr_len = 0;
	if (inet_opt)
		inet_csk(newsk)->icsk_ext_hdr_len = inet_opt->opt.optlen;
	atomic_set(&newinet->inet_id, get_random_u16());

	/* Set ToS of the new socket based upon the value of incoming SYN.
	 * ECT bits are set later in tcp_init_transfer().
	 */
	if (READ_ONCE(sock_net(sk)->ipv4.sysctl_tcp_reflect_tos))
		newinet->tos = tcp_rsk(req)->syn_tos & ~INET_ECN_MASK;

	if (!dst) {
		dst = inet_csk_route_child_sock(sk, newsk, req);
		if (!dst)
			goto put_and_exit;
	} else {
		/* syncookie case : see end of cookie_v4_check() */
	}
	sk_setup_caps(newsk, dst);

	tcp_ca_openreq_child(newsk, dst);

	tcp_sync_mss(newsk, dst_mtu(dst));
	newtp->advmss = tcp_mss_clamp(tcp_sk(sk), dst_metric_advmss(dst));

	tcp_initialize_rcv_mss(newsk);

#ifdef CONFIG_TCP_MD5SIG
	l3index = l3mdev_master_ifindex_by_index(sock_net(sk), ireq->ir_iif);
	/* Copy over the MD5 key from the original socket */
	addr = (union tcp_md5_addr *)&newinet->inet_daddr;
	key = tcp_md5_do_lookup(sk, l3index, addr, AF_INET);
	if (key && !tcp_rsk_used_ao(req)) {
		if (tcp_md5_key_copy(newsk, addr, AF_INET, 32, l3index, key))
			goto put_and_exit;
		sk_gso_disable(newsk);
	}
#endif
#ifdef CONFIG_TCP_AO
	if (tcp_ao_copy_all_matching(sk, newsk, req, skb, AF_INET))
		goto put_and_exit; /* OOM, release back memory */
#endif

	if (__inet_inherit_port(sk, newsk) < 0)
		goto put_and_exit;
	*own_req = inet_ehash_nolisten(newsk, req_to_sk(req_unhash),
				       &found_dup_sk);
	if (likely(*own_req)) {
		tcp_move_syn(newtp, req);
		ireq->ireq_opt = NULL;
	} else {
		newinet->inet_opt = NULL;

		if (!req_unhash && found_dup_sk) {
			/* This code path should only be executed in the
			 * syncookie case only
			 */
			bh_unlock_sock(newsk);
			sock_put(newsk);
			newsk = NULL;
		}
	}
	return newsk;

exit_overflow:
	NET_INC_STATS(sock_net(sk), LINUX_MIB_LISTENOVERFLOWS);
exit_nonewsk:
	dst_release(dst);
exit:
	tcp_listendrop(sk);
	return NULL;
put_and_exit:
	newinet->inet_opt = NULL;
	inet_csk_prepare_forced_close(newsk);
	tcp_done(newsk);
	goto exit;
}
EXPORT_SYMBOL(tcp_v4_syn_recv_sock);

static struct sock *tcp_v4_cookie_check(struct sock *sk, struct sk_buff *skb)
{
#ifdef CONFIG_SYN_COOKIES
	const struct tcphdr *th = tcp_hdr(skb);

	if (!th->syn)
		sk = cookie_v4_check(sk, skb);
#endif
	return sk;
}

u16 tcp_v4_get_syncookie(struct sock *sk, struct iphdr *iph,
			 struct tcphdr *th, u32 *cookie)
{
	u16 mss = 0;
#ifdef CONFIG_SYN_COOKIES
	mss = tcp_get_syncookie_mss(&tcp_request_sock_ops,
				    &tcp_request_sock_ipv4_ops, sk, th);
	if (mss) {
		*cookie = __cookie_v4_init_sequence(iph, th, &mss);
		tcp_synq_overflow(sk);
	}
#endif
	return mss;
}

INDIRECT_CALLABLE_DECLARE(struct dst_entry *ipv4_dst_check(struct dst_entry *,
							   u32));
/* The socket must have it's spinlock held when we get
 * here, unless it is a TCP_LISTEN socket.
 *
 * We have a potential double-lock case here, so even when
 * doing backlog processing we use the BH locking scheme.
 * This is because we cannot sleep with the original spinlock
 * held.
 */
int tcp_v4_do_rcv(struct sock *sk, struct sk_buff *skb)
{
	enum skb_drop_reason reason;
	struct sock *rsk;

	if (sk->sk_state == TCP_ESTABLISHED) { /* Fast path */
		struct dst_entry *dst;

		dst = rcu_dereference_protected(sk->sk_rx_dst,
						lockdep_sock_is_held(sk));

		sock_rps_save_rxhash(sk, skb);
		sk_mark_napi_id(sk, skb);
		if (dst) {
			if (sk->sk_rx_dst_ifindex != skb->skb_iif ||
			    !INDIRECT_CALL_1(dst->ops->check, ipv4_dst_check,
					     dst, 0)) {
				RCU_INIT_POINTER(sk->sk_rx_dst, NULL);
				dst_release(dst);
			}
		}
		tcp_rcv_established(sk, skb);
		return 0;
	}

	if (tcp_checksum_complete(skb))
		goto csum_err;

	if (sk->sk_state == TCP_LISTEN) {
		struct sock *nsk = tcp_v4_cookie_check(sk, skb);

		if (!nsk)
			return 0;
		if (nsk != sk) {
			reason = tcp_child_process(sk, nsk, skb);
			if (reason) {
				rsk = nsk;
				goto reset;
			}
			return 0;
		}
	} else
		sock_rps_save_rxhash(sk, skb);

	reason = tcp_rcv_state_process(sk, skb);
	if (reason) {
		rsk = sk;
		goto reset;
	}
	return 0;

reset:
	tcp_v4_send_reset(rsk, skb, sk_rst_convert_drop_reason(reason));
discard:
	sk_skb_reason_drop(sk, skb, reason);
	/* Be careful here. If this function gets more complicated and
	 * gcc suffers from register pressure on the x86, sk (in %ebx)
	 * might be destroyed here. This current version compiles correctly,
	 * but you have been warned.
	 */
	return 0;

csum_err:
	reason = SKB_DROP_REASON_TCP_CSUM;
	trace_tcp_bad_csum(skb);
	TCP_INC_STATS(sock_net(sk), TCP_MIB_CSUMERRORS);
	TCP_INC_STATS(sock_net(sk), TCP_MIB_INERRS);
	goto discard;
}
EXPORT_SYMBOL(tcp_v4_do_rcv);

int tcp_v4_early_demux(struct sk_buff *skb)
{
	struct net *net = dev_net(skb->dev);
	const struct iphdr *iph;
	const struct tcphdr *th;
	struct sock *sk;

	if (skb->pkt_type != PACKET_HOST)
		return 0;

	if (!pskb_may_pull(skb, skb_transport_offset(skb) + sizeof(struct tcphdr)))
		return 0;

	iph = ip_hdr(skb);
	th = tcp_hdr(skb);

	if (th->doff < sizeof(struct tcphdr) / 4)
		return 0;

	sk = __inet_lookup_established(net, net->ipv4.tcp_death_row.hashinfo,
				       iph->saddr, th->source,
				       iph->daddr, ntohs(th->dest),
				       skb->skb_iif, inet_sdif(skb));
	if (sk) {
		skb->sk = sk;
		skb->destructor = sock_edemux;
		if (sk_fullsock(sk)) {
			struct dst_entry *dst = rcu_dereference(sk->sk_rx_dst);

			if (dst)
				dst = dst_check(dst, 0);
			if (dst &&
			    sk->sk_rx_dst_ifindex == skb->skb_iif)
				skb_dst_set_noref(skb, dst);
		}
	}
	return 0;
}

bool tcp_add_backlog(struct sock *sk, struct sk_buff *skb,
		     enum skb_drop_reason *reason)
{
	u32 tail_gso_size, tail_gso_segs;
	struct skb_shared_info *shinfo;
	const struct tcphdr *th;
	struct tcphdr *thtail;
	struct sk_buff *tail;
	unsigned int hdrlen;
	bool fragstolen;
	u32 gso_segs;
	u32 gso_size;
	u64 limit;
	int delta;

	/* In case all data was pulled from skb frags (in __pskb_pull_tail()),
	 * we can fix skb->truesize to its real value to avoid future drops.
	 * This is valid because skb is not yet charged to the socket.
	 * It has been noticed pure SACK packets were sometimes dropped
	 * (if cooked by drivers without copybreak feature).
	 */
	skb_condense(skb);

	skb_dst_drop(skb);

	if (unlikely(tcp_checksum_complete(skb))) {
		bh_unlock_sock(sk);
		trace_tcp_bad_csum(skb);
		*reason = SKB_DROP_REASON_TCP_CSUM;
		__TCP_INC_STATS(sock_net(sk), TCP_MIB_CSUMERRORS);
		__TCP_INC_STATS(sock_net(sk), TCP_MIB_INERRS);
		return true;
	}

	/* Attempt coalescing to last skb in backlog, even if we are
	 * above the limits.
	 * This is okay because skb capacity is limited to MAX_SKB_FRAGS.
	 */
	th = (const struct tcphdr *)skb->data;
	hdrlen = th->doff * 4;

	tail = sk->sk_backlog.tail;
	if (!tail)
		goto no_coalesce;
	thtail = (struct tcphdr *)tail->data;

	if (TCP_SKB_CB(tail)->end_seq != TCP_SKB_CB(skb)->seq ||
	    TCP_SKB_CB(tail)->ip_dsfield != TCP_SKB_CB(skb)->ip_dsfield ||
	    ((TCP_SKB_CB(tail)->tcp_flags |
	      TCP_SKB_CB(skb)->tcp_flags) & (TCPHDR_SYN | TCPHDR_RST | TCPHDR_URG)) ||
	    !((TCP_SKB_CB(tail)->tcp_flags &
	      TCP_SKB_CB(skb)->tcp_flags) & TCPHDR_ACK) ||
	    ((TCP_SKB_CB(tail)->tcp_flags ^
	      TCP_SKB_CB(skb)->tcp_flags) & (TCPHDR_ECE | TCPHDR_CWR)) ||
	    !tcp_skb_can_collapse_rx(tail, skb) ||
	    thtail->doff != th->doff ||
	    memcmp(thtail + 1, th + 1, hdrlen - sizeof(*th)))
		goto no_coalesce;

	__skb_pull(skb, hdrlen);

	shinfo = skb_shinfo(skb);
	gso_size = shinfo->gso_size ?: skb->len;
	gso_segs = shinfo->gso_segs ?: 1;

	shinfo = skb_shinfo(tail);
	tail_gso_size = shinfo->gso_size ?: (tail->len - hdrlen);
	tail_gso_segs = shinfo->gso_segs ?: 1;

	if (skb_try_coalesce(tail, skb, &fragstolen, &delta)) {
		TCP_SKB_CB(tail)->end_seq = TCP_SKB_CB(skb)->end_seq;

		if (likely(!before(TCP_SKB_CB(skb)->ack_seq, TCP_SKB_CB(tail)->ack_seq))) {
			TCP_SKB_CB(tail)->ack_seq = TCP_SKB_CB(skb)->ack_seq;
			thtail->window = th->window;
		}

		/* We have to update both TCP_SKB_CB(tail)->tcp_flags and
		 * thtail->fin, so that the fast path in tcp_rcv_established()
		 * is not entered if we append a packet with a FIN.
		 * SYN, RST, URG are not present.
		 * ACK is set on both packets.
		 * PSH : we do not really care in TCP stack,
		 *       at least for 'GRO' packets.
		 */
		thtail->fin |= th->fin;
		TCP_SKB_CB(tail)->tcp_flags |= TCP_SKB_CB(skb)->tcp_flags;

		if (TCP_SKB_CB(skb)->has_rxtstamp) {
			TCP_SKB_CB(tail)->has_rxtstamp = true;
			tail->tstamp = skb->tstamp;
			skb_hwtstamps(tail)->hwtstamp = skb_hwtstamps(skb)->hwtstamp;
		}

		/* Not as strict as GRO. We only need to carry mss max value */
		shinfo->gso_size = max(gso_size, tail_gso_size);
		shinfo->gso_segs = min_t(u32, gso_segs + tail_gso_segs, 0xFFFF);

		sk->sk_backlog.len += delta;
		__NET_INC_STATS(sock_net(sk),
				LINUX_MIB_TCPBACKLOGCOALESCE);
		kfree_skb_partial(skb, fragstolen);
		return false;
	}
	__skb_push(skb, hdrlen);

no_coalesce:
	/* sk->sk_backlog.len is reset only at the end of __release_sock().
	 * Both sk->sk_backlog.len and sk->sk_rmem_alloc could reach
	 * sk_rcvbuf in normal conditions.
	 */
	limit = ((u64)READ_ONCE(sk->sk_rcvbuf)) << 1;

	limit += ((u32)READ_ONCE(sk->sk_sndbuf)) >> 1;

	/* Only socket owner can try to collapse/prune rx queues
	 * to reduce memory overhead, so add a little headroom here.
	 * Few sockets backlog are possibly concurrently non empty.
	 */
	limit += 64 * 1024;

	limit = min_t(u64, limit, UINT_MAX);

	if (unlikely(sk_add_backlog(sk, skb, limit))) {
		bh_unlock_sock(sk);
		*reason = SKB_DROP_REASON_SOCKET_BACKLOG;
		__NET_INC_STATS(sock_net(sk), LINUX_MIB_TCPBACKLOGDROP);
		return true;
	}
	return false;
}
EXPORT_SYMBOL(tcp_add_backlog);

int tcp_filter(struct sock *sk, struct sk_buff *skb)
{
	struct tcphdr *th = (struct tcphdr *)skb->data;

	return sk_filter_trim_cap(sk, skb, th->doff * 4);
}
EXPORT_SYMBOL(tcp_filter);

static void tcp_v4_restore_cb(struct sk_buff *skb)
{
	memmove(IPCB(skb), &TCP_SKB_CB(skb)->header.h4,
		sizeof(struct inet_skb_parm));
}

static void tcp_v4_fill_cb(struct sk_buff *skb, const struct iphdr *iph,
			   const struct tcphdr *th)
{
	/* This is tricky : We move IPCB at its correct location into TCP_SKB_CB()
	 * barrier() makes sure compiler wont play fool^Waliasing games.
	 */
	memmove(&TCP_SKB_CB(skb)->header.h4, IPCB(skb),
		sizeof(struct inet_skb_parm));
	barrier();

	TCP_SKB_CB(skb)->seq = ntohl(th->seq);
	TCP_SKB_CB(skb)->end_seq = (TCP_SKB_CB(skb)->seq + th->syn + th->fin +
				    skb->len - th->doff * 4);
	TCP_SKB_CB(skb)->ack_seq = ntohl(th->ack_seq);
	TCP_SKB_CB(skb)->tcp_flags = tcp_flag_byte(th);
	TCP_SKB_CB(skb)->ip_dsfield = ipv4_get_dsfield(iph);
	TCP_SKB_CB(skb)->sacked	 = 0;
	TCP_SKB_CB(skb)->has_rxtstamp =
			skb->tstamp || skb_hwtstamps(skb)->hwtstamp;
}

/*
 *	From tcp_input.c
 */

int tcp_v4_rcv(struct sk_buff *skb)
{
	struct net *net = dev_net(skb->dev);
	enum skb_drop_reason drop_reason;
	int sdif = inet_sdif(skb);
	int dif = inet_iif(skb);
	const struct iphdr *iph;
	const struct tcphdr *th;
	struct sock *sk = NULL;
	bool refcounted;
	int ret;
	u32 isn;

	drop_reason = SKB_DROP_REASON_NOT_SPECIFIED;
	if (skb->pkt_type != PACKET_HOST)
		goto discard_it;

	/* Count it even if it's bad */
	__TCP_INC_STATS(net, TCP_MIB_INSEGS);

	if (!pskb_may_pull(skb, sizeof(struct tcphdr)))
		goto discard_it;

	th = (const struct tcphdr *)skb->data;

	if (unlikely(th->doff < sizeof(struct tcphdr) / 4)) {
		drop_reason = SKB_DROP_REASON_PKT_TOO_SMALL;
		goto bad_packet;
	}
	if (!pskb_may_pull(skb, th->doff * 4))
		goto discard_it;

	/* An explanation is required here, I think.
	 * Packet length and doff are validated by header prediction,
	 * provided case of th->doff==0 is eliminated.
	 * So, we defer the checks. */

	if (skb_checksum_init(skb, IPPROTO_TCP, inet_compute_pseudo))
		goto csum_error;

	th = (const struct tcphdr *)skb->data;
	iph = ip_hdr(skb);
lookup:
	sk = __inet_lookup_skb(net->ipv4.tcp_death_row.hashinfo,
			       skb, __tcp_hdrlen(th), th->source,
			       th->dest, sdif, &refcounted);
	if (!sk)
		goto no_tcp_socket;

	if (sk->sk_state == TCP_TIME_WAIT)
		goto do_time_wait;

	if (sk->sk_state == TCP_NEW_SYN_RECV) {
		struct request_sock *req = inet_reqsk(sk);
		bool req_stolen = false;
		struct sock *nsk;

		sk = req->rsk_listener;
		if (!xfrm4_policy_check(sk, XFRM_POLICY_IN, skb))
			drop_reason = SKB_DROP_REASON_XFRM_POLICY;
		else
			drop_reason = tcp_inbound_hash(sk, req, skb,
						       &iph->saddr, &iph->daddr,
						       AF_INET, dif, sdif);
		if (unlikely(drop_reason)) {
			sk_drops_add(sk, skb);
			reqsk_put(req);
			goto discard_it;
		}
		if (tcp_checksum_complete(skb)) {
			reqsk_put(req);
			goto csum_error;
		}
		if (unlikely(sk->sk_state != TCP_LISTEN)) {
			nsk = reuseport_migrate_sock(sk, req_to_sk(req), skb);
			if (!nsk) {
				inet_csk_reqsk_queue_drop_and_put(sk, req);
				goto lookup;
			}
			sk = nsk;
			/* reuseport_migrate_sock() has already held one sk_refcnt
			 * before returning.
			 */
		} else {
			/* We own a reference on the listener, increase it again
			 * as we might lose it too soon.
			 */
			sock_hold(sk);
		}
		refcounted = true;
		nsk = NULL;
		if (!tcp_filter(sk, skb)) {
			th = (const struct tcphdr *)skb->data;
			iph = ip_hdr(skb);
			tcp_v4_fill_cb(skb, iph, th);
			nsk = tcp_check_req(sk, skb, req, false, &req_stolen);
		} else {
			drop_reason = SKB_DROP_REASON_SOCKET_FILTER;
		}
		if (!nsk) {
			reqsk_put(req);
			if (req_stolen) {
				/* Another cpu got exclusive access to req
				 * and created a full blown socket.
				 * Try to feed this packet to this socket
				 * instead of discarding it.
				 */
				tcp_v4_restore_cb(skb);
				sock_put(sk);
				goto lookup;
			}
			goto discard_and_relse;
		}
		nf_reset_ct(skb);
		if (nsk == sk) {
			reqsk_put(req);
			tcp_v4_restore_cb(skb);
		} else {
			drop_reason = tcp_child_process(sk, nsk, skb);
			if (drop_reason) {
				enum sk_rst_reason rst_reason;

				rst_reason = sk_rst_convert_drop_reason(drop_reason);
				tcp_v4_send_reset(nsk, skb, rst_reason);
				goto discard_and_relse;
			}
			sock_put(sk);
			return 0;
		}
	}

process:
	if (static_branch_unlikely(&ip4_min_ttl)) {
		/* min_ttl can be changed concurrently from do_ip_setsockopt() */
		if (unlikely(iph->ttl < READ_ONCE(inet_sk(sk)->min_ttl))) {
			__NET_INC_STATS(net, LINUX_MIB_TCPMINTTLDROP);
			drop_reason = SKB_DROP_REASON_TCP_MINTTL;
			goto discard_and_relse;
		}
	}

	if (!xfrm4_policy_check(sk, XFRM_POLICY_IN, skb)) {
		drop_reason = SKB_DROP_REASON_XFRM_POLICY;
		goto discard_and_relse;
	}

	drop_reason = tcp_inbound_hash(sk, NULL, skb, &iph->saddr, &iph->daddr,
				       AF_INET, dif, sdif);
	if (drop_reason)
		goto discard_and_relse;

	nf_reset_ct(skb);

	if (tcp_filter(sk, skb)) {
		drop_reason = SKB_DROP_REASON_SOCKET_FILTER;
		goto discard_and_relse;
	}
	th = (const struct tcphdr *)skb->data;
	iph = ip_hdr(skb);
	tcp_v4_fill_cb(skb, iph, th);

	skb->dev = NULL;

	if (sk->sk_state == TCP_LISTEN) {
		ret = tcp_v4_do_rcv(sk, skb);
		goto put_and_return;
	}

	sk_incoming_cpu_update(sk);

	bh_lock_sock_nested(sk);
	tcp_segs_in(tcp_sk(sk), skb);
	ret = 0;
	if (!sock_owned_by_user(sk)) {
		ret = tcp_v4_do_rcv(sk, skb);
	} else {
		if (tcp_add_backlog(sk, skb, &drop_reason))
			goto discard_and_relse;
	}
	bh_unlock_sock(sk);

put_and_return:
	if (refcounted)
		sock_put(sk);

	return ret;

no_tcp_socket:
	drop_reason = SKB_DROP_REASON_NO_SOCKET;
	if (!xfrm4_policy_check(NULL, XFRM_POLICY_IN, skb))
		goto discard_it;

	tcp_v4_fill_cb(skb, iph, th);

	if (tcp_checksum_complete(skb)) {
csum_error:
		drop_reason = SKB_DROP_REASON_TCP_CSUM;
		trace_tcp_bad_csum(skb);
		__TCP_INC_STATS(net, TCP_MIB_CSUMERRORS);
bad_packet:
		__TCP_INC_STATS(net, TCP_MIB_INERRS);
	} else {
		tcp_v4_send_reset(NULL, skb, sk_rst_convert_drop_reason(drop_reason));
	}

discard_it:
	SKB_DR_OR(drop_reason, NOT_SPECIFIED);
	/* Discard frame. */
	sk_skb_reason_drop(sk, skb, drop_reason);
	return 0;

discard_and_relse:
	sk_drops_add(sk, skb);
	if (refcounted)
		sock_put(sk);
	goto discard_it;

do_time_wait:
	if (!xfrm4_policy_check(NULL, XFRM_POLICY_IN, skb)) {
		drop_reason = SKB_DROP_REASON_XFRM_POLICY;
		inet_twsk_put(inet_twsk(sk));
		goto discard_it;
	}

	tcp_v4_fill_cb(skb, iph, th);

	if (tcp_checksum_complete(skb)) {
		inet_twsk_put(inet_twsk(sk));
		goto csum_error;
	}
	switch (tcp_timewait_state_process(inet_twsk(sk), skb, th, &isn)) {
	case TCP_TW_SYN: {
		struct sock *sk2 = inet_lookup_listener(net,
							net->ipv4.tcp_death_row.hashinfo,
							skb, __tcp_hdrlen(th),
							iph->saddr, th->source,
							iph->daddr, th->dest,
							inet_iif(skb),
							sdif);
		if (sk2) {
			inet_twsk_deschedule_put(inet_twsk(sk));
			sk = sk2;
			tcp_v4_restore_cb(skb);
			refcounted = false;
			__this_cpu_write(tcp_tw_isn, isn);
			goto process;
		}
	}
		/* to ACK */
		fallthrough;
	case TCP_TW_ACK:
		tcp_v4_timewait_ack(sk, skb);
		break;
	case TCP_TW_RST:
		tcp_v4_send_reset(sk, skb, SK_RST_REASON_TCP_TIMEWAIT_SOCKET);
		inet_twsk_deschedule_put(inet_twsk(sk));
		goto discard_it;
	case TCP_TW_SUCCESS:;
	}
	goto discard_it;
}

static struct timewait_sock_ops tcp_timewait_sock_ops = {
	.twsk_obj_size	= sizeof(struct tcp_timewait_sock),
	.twsk_destructor= tcp_twsk_destructor,
};

void inet_sk_rx_dst_set(struct sock *sk, const struct sk_buff *skb)
{
	struct dst_entry *dst = skb_dst(skb);

	if (dst && dst_hold_safe(dst)) {
		rcu_assign_pointer(sk->sk_rx_dst, dst);
		sk->sk_rx_dst_ifindex = skb->skb_iif;
	}
}
EXPORT_SYMBOL(inet_sk_rx_dst_set);

const struct inet_connection_sock_af_ops ipv4_specific = {
	.queue_xmit	   = ip_queue_xmit,
	.send_check	   = tcp_v4_send_check,
	.rebuild_header	   = inet_sk_rebuild_header,
	.sk_rx_dst_set	   = inet_sk_rx_dst_set,
	.conn_request	   = tcp_v4_conn_request,
	.syn_recv_sock	   = tcp_v4_syn_recv_sock,
	.net_header_len	   = sizeof(struct iphdr),
	.setsockopt	   = ip_setsockopt,
	.getsockopt	   = ip_getsockopt,
	.addr2sockaddr	   = inet_csk_addr2sockaddr,
	.sockaddr_len	   = sizeof(struct sockaddr_in),
	.mtu_reduced	   = tcp_v4_mtu_reduced,
};
EXPORT_SYMBOL(ipv4_specific);

#if defined(CONFIG_TCP_MD5SIG) || defined(CONFIG_TCP_AO)
static const struct tcp_sock_af_ops tcp_sock_ipv4_specific = {
#ifdef CONFIG_TCP_MD5SIG
	.md5_lookup		= tcp_v4_md5_lookup,
	.calc_md5_hash		= tcp_v4_md5_hash_skb,
	.md5_parse		= tcp_v4_parse_md5_keys,
#endif
#ifdef CONFIG_TCP_AO
	.ao_lookup		= tcp_v4_ao_lookup,
	.calc_ao_hash		= tcp_v4_ao_hash_skb,
	.ao_parse		= tcp_v4_parse_ao,
	.ao_calc_key_sk		= tcp_v4_ao_calc_key_sk,
#endif
};
#endif

/* NOTE: A lot of things set to zero explicitly by call to
 *       sk_alloc() so need not be done here.
 */
static int tcp_v4_init_sock(struct sock *sk)
{
	struct inet_connection_sock *icsk = inet_csk(sk);

	tcp_init_sock(sk);

	icsk->icsk_af_ops = &ipv4_specific;

#if defined(CONFIG_TCP_MD5SIG) || defined(CONFIG_TCP_AO)
	tcp_sk(sk)->af_specific = &tcp_sock_ipv4_specific;
#endif

	return 0;
}

#ifdef CONFIG_TCP_MD5SIG
static void tcp_md5sig_info_free_rcu(struct rcu_head *head)
{
	struct tcp_md5sig_info *md5sig;

	md5sig = container_of(head, struct tcp_md5sig_info, rcu);
	kfree(md5sig);
	static_branch_slow_dec_deferred(&tcp_md5_needed);
	tcp_md5_release_sigpool();
}
#endif

void tcp_v4_destroy_sock(struct sock *sk)
{
	struct tcp_sock *tp = tcp_sk(sk);

	trace_tcp_destroy_sock(sk);

	tcp_clear_xmit_timers(sk);

	tcp_cleanup_congestion_control(sk);

	tcp_cleanup_ulp(sk);

	/* Cleanup up the write buffer. */
	tcp_write_queue_purge(sk);

	/* Check if we want to disable active TFO */
	tcp_fastopen_active_disable_ofo_check(sk);

	/* Cleans up our, hopefully empty, out_of_order_queue. */
	skb_rbtree_purge(&tp->out_of_order_queue);

#ifdef CONFIG_TCP_MD5SIG
	/* Clean up the MD5 key list, if any */
	if (tp->md5sig_info) {
		struct tcp_md5sig_info *md5sig;

		md5sig = rcu_dereference_protected(tp->md5sig_info, 1);
		tcp_clear_md5_list(sk);
		call_rcu(&md5sig->rcu, tcp_md5sig_info_free_rcu);
		rcu_assign_pointer(tp->md5sig_info, NULL);
	}
#endif
	tcp_ao_destroy_sock(sk, false);

	/* Clean up a referenced TCP bind bucket. */
	if (inet_csk(sk)->icsk_bind_hash)
		inet_put_port(sk);

	BUG_ON(rcu_access_pointer(tp->fastopen_rsk));

	/* If socket is aborted during connect operation */
	tcp_free_fastopen_req(tp);
	tcp_fastopen_destroy_cipher(sk);
	tcp_saved_syn_free(tp);

	sk_sockets_allocated_dec(sk);
}
EXPORT_SYMBOL(tcp_v4_destroy_sock);

#ifdef CONFIG_PROC_FS
/* Proc filesystem TCP sock list dumping. */

static unsigned short seq_file_family(const struct seq_file *seq);

static bool seq_sk_match(struct seq_file *seq, const struct sock *sk)
{
	unsigned short family = seq_file_family(seq);

	/* AF_UNSPEC is used as a match all */
	return ((family == AF_UNSPEC || family == sk->sk_family) &&
		net_eq(sock_net(sk), seq_file_net(seq)));
}

/* Find a non empty bucket (starting from st->bucket)
 * and return the first sk from it.
 */
static void *listening_get_first(struct seq_file *seq)
{
	struct inet_hashinfo *hinfo = seq_file_net(seq)->ipv4.tcp_death_row.hashinfo;
	struct tcp_iter_state *st = seq->private;

	st->offset = 0;
	for (; st->bucket <= hinfo->lhash2_mask; st->bucket++) {
		struct inet_listen_hashbucket *ilb2;
		struct hlist_nulls_node *node;
		struct sock *sk;

		ilb2 = &hinfo->lhash2[st->bucket];
		if (hlist_nulls_empty(&ilb2->nulls_head))
			continue;

		spin_lock(&ilb2->lock);
		sk_nulls_for_each(sk, node, &ilb2->nulls_head) {
			if (seq_sk_match(seq, sk))
				return sk;
		}
		spin_unlock(&ilb2->lock);
	}

	return NULL;
}

/* Find the next sk of "cur" within the same bucket (i.e. st->bucket).
 * If "cur" is the last one in the st->bucket,
 * call listening_get_first() to return the first sk of the next
 * non empty bucket.
 */
static void *listening_get_next(struct seq_file *seq, void *cur)
{
	struct tcp_iter_state *st = seq->private;
	struct inet_listen_hashbucket *ilb2;
	struct hlist_nulls_node *node;
	struct inet_hashinfo *hinfo;
	struct sock *sk = cur;

	++st->num;
	++st->offset;

	sk = sk_nulls_next(sk);
	sk_nulls_for_each_from(sk, node) {
		if (seq_sk_match(seq, sk))
			return sk;
	}

	hinfo = seq_file_net(seq)->ipv4.tcp_death_row.hashinfo;
	ilb2 = &hinfo->lhash2[st->bucket];
	spin_unlock(&ilb2->lock);
	++st->bucket;
	return listening_get_first(seq);
}

static void *listening_get_idx(struct seq_file *seq, loff_t *pos)
{
	struct tcp_iter_state *st = seq->private;
	void *rc;

	st->bucket = 0;
	st->offset = 0;
	rc = listening_get_first(seq);

	while (rc && *pos) {
		rc = listening_get_next(seq, rc);
		--*pos;
	}
	return rc;
}

static inline bool empty_bucket(struct inet_hashinfo *hinfo,
				const struct tcp_iter_state *st)
{
	return hlist_nulls_empty(&hinfo->ehash[st->bucket].chain);
}

/*
 * Get first established socket starting from bucket given in st->bucket.
 * If st->bucket is zero, the very first socket in the hash is returned.
 */
static void *established_get_first(struct seq_file *seq)
{
	struct inet_hashinfo *hinfo = seq_file_net(seq)->ipv4.tcp_death_row.hashinfo;
	struct tcp_iter_state *st = seq->private;

	st->offset = 0;
	for (; st->bucket <= hinfo->ehash_mask; ++st->bucket) {
		struct sock *sk;
		struct hlist_nulls_node *node;
		spinlock_t *lock = inet_ehash_lockp(hinfo, st->bucket);

		cond_resched();

		/* Lockless fast path for the common case of empty buckets */
		if (empty_bucket(hinfo, st))
			continue;

		spin_lock_bh(lock);
		sk_nulls_for_each(sk, node, &hinfo->ehash[st->bucket].chain) {
			if (seq_sk_match(seq, sk))
				return sk;
		}
		spin_unlock_bh(lock);
	}

	return NULL;
}

static void *established_get_next(struct seq_file *seq, void *cur)
{
	struct inet_hashinfo *hinfo = seq_file_net(seq)->ipv4.tcp_death_row.hashinfo;
	struct tcp_iter_state *st = seq->private;
	struct hlist_nulls_node *node;
	struct sock *sk = cur;

	++st->num;
	++st->offset;

	sk = sk_nulls_next(sk);

	sk_nulls_for_each_from(sk, node) {
		if (seq_sk_match(seq, sk))
			return sk;
	}

	spin_unlock_bh(inet_ehash_lockp(hinfo, st->bucket));
	++st->bucket;
	return established_get_first(seq);
}

static void *established_get_idx(struct seq_file *seq, loff_t pos)
{
	struct tcp_iter_state *st = seq->private;
	void *rc;

	st->bucket = 0;
	rc = established_get_first(seq);

	while (rc && pos) {
		rc = established_get_next(seq, rc);
		--pos;
	}
	return rc;
}

static void *tcp_get_idx(struct seq_file *seq, loff_t pos)
{
	void *rc;
	struct tcp_iter_state *st = seq->private;

	st->state = TCP_SEQ_STATE_LISTENING;
	rc	  = listening_get_idx(seq, &pos);

	if (!rc) {
		st->state = TCP_SEQ_STATE_ESTABLISHED;
		rc	  = established_get_idx(seq, pos);
	}

	return rc;
}

static void *tcp_seek_last_pos(struct seq_file *seq)
{
	struct inet_hashinfo *hinfo = seq_file_net(seq)->ipv4.tcp_death_row.hashinfo;
	struct tcp_iter_state *st = seq->private;
	int bucket = st->bucket;
	int offset = st->offset;
	int orig_num = st->num;
	void *rc = NULL;

	switch (st->state) {
	case TCP_SEQ_STATE_LISTENING:
		if (st->bucket > hinfo->lhash2_mask)
			break;
		rc = listening_get_first(seq);
		while (offset-- && rc && bucket == st->bucket)
			rc = listening_get_next(seq, rc);
		if (rc)
			break;
		st->bucket = 0;
		st->state = TCP_SEQ_STATE_ESTABLISHED;
		fallthrough;
	case TCP_SEQ_STATE_ESTABLISHED:
		if (st->bucket > hinfo->ehash_mask)
			break;
		rc = established_get_first(seq);
		while (offset-- && rc && bucket == st->bucket)
			rc = established_get_next(seq, rc);
	}

	st->num = orig_num;

	return rc;
}

void *tcp_seq_start(struct seq_file *seq, loff_t *pos)
{
	struct tcp_iter_state *st = seq->private;
	void *rc;

	if (*pos && *pos == st->last_pos) {
		rc = tcp_seek_last_pos(seq);
		if (rc)
			goto out;
	}

	st->state = TCP_SEQ_STATE_LISTENING;
	st->num = 0;
	st->bucket = 0;
	st->offset = 0;
	rc = *pos ? tcp_get_idx(seq, *pos - 1) : SEQ_START_TOKEN;

out:
	st->last_pos = *pos;
	return rc;
}
EXPORT_SYMBOL(tcp_seq_start);

void *tcp_seq_next(struct seq_file *seq, void *v, loff_t *pos)
{
	struct tcp_iter_state *st = seq->private;
	void *rc = NULL;

	if (v == SEQ_START_TOKEN) {
		rc = tcp_get_idx(seq, 0);
		goto out;
	}

	switch (st->state) {
	case TCP_SEQ_STATE_LISTENING:
		rc = listening_get_next(seq, v);
		if (!rc) {
			st->state = TCP_SEQ_STATE_ESTABLISHED;
			st->bucket = 0;
			st->offset = 0;
			rc	  = established_get_first(seq);
		}
		break;
	case TCP_SEQ_STATE_ESTABLISHED:
		rc = established_get_next(seq, v);
		break;
	}
out:
	++*pos;
	st->last_pos = *pos;
	return rc;
}
EXPORT_SYMBOL(tcp_seq_next);

void tcp_seq_stop(struct seq_file *seq, void *v)
{
	struct inet_hashinfo *hinfo = seq_file_net(seq)->ipv4.tcp_death_row.hashinfo;
	struct tcp_iter_state *st = seq->private;

	switch (st->state) {
	case TCP_SEQ_STATE_LISTENING:
		if (v != SEQ_START_TOKEN)
			spin_unlock(&hinfo->lhash2[st->bucket].lock);
		break;
	case TCP_SEQ_STATE_ESTABLISHED:
		if (v)
			spin_unlock_bh(inet_ehash_lockp(hinfo, st->bucket));
		break;
	}
}
EXPORT_SYMBOL(tcp_seq_stop);

static void get_openreq4(const struct request_sock *req,
			 struct seq_file *f, int i)
{
	const struct inet_request_sock *ireq = inet_rsk(req);
	long delta = req->rsk_timer.expires - jiffies;

	seq_printf(f, "%4d: %08X:%04X %08X:%04X"
		" %02X %08X:%08X %02X:%08lX %08X %5u %8d %u %d %pK",
		i,
		ireq->ir_loc_addr,
		ireq->ir_num,
		ireq->ir_rmt_addr,
		ntohs(ireq->ir_rmt_port),
		TCP_SYN_RECV,
		0, 0, /* could print option size, but that is af dependent. */
		1,    /* timers active (only the expire timer) */
		jiffies_delta_to_clock_t(delta),
		req->num_timeout,
		from_kuid_munged(seq_user_ns(f),
				 sock_i_uid(req->rsk_listener)),
		0,  /* non standard timer */
		0, /* open_requests have no inode */
		0,
		req);
}

static void get_tcp4_sock(struct sock *sk, struct seq_file *f, int i)
{
	int timer_active;
	unsigned long timer_expires;
	const struct tcp_sock *tp = tcp_sk(sk);
	const struct inet_connection_sock *icsk = inet_csk(sk);
	const struct inet_sock *inet = inet_sk(sk);
	const struct fastopen_queue *fastopenq = &icsk->icsk_accept_queue.fastopenq;
	__be32 dest = inet->inet_daddr;
	__be32 src = inet->inet_rcv_saddr;
	__u16 destp = ntohs(inet->inet_dport);
	__u16 srcp = ntohs(inet->inet_sport);
	int rx_queue;
	int state;

	if (icsk->icsk_pending == ICSK_TIME_RETRANS ||
	    icsk->icsk_pending == ICSK_TIME_REO_TIMEOUT ||
	    icsk->icsk_pending == ICSK_TIME_LOSS_PROBE) {
		timer_active	= 1;
		timer_expires	= icsk->icsk_timeout;
	} else if (icsk->icsk_pending == ICSK_TIME_PROBE0) {
		timer_active	= 4;
		timer_expires	= icsk->icsk_timeout;
	} else if (timer_pending(&sk->sk_timer)) {
		timer_active	= 2;
		timer_expires	= sk->sk_timer.expires;
	} else {
		timer_active	= 0;
		timer_expires = jiffies;
	}

	state = inet_sk_state_load(sk);
	if (state == TCP_LISTEN)
		rx_queue = READ_ONCE(sk->sk_ack_backlog);
	else
		/* Because we don't lock the socket,
		 * we might find a transient negative value.
		 */
		rx_queue = max_t(int, READ_ONCE(tp->rcv_nxt) -
				      READ_ONCE(tp->copied_seq), 0);

	seq_printf(f, "%4d: %08X:%04X %08X:%04X %02X %08X:%08X %02X:%08lX "
			"%08X %5u %8d %lu %d %pK %lu %lu %u %u %d",
		i, src, srcp, dest, destp, state,
		READ_ONCE(tp->write_seq) - tp->snd_una,
		rx_queue,
		timer_active,
		jiffies_delta_to_clock_t(timer_expires - jiffies),
		icsk->icsk_retransmits,
		from_kuid_munged(seq_user_ns(f), sock_i_uid(sk)),
		icsk->icsk_probes_out,
		sock_i_ino(sk),
		refcount_read(&sk->sk_refcnt), sk,
		jiffies_to_clock_t(icsk->icsk_rto),
		jiffies_to_clock_t(icsk->icsk_ack.ato),
		(icsk->icsk_ack.quick << 1) | inet_csk_in_pingpong_mode(sk),
		tcp_snd_cwnd(tp),
		state == TCP_LISTEN ?
		    fastopenq->max_qlen :
		    (tcp_in_initial_slowstart(tp) ? -1 : tp->snd_ssthresh));
}

static void get_timewait4_sock(const struct inet_timewait_sock *tw,
			       struct seq_file *f, int i)
{
	long delta = tw->tw_timer.expires - jiffies;
	__be32 dest, src;
	__u16 destp, srcp;

	dest  = tw->tw_daddr;
	src   = tw->tw_rcv_saddr;
	destp = ntohs(tw->tw_dport);
	srcp  = ntohs(tw->tw_sport);

	seq_printf(f, "%4d: %08X:%04X %08X:%04X"
		" %02X %08X:%08X %02X:%08lX %08X %5d %8d %d %d %pK",
		i, src, srcp, dest, destp, tw->tw_substate, 0, 0,
		3, jiffies_delta_to_clock_t(delta), 0, 0, 0, 0,
		refcount_read(&tw->tw_refcnt), tw);
}

#define TMPSZ 150

static int tcp4_seq_show(struct seq_file *seq, void *v)
{
	struct tcp_iter_state *st;
	struct sock *sk = v;

	seq_setwidth(seq, TMPSZ - 1);
	if (v == SEQ_START_TOKEN) {
		seq_puts(seq, "  sl  local_address rem_address   st tx_queue "
			   "rx_queue tr tm->when retrnsmt   uid  timeout "
			   "inode");
		goto out;
	}
	st = seq->private;

	if (sk->sk_state == TCP_TIME_WAIT)
		get_timewait4_sock(v, seq, st->num);
	else if (sk->sk_state == TCP_NEW_SYN_RECV)
		get_openreq4(v, seq, st->num);
	else
		get_tcp4_sock(v, seq, st->num);
out:
	seq_pad(seq, '\n');
	return 0;
}

#ifdef CONFIG_BPF_SYSCALL
struct bpf_tcp_iter_state {
	struct tcp_iter_state state;
	unsigned int cur_sk;
	unsigned int end_sk;
	unsigned int max_sk;
	struct sock **batch;
	bool st_bucket_done;
};

struct bpf_iter__tcp {
	__bpf_md_ptr(struct bpf_iter_meta *, meta);
	__bpf_md_ptr(struct sock_common *, sk_common);
	uid_t uid __aligned(8);
};

static int tcp_prog_seq_show(struct bpf_prog *prog, struct bpf_iter_meta *meta,
			     struct sock_common *sk_common, uid_t uid)
{
	struct bpf_iter__tcp ctx;

	meta->seq_num--;  /* skip SEQ_START_TOKEN */
	ctx.meta = meta;
	ctx.sk_common = sk_common;
	ctx.uid = uid;
	return bpf_iter_run_prog(prog, &ctx);
}

static void bpf_iter_tcp_put_batch(struct bpf_tcp_iter_state *iter)
{
	while (iter->cur_sk < iter->end_sk)
		sock_gen_put(iter->batch[iter->cur_sk++]);
}

static int bpf_iter_tcp_realloc_batch(struct bpf_tcp_iter_state *iter,
				      unsigned int new_batch_sz)
{
	struct sock **new_batch;

	new_batch = kvmalloc(sizeof(*new_batch) * new_batch_sz,
			     GFP_USER | __GFP_NOWARN);
	if (!new_batch)
		return -ENOMEM;

	bpf_iter_tcp_put_batch(iter);
	kvfree(iter->batch);
	iter->batch = new_batch;
	iter->max_sk = new_batch_sz;

	return 0;
}

static unsigned int bpf_iter_tcp_listening_batch(struct seq_file *seq,
						 struct sock *start_sk)
{
	struct inet_hashinfo *hinfo = seq_file_net(seq)->ipv4.tcp_death_row.hashinfo;
	struct bpf_tcp_iter_state *iter = seq->private;
	struct tcp_iter_state *st = &iter->state;
	struct hlist_nulls_node *node;
	unsigned int expected = 1;
	struct sock *sk;

	sock_hold(start_sk);
	iter->batch[iter->end_sk++] = start_sk;

	sk = sk_nulls_next(start_sk);
	sk_nulls_for_each_from(sk, node) {
		if (seq_sk_match(seq, sk)) {
			if (iter->end_sk < iter->max_sk) {
				sock_hold(sk);
				iter->batch[iter->end_sk++] = sk;
			}
			expected++;
		}
	}
	spin_unlock(&hinfo->lhash2[st->bucket].lock);

	return expected;
}

static unsigned int bpf_iter_tcp_established_batch(struct seq_file *seq,
						   struct sock *start_sk)
{
	struct inet_hashinfo *hinfo = seq_file_net(seq)->ipv4.tcp_death_row.hashinfo;
	struct bpf_tcp_iter_state *iter = seq->private;
	struct tcp_iter_state *st = &iter->state;
	struct hlist_nulls_node *node;
	unsigned int expected = 1;
	struct sock *sk;

	sock_hold(start_sk);
	iter->batch[iter->end_sk++] = start_sk;

	sk = sk_nulls_next(start_sk);
	sk_nulls_for_each_from(sk, node) {
		if (seq_sk_match(seq, sk)) {
			if (iter->end_sk < iter->max_sk) {
				sock_hold(sk);
				iter->batch[iter->end_sk++] = sk;
			}
			expected++;
		}
	}
	spin_unlock_bh(inet_ehash_lockp(hinfo, st->bucket));

	return expected;
}

static struct sock *bpf_iter_tcp_batch(struct seq_file *seq)
{
	struct inet_hashinfo *hinfo = seq_file_net(seq)->ipv4.tcp_death_row.hashinfo;
	struct bpf_tcp_iter_state *iter = seq->private;
	struct tcp_iter_state *st = &iter->state;
	unsigned int expected;
	bool resized = false;
	struct sock *sk;

	/* The st->bucket is done.  Directly advance to the next
	 * bucket instead of having the tcp_seek_last_pos() to skip
	 * one by one in the current bucket and eventually find out
	 * it has to advance to the next bucket.
	 */
	if (iter->st_bucket_done) {
		st->offset = 0;
		st->bucket++;
		if (st->state == TCP_SEQ_STATE_LISTENING &&
		    st->bucket > hinfo->lhash2_mask) {
			st->state = TCP_SEQ_STATE_ESTABLISHED;
			st->bucket = 0;
		}
	}

again:
	/* Get a new batch */
	iter->cur_sk = 0;
	iter->end_sk = 0;
	iter->st_bucket_done = false;

	sk = tcp_seek_last_pos(seq);
	if (!sk)
		return NULL; /* Done */

	if (st->state == TCP_SEQ_STATE_LISTENING)
		expected = bpf_iter_tcp_listening_batch(seq, sk);
	else
		expected = bpf_iter_tcp_established_batch(seq, sk);

	if (iter->end_sk == expected) {
		iter->st_bucket_done = true;
		return sk;
	}

	if (!resized && !bpf_iter_tcp_realloc_batch(iter, expected * 3 / 2)) {
		resized = true;
		goto again;
	}

	return sk;
}

static void *bpf_iter_tcp_seq_start(struct seq_file *seq, loff_t *pos)
{
	/* bpf iter does not support lseek, so it always
	 * continue from where it was stop()-ped.
	 */
	if (*pos)
		return bpf_iter_tcp_batch(seq);

	return SEQ_START_TOKEN;
}

static void *bpf_iter_tcp_seq_next(struct seq_file *seq, void *v, loff_t *pos)
{
	struct bpf_tcp_iter_state *iter = seq->private;
	struct tcp_iter_state *st = &iter->state;
	struct sock *sk;

	/* Whenever seq_next() is called, the iter->cur_sk is
	 * done with seq_show(), so advance to the next sk in
	 * the batch.
	 */
	if (iter->cur_sk < iter->end_sk) {
		/* Keeping st->num consistent in tcp_iter_state.
		 * bpf_iter_tcp does not use st->num.
		 * meta.seq_num is used instead.
		 */
		st->num++;
		/* Move st->offset to the next sk in the bucket such that
		 * the future start() will resume at st->offset in
		 * st->bucket.  See tcp_seek_last_pos().
		 */
		st->offset++;
		sock_gen_put(iter->batch[iter->cur_sk++]);
	}

	if (iter->cur_sk < iter->end_sk)
		sk = iter->batch[iter->cur_sk];
	else
		sk = bpf_iter_tcp_batch(seq);

	++*pos;
	/* Keeping st->last_pos consistent in tcp_iter_state.
	 * bpf iter does not do lseek, so st->last_pos always equals to *pos.
	 */
	st->last_pos = *pos;
	return sk;
}

static int bpf_iter_tcp_seq_show(struct seq_file *seq, void *v)
{
	struct bpf_iter_meta meta;
	struct bpf_prog *prog;
	struct sock *sk = v;
	uid_t uid;
	int ret;

	if (v == SEQ_START_TOKEN)
		return 0;

	if (sk_fullsock(sk))
		lock_sock(sk);

	if (unlikely(sk_unhashed(sk))) {
		ret = SEQ_SKIP;
		goto unlock;
	}

	if (sk->sk_state == TCP_TIME_WAIT) {
		uid = 0;
	} else if (sk->sk_state == TCP_NEW_SYN_RECV) {
		const struct request_sock *req = v;

		uid = from_kuid_munged(seq_user_ns(seq),
				       sock_i_uid(req->rsk_listener));
	} else {
		uid = from_kuid_munged(seq_user_ns(seq), sock_i_uid(sk));
	}

	meta.seq = seq;
	prog = bpf_iter_get_info(&meta, false);
	ret = tcp_prog_seq_show(prog, &meta, v, uid);

unlock:
	if (sk_fullsock(sk))
		release_sock(sk);
	return ret;

}

static void bpf_iter_tcp_seq_stop(struct seq_file *seq, void *v)
{
	struct bpf_tcp_iter_state *iter = seq->private;
	struct bpf_iter_meta meta;
	struct bpf_prog *prog;

	if (!v) {
		meta.seq = seq;
		prog = bpf_iter_get_info(&meta, true);
		if (prog)
			(void)tcp_prog_seq_show(prog, &meta, v, 0);
	}

	if (iter->cur_sk < iter->end_sk) {
		bpf_iter_tcp_put_batch(iter);
		iter->st_bucket_done = false;
	}
}

static const struct seq_operations bpf_iter_tcp_seq_ops = {
	.show		= bpf_iter_tcp_seq_show,
	.start		= bpf_iter_tcp_seq_start,
	.next		= bpf_iter_tcp_seq_next,
	.stop		= bpf_iter_tcp_seq_stop,
};
#endif
static unsigned short seq_file_family(const struct seq_file *seq)
{
	const struct tcp_seq_afinfo *afinfo;

#ifdef CONFIG_BPF_SYSCALL
	/* Iterated from bpf_iter.  Let the bpf prog to filter instead. */
	if (seq->op == &bpf_iter_tcp_seq_ops)
		return AF_UNSPEC;
#endif

	/* Iterated from proc fs */
	afinfo = pde_data(file_inode(seq->file));
	return afinfo->family;
}

static const struct seq_operations tcp4_seq_ops = {
	.show		= tcp4_seq_show,
	.start		= tcp_seq_start,
	.next		= tcp_seq_next,
	.stop		= tcp_seq_stop,
};

static struct tcp_seq_afinfo tcp4_seq_afinfo = {
	.family		= AF_INET,
};

static int __net_init tcp4_proc_init_net(struct net *net)
{
	if (!proc_create_net_data("tcp", 0444, net->proc_net, &tcp4_seq_ops,
			sizeof(struct tcp_iter_state), &tcp4_seq_afinfo))
		return -ENOMEM;
	return 0;
}

static void __net_exit tcp4_proc_exit_net(struct net *net)
{
	remove_proc_entry("tcp", net->proc_net);
}

static struct pernet_operations tcp4_net_ops = {
	.init = tcp4_proc_init_net,
	.exit = tcp4_proc_exit_net,
};

int __init tcp4_proc_init(void)
{
	return register_pernet_subsys(&tcp4_net_ops);
}

void tcp4_proc_exit(void)
{
	unregister_pernet_subsys(&tcp4_net_ops);
}
#endif /* CONFIG_PROC_FS */

/* @wake is one when sk_stream_write_space() calls us.
 * This sends EPOLLOUT only if notsent_bytes is half the limit.
 * This mimics the strategy used in sock_def_write_space().
 */
bool tcp_stream_memory_free(const struct sock *sk, int wake)
{
	const struct tcp_sock *tp = tcp_sk(sk);
	u32 notsent_bytes = READ_ONCE(tp->write_seq) -
			    READ_ONCE(tp->snd_nxt);

	return (notsent_bytes << wake) < tcp_notsent_lowat(tp);
}
EXPORT_SYMBOL(tcp_stream_memory_free);

struct proto tcp_prot = {
	.name			= "TCP",
	.owner			= THIS_MODULE,
	.close			= tcp_close,
	.pre_connect		= tcp_v4_pre_connect,
	.connect		= tcp_v4_connect,
	.disconnect		= tcp_disconnect,
	.accept			= inet_csk_accept,
	.ioctl			= tcp_ioctl,
	.init			= tcp_v4_init_sock,
	.destroy		= tcp_v4_destroy_sock,
	.shutdown		= tcp_shutdown,
	.setsockopt		= tcp_setsockopt,
	.getsockopt		= tcp_getsockopt,
	.bpf_bypass_getsockopt	= tcp_bpf_bypass_getsockopt,
	.keepalive		= tcp_set_keepalive,
	.recvmsg		= tcp_recvmsg,
	.sendmsg		= tcp_sendmsg,
	.splice_eof		= tcp_splice_eof,
	.backlog_rcv		= tcp_v4_do_rcv,
	.release_cb		= tcp_release_cb,
	.hash			= inet_hash,
	.unhash			= inet_unhash,
	.get_port		= inet_csk_get_port,
	.put_port		= inet_put_port,
#ifdef CONFIG_BPF_SYSCALL
	.psock_update_sk_prot	= tcp_bpf_update_proto,
#endif
	.enter_memory_pressure	= tcp_enter_memory_pressure,
	.leave_memory_pressure	= tcp_leave_memory_pressure,
	.stream_memory_free	= tcp_stream_memory_free,
	.sockets_allocated	= &tcp_sockets_allocated,
	.orphan_count		= &tcp_orphan_count,

	.memory_allocated	= &tcp_memory_allocated,
	.per_cpu_fw_alloc	= &tcp_memory_per_cpu_fw_alloc,

	.memory_pressure	= &tcp_memory_pressure,
	.sysctl_mem		= sysctl_tcp_mem,
	.sysctl_wmem_offset	= offsetof(struct net, ipv4.sysctl_tcp_wmem),
	.sysctl_rmem_offset	= offsetof(struct net, ipv4.sysctl_tcp_rmem),
	.max_header		= MAX_TCP_HEADER,
	.obj_size		= sizeof(struct tcp_sock),
	.slab_flags		= SLAB_TYPESAFE_BY_RCU,
	.twsk_prot		= &tcp_timewait_sock_ops,
	.rsk_prot		= &tcp_request_sock_ops,
	.h.hashinfo		= NULL,
	.no_autobind		= true,
	.diag_destroy		= tcp_abort,
};
EXPORT_SYMBOL(tcp_prot);

static void __net_exit tcp_sk_exit(struct net *net)
{
	if (net->ipv4.tcp_congestion_control)
		bpf_module_put(net->ipv4.tcp_congestion_control,
			       net->ipv4.tcp_congestion_control->owner);
}

static void __net_init tcp_set_hashinfo(struct net *net)
{
	struct inet_hashinfo *hinfo;
	unsigned int ehash_entries;
	struct net *old_net;

	if (net_eq(net, &init_net))
		goto fallback;

	old_net = current->nsproxy->net_ns;
	ehash_entries = READ_ONCE(old_net->ipv4.sysctl_tcp_child_ehash_entries);
	if (!ehash_entries)
		goto fallback;

	ehash_entries = roundup_pow_of_two(ehash_entries);
	hinfo = inet_pernet_hashinfo_alloc(&tcp_hashinfo, ehash_entries);
	if (!hinfo) {
		pr_warn("Failed to allocate TCP ehash (entries: %u) "
			"for a netns, fallback to the global one\n",
			ehash_entries);
fallback:
		hinfo = &tcp_hashinfo;
		ehash_entries = tcp_hashinfo.ehash_mask + 1;
	}

	net->ipv4.tcp_death_row.hashinfo = hinfo;
	net->ipv4.tcp_death_row.sysctl_max_tw_buckets = ehash_entries / 2;
	net->ipv4.sysctl_max_syn_backlog = max(128U, ehash_entries / 128);
}

static int __net_init tcp_sk_init(struct net *net)
{
	net->ipv4.sysctl_tcp_ecn = 2;
	net->ipv4.sysctl_tcp_ecn_fallback = 1;

	net->ipv4.sysctl_tcp_base_mss = TCP_BASE_MSS;
	net->ipv4.sysctl_tcp_min_snd_mss = TCP_MIN_SND_MSS;
	net->ipv4.sysctl_tcp_probe_threshold = TCP_PROBE_THRESHOLD;
	net->ipv4.sysctl_tcp_probe_interval = TCP_PROBE_INTERVAL;
	net->ipv4.sysctl_tcp_mtu_probe_floor = TCP_MIN_SND_MSS;

	net->ipv4.sysctl_tcp_keepalive_time = TCP_KEEPALIVE_TIME;
	net->ipv4.sysctl_tcp_keepalive_probes = TCP_KEEPALIVE_PROBES;
	net->ipv4.sysctl_tcp_keepalive_intvl = TCP_KEEPALIVE_INTVL;

	net->ipv4.sysctl_tcp_syn_retries = TCP_SYN_RETRIES;
	net->ipv4.sysctl_tcp_synack_retries = TCP_SYNACK_RETRIES;
	net->ipv4.sysctl_tcp_syncookies = 1;
	net->ipv4.sysctl_tcp_reordering = TCP_FASTRETRANS_THRESH;
	net->ipv4.sysctl_tcp_retries1 = TCP_RETR1;
	net->ipv4.sysctl_tcp_retries2 = TCP_RETR2;
	net->ipv4.sysctl_tcp_orphan_retries = 0;
	net->ipv4.sysctl_tcp_fin_timeout = TCP_FIN_TIMEOUT;
	net->ipv4.sysctl_tcp_notsent_lowat = UINT_MAX;
	net->ipv4.sysctl_tcp_tw_reuse = 2;
	net->ipv4.sysctl_tcp_no_ssthresh_metrics_save = 1;

	refcount_set(&net->ipv4.tcp_death_row.tw_refcount, 1);
	tcp_set_hashinfo(net);

	net->ipv4.sysctl_tcp_sack = 1;
	net->ipv4.sysctl_tcp_window_scaling = 1;
	net->ipv4.sysctl_tcp_timestamps = 1;
	net->ipv4.sysctl_tcp_early_retrans = 3;
	net->ipv4.sysctl_tcp_recovery = TCP_RACK_LOSS_DETECTION;
	net->ipv4.sysctl_tcp_slow_start_after_idle = 1; /* By default, RFC2861 behavior.  */
	net->ipv4.sysctl_tcp_retrans_collapse = 1;
	net->ipv4.sysctl_tcp_max_reordering = 300;
	net->ipv4.sysctl_tcp_dsack = 1;
	net->ipv4.sysctl_tcp_app_win = 31;
	net->ipv4.sysctl_tcp_adv_win_scale = 1;
	net->ipv4.sysctl_tcp_frto = 2;
	net->ipv4.sysctl_tcp_moderate_rcvbuf = 1;
	/* This limits the percentage of the congestion window which we
	 * will allow a single TSO frame to consume.  Building TSO frames
	 * which are too large can cause TCP streams to be bursty.
	 */
	net->ipv4.sysctl_tcp_tso_win_divisor = 3;
	/* Default TSQ limit of 16 TSO segments */
	net->ipv4.sysctl_tcp_limit_output_bytes = 16 * 65536;

	/* rfc5961 challenge ack rate limiting, per net-ns, disabled by default. */
	net->ipv4.sysctl_tcp_challenge_ack_limit = INT_MAX;

	net->ipv4.sysctl_tcp_min_tso_segs = 2;
	net->ipv4.sysctl_tcp_tso_rtt_log = 9;  /* 2^9 = 512 usec */
	net->ipv4.sysctl_tcp_min_rtt_wlen = 300;
	net->ipv4.sysctl_tcp_autocorking = 1;
	net->ipv4.sysctl_tcp_invalid_ratelimit = HZ/2;
	net->ipv4.sysctl_tcp_pacing_ss_ratio = 200;
	net->ipv4.sysctl_tcp_pacing_ca_ratio = 120;
	if (net != &init_net) {
		memcpy(net->ipv4.sysctl_tcp_rmem,
		       init_net.ipv4.sysctl_tcp_rmem,
		       sizeof(init_net.ipv4.sysctl_tcp_rmem));
		memcpy(net->ipv4.sysctl_tcp_wmem,
		       init_net.ipv4.sysctl_tcp_wmem,
		       sizeof(init_net.ipv4.sysctl_tcp_wmem));
	}
	net->ipv4.sysctl_tcp_comp_sack_delay_ns = NSEC_PER_MSEC;
	net->ipv4.sysctl_tcp_comp_sack_slack_ns = 100 * NSEC_PER_USEC;
	net->ipv4.sysctl_tcp_comp_sack_nr = 44;
	net->ipv4.sysctl_tcp_backlog_ack_defer = 1;
	net->ipv4.sysctl_tcp_fastopen = TFO_CLIENT_ENABLE;
	net->ipv4.sysctl_tcp_fastopen_blackhole_timeout = 0;
	atomic_set(&net->ipv4.tfo_active_disable_times, 0);

	/* Set default values for PLB */
	net->ipv4.sysctl_tcp_plb_enabled = 0; /* Disabled by default */
	net->ipv4.sysctl_tcp_plb_idle_rehash_rounds = 3;
	net->ipv4.sysctl_tcp_plb_rehash_rounds = 12;
	net->ipv4.sysctl_tcp_plb_suspend_rto_sec = 60;
	/* Default congestion threshold for PLB to mark a round is 50% */
	net->ipv4.sysctl_tcp_plb_cong_thresh = (1 << TCP_PLB_SCALE) / 2;

	/* Reno is always built in */
	if (!net_eq(net, &init_net) &&
	    bpf_try_module_get(init_net.ipv4.tcp_congestion_control,
			       init_net.ipv4.tcp_congestion_control->owner))
		net->ipv4.tcp_congestion_control = init_net.ipv4.tcp_congestion_control;
	else
		net->ipv4.tcp_congestion_control = &tcp_reno;

	net->ipv4.sysctl_tcp_syn_linear_timeouts = 4;
	net->ipv4.sysctl_tcp_shrink_window = 0;

	net->ipv4.sysctl_tcp_pingpong_thresh = 1;
	net->ipv4.sysctl_tcp_rto_min_us = jiffies_to_usecs(TCP_RTO_MIN);

	return 0;
}

static void __net_exit tcp_sk_exit_batch(struct list_head *net_exit_list)
{
	struct net *net;

	tcp_twsk_purge(net_exit_list);

	list_for_each_entry(net, net_exit_list, exit_list) {
		inet_pernet_hashinfo_free(net->ipv4.tcp_death_row.hashinfo);
		WARN_ON_ONCE(!refcount_dec_and_test(&net->ipv4.tcp_death_row.tw_refcount));
		tcp_fastopen_ctx_destroy(net);
	}
}

static struct pernet_operations __net_initdata tcp_sk_ops = {
       .init	   = tcp_sk_init,
       .exit	   = tcp_sk_exit,
       .exit_batch = tcp_sk_exit_batch,
};

#if defined(CONFIG_BPF_SYSCALL) && defined(CONFIG_PROC_FS)
DEFINE_BPF_ITER_FUNC(tcp, struct bpf_iter_meta *meta,
		     struct sock_common *sk_common, uid_t uid)

#define INIT_BATCH_SZ 16

static int bpf_iter_init_tcp(void *priv_data, struct bpf_iter_aux_info *aux)
{
	struct bpf_tcp_iter_state *iter = priv_data;
	int err;

	err = bpf_iter_init_seq_net(priv_data, aux);
	if (err)
		return err;

	err = bpf_iter_tcp_realloc_batch(iter, INIT_BATCH_SZ);
	if (err) {
		bpf_iter_fini_seq_net(priv_data);
		return err;
	}

	return 0;
}

static void bpf_iter_fini_tcp(void *priv_data)
{
	struct bpf_tcp_iter_state *iter = priv_data;

	bpf_iter_fini_seq_net(priv_data);
	kvfree(iter->batch);
}

static const struct bpf_iter_seq_info tcp_seq_info = {
	.seq_ops		= &bpf_iter_tcp_seq_ops,
	.init_seq_private	= bpf_iter_init_tcp,
	.fini_seq_private	= bpf_iter_fini_tcp,
	.seq_priv_size		= sizeof(struct bpf_tcp_iter_state),
};

static const struct bpf_func_proto *
bpf_iter_tcp_get_func_proto(enum bpf_func_id func_id,
			    const struct bpf_prog *prog)
{
	switch (func_id) {
	case BPF_FUNC_setsockopt:
		return &bpf_sk_setsockopt_proto;
	case BPF_FUNC_getsockopt:
		return &bpf_sk_getsockopt_proto;
	default:
		return NULL;
	}
}

static struct bpf_iter_reg tcp_reg_info = {
	.target			= "tcp",
	.ctx_arg_info_size	= 1,
	.ctx_arg_info		= {
		{ offsetof(struct bpf_iter__tcp, sk_common),
		  PTR_TO_BTF_ID_OR_NULL | PTR_TRUSTED },
	},
	.get_func_proto		= bpf_iter_tcp_get_func_proto,
	.seq_info		= &tcp_seq_info,
};

static void __init bpf_iter_register(void)
{
	tcp_reg_info.ctx_arg_info[0].btf_id = btf_sock_ids[BTF_SOCK_TYPE_SOCK_COMMON];
	if (bpf_iter_reg_target(&tcp_reg_info))
		pr_warn("Warning: could not register bpf iterator tcp\n");
}

#endif

void __init tcp_v4_init(void)
{
	int cpu, res;

	for_each_possible_cpu(cpu) {
		struct sock *sk;

		res = inet_ctl_sock_create(&sk, PF_INET, SOCK_RAW,
					   IPPROTO_TCP, &init_net);
		if (res)
			panic("Failed to create the TCP control socket.\n");
		sock_set_flag(sk, SOCK_USE_WRITE_QUEUE);

		/* Please enforce IP_DF and IPID==0 for RST and
		 * ACK sent in SYN-RECV and TIME-WAIT state.
		 */
		inet_sk(sk)->pmtudisc = IP_PMTUDISC_DO;

		sk->sk_clockid = CLOCK_MONOTONIC;

<<<<<<< HEAD
		per_cpu(ipv4_tcp_sk, cpu) = sk;
=======
		per_cpu(ipv4_tcp_sk.sock, cpu) = sk;
>>>>>>> 8400291e
	}
	if (register_pernet_subsys(&tcp_sk_ops))
		panic("Failed to create the TCP control socket.\n");

#if defined(CONFIG_BPF_SYSCALL) && defined(CONFIG_PROC_FS)
	bpf_iter_register();
#endif
}<|MERGE_RESOLUTION|>--- conflicted
+++ resolved
@@ -3622,11 +3622,7 @@
 
 		sk->sk_clockid = CLOCK_MONOTONIC;
 
-<<<<<<< HEAD
-		per_cpu(ipv4_tcp_sk, cpu) = sk;
-=======
 		per_cpu(ipv4_tcp_sk.sock, cpu) = sk;
->>>>>>> 8400291e
 	}
 	if (register_pernet_subsys(&tcp_sk_ops))
 		panic("Failed to create the TCP control socket.\n");
