--- conflicted
+++ resolved
@@ -2423,22 +2423,10 @@
 	kprobe_multi_link_prog_run(link, entry_ip, regs);
 }
 
-<<<<<<< HEAD
-static int
-kprobe_multi_resolve_syms(const void __user *usyms, u32 cnt,
-			  unsigned long *addrs)
-{
-	unsigned long addr, size;
-	const char __user **syms;
-	int err = -ENOMEM;
-	unsigned int i;
-	char *func;
-=======
 static int symbols_cmp(const void *a, const void *b)
 {
 	const char **str_a = (const char **) a;
 	const char **str_b = (const char **) b;
->>>>>>> 980555e9
 
 	return strcmp(*str_a, *str_b);
 }
