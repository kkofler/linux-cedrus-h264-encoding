--- conflicted
+++ resolved
@@ -82,12 +82,8 @@
 	     (dp->i_af.if_bytes + sf->count * 16) < context->bufsize)) {
 		for (i = 0, sfe = xfs_attr_sf_firstentry(sf); i < sf->count; i++) {
 			if (XFS_IS_CORRUPT(context->dp->i_mount,
-<<<<<<< HEAD
-					   !xfs_attr_namecheck(sfe->nameval,
-=======
 					   !xfs_attr_namecheck(sfe->flags,
 							       sfe->nameval,
->>>>>>> 0c383648
 							       sfe->namelen))) {
 				xfs_dirattr_mark_sick(context->dp, XFS_ATTR_FORK);
 				return -EFSCORRUPTED;
@@ -288,15 +284,12 @@
 			xfs_dirattr_mark_sick(dp, XFS_ATTR_FORK);
 			return -EFSCORRUPTED;
 		}
-<<<<<<< HEAD
-=======
 	}
 
 	fa = xfs_attr3_leaf_header_check(bp, dp->i_ino);
 	if (fa) {
 		__xfs_buf_mark_corrupt(bp, fa);
 		goto out_releasebuf;
->>>>>>> 0c383648
 	}
 
 	if (expected_level != 0)
@@ -344,11 +337,7 @@
 				XFS_ATTR_FORK);
 		if (xfs_metadata_is_sick(error))
 			xfs_dirattr_mark_sick(dp, XFS_ATTR_FORK);
-<<<<<<< HEAD
-		if ((error != 0) && (error != -EFSCORRUPTED))
-=======
 		if (error != 0 && error != -EFSCORRUPTED)
->>>>>>> 0c383648
 			return error;
 		if (!bp)
 			goto need_lookup;
@@ -524,12 +513,8 @@
 		}
 
 		if (XFS_IS_CORRUPT(context->dp->i_mount,
-<<<<<<< HEAD
-				   !xfs_attr_namecheck(name, namelen))) {
-=======
 				   !xfs_attr_namecheck(entry->flags, name,
 						       namelen))) {
->>>>>>> 0c383648
 			xfs_dirattr_mark_sick(context->dp, XFS_ATTR_FORK);
 			return -EFSCORRUPTED;
 		}
