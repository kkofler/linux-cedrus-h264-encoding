--- conflicted
+++ resolved
@@ -904,14 +904,8 @@
 #endif
 
 #ifdef CONFIG_X86_LOCAL_APIC
-<<<<<<< HEAD
        para_fill(apic_ops->read, APICRead);
        para_fill(apic_ops->write, APICWrite);
-       para_fill(apic_ops->write_atomic, APICWrite);
-=======
-	para_fill(pv_apic_ops.apic_read, APICRead);
-	para_fill(pv_apic_ops.apic_write, APICWrite);
->>>>>>> 35b68055
 #endif
 
 	/*
