/*
 *  BSD LICENSE
 *
 *  Copyright(c) 2014 Broadcom Corporation.  All rights reserved.
 *
 *  Redistribution and use in source and binary forms, with or without
 *  modification, are permitted provided that the following conditions
 *  are met:
 *
 *    * Redistributions of source code must retain the above copyright
 *      notice, this list of conditions and the following disclaimer.
 *    * Redistributions in binary form must reproduce the above copyright
 *      notice, this list of conditions and the following disclaimer in
 *      the documentation and/or other materials provided with the
 *      distribution.
 *    * Neither the name of Broadcom Corporation nor the names of its
 *      contributors may be used to endorse or promote products derived
 *      from this software without specific prior written permission.
 *
 *  THIS SOFTWARE IS PROVIDED BY THE COPYRIGHT HOLDERS AND CONTRIBUTORS
 *  "AS IS" AND ANY EXPRESS OR IMPLIED WARRANTIES, INCLUDING, BUT NOT
 *  LIMITED TO, THE IMPLIED WARRANTIES OF MERCHANTABILITY AND FITNESS FOR
 *  A PARTICULAR PURPOSE ARE DISCLAIMED. IN NO EVENT SHALL THE COPYRIGHT
 *  OWNER OR CONTRIBUTORS BE LIABLE FOR ANY DIRECT, INDIRECT, INCIDENTAL,
 *  SPECIAL, EXEMPLARY, OR CONSEQUENTIAL DAMAGES (INCLUDING, BUT NOT
 *  LIMITED TO, PROCUREMENT OF SUBSTITUTE GOODS OR SERVICES; LOSS OF USE,
 *  DATA, OR PROFITS; OR BUSINESS INTERRUPTION) HOWEVER CAUSED AND ON ANY
 *  THEORY OF LIABILITY, WHETHER IN CONTRACT, STRICT LIABILITY, OR TORT
 *  (INCLUDING NEGLIGENCE OR OTHERWISE) ARISING IN ANY WAY OUT OF THE USE
 * OF THIS SOFTWARE, EVEN IF ADVISED OF THE POSSIBILITY OF SUCH DAMAGE.
 */

#include <dt-bindings/interrupt-controller/arm-gic.h>
#include <dt-bindings/interrupt-controller/irq.h>
#include <dt-bindings/clock/bcm-cygnus.h>

#include "skeleton.dtsi"

/ {
	compatible = "brcm,cygnus";
	model = "Broadcom Cygnus SoC";
	interrupt-parent = <&gic>;

	cpus {
		#address-cells = <1>;
		#size-cells = <0>;

		cpu@0 {
			device_type = "cpu";
			compatible = "arm,cortex-a9";
			next-level-cache = <&L2>;
			reg = <0x0>;
		};
	};

	/include/ "bcm-cygnus-clock.dtsi"

	pmu {
		compatible = "arm,cortex-a9-pmu";
		interrupts = <GIC_SPI 8 IRQ_TYPE_LEVEL_HIGH>;
	};

	core {
		compatible = "simple-bus";
		ranges = <0x00000000 0x19000000 0x1000000>;
		#address-cells = <1>;
		#size-cells = <1>;

		timer@20200 {
			compatible = "arm,cortex-a9-global-timer";
			reg = <0x20200 0x100>;
			interrupts = <GIC_PPI 11 IRQ_TYPE_LEVEL_HIGH>;
			clocks = <&periph_clk>;
		};

		gic: interrupt-controller@21000 {
			compatible = "arm,cortex-a9-gic";
			#interrupt-cells = <3>;
			#address-cells = <0>;
			interrupt-controller;
			reg = <0x21000 0x1000>,
			      <0x20100 0x100>;
		};

		L2: l2-cache {
			compatible = "arm,pl310-cache";
			reg = <0x22000 0x1000>;
			cache-unified;
			cache-level = <2>;
		};
	};

	axi {
		compatible = "simple-bus";
		ranges;
		#address-cells = <1>;
		#size-cells = <1>;

		otp: otp@0301c800 {
			compatible = "brcm,ocotp";
			reg = <0x0301c800 0x2c>;
			brcm,ocotp-size = <2048>;
			status = "disabled";
		};

		pcie_phy: phy@0301d0a0 {
			compatible = "brcm,cygnus-pcie-phy";
			reg = <0x0301d0a0 0x14>;
			#address-cells = <1>;
			#size-cells = <0>;

			pcie0_phy: phy@0 {
				reg = <0>;
				#phy-cells = <0>;
			};

			pcie1_phy: phy@1 {
				reg = <1>;
				#phy-cells = <0>;
			};
		};

		pinctrl: pinctrl@0301d0c8 {
			compatible = "brcm,cygnus-pinmux";
			reg = <0x0301d0c8 0x30>,
			      <0x0301d24c 0x2c>;

			spi_0: spi_0 {
				function = "spi0";
				groups = "spi0_grp";
			};

			spi_1: spi_1 {
				function = "spi1";
				groups = "spi1_grp";
			};

			spi_2: spi_2 {
				function = "spi2";
				groups = "spi2_grp";
			};
		};

		mailbox: mailbox@03024024 {
			compatible = "brcm,iproc-mailbox";
			reg = <0x03024024 0x40>;
			interrupts = <GIC_SPI 138 IRQ_TYPE_LEVEL_HIGH>;
			#interrupt-cells = <1>;
			interrupt-controller;
			#mbox-cells = <1>;
		};

		gpio_crmu: gpio@03024800 {
			compatible = "brcm,cygnus-crmu-gpio";
			reg = <0x03024800 0x50>,
			      <0x03024008 0x18>;
			ngpios = <6>;
			#gpio-cells = <2>;
			gpio-controller;
			interrupt-controller;
			interrupt-parent = <&mailbox>;
			interrupts = <0>;
		};

		mdio: mdio@18002000 {
			compatible = "brcm,iproc-mdio";
			reg = <0x18002000 0x8>;
			#size-cells = <1>;
			#address-cells = <0>;
			status = "disabled";

			gphy0: ethernet-phy@0 {
				reg = <0>;
			};

			gphy1: ethernet-phy@1 {
				reg = <1>;
			};
		};

		switch: switch@18007000 {
			compatible = "brcm,bcm11360-srab", "brcm,cygnus-srab";
			reg = <0x18007000 0x1000>;
			status = "disabled";

			ports {
				#address-cells = <1>;
				#size-cells = <0>;

				port@0 {
					reg = <0>;
					phy-handle = <&gphy0>;
					phy-mode = "rgmii";
				};

				port@1 {
					reg = <1>;
					phy-handle = <&gphy1>;
					phy-mode = "rgmii";
				};

				port@8 {
					reg = <8>;
					label = "cpu";
					ethernet = <&eth0>;
					fixed-link {
						speed = <1000>;
						full-duplex;
					};
				};
			};
		};

		i2c0: i2c@18008000 {
			compatible = "brcm,cygnus-iproc-i2c", "brcm,iproc-i2c";
			reg = <0x18008000 0x100>;
			#address-cells = <1>;
			#size-cells = <0>;
			interrupts = <GIC_SPI 85 IRQ_TYPE_NONE>;
			clock-frequency = <100000>;
			status = "disabled";
		};

		wdt0: wdt@18009000 {
			compatible = "arm,sp805" , "arm,primecell";
			reg = <0x18009000 0x1000>;
			interrupts = <GIC_SPI 91 IRQ_TYPE_LEVEL_HIGH>;
			clocks = <&axi81_clk>;
			clock-names = "apb_pclk";
		};

		gpio_ccm: gpio@1800a000 {
			compatible = "brcm,cygnus-ccm-gpio";
			reg = <0x1800a000 0x50>,
			      <0x0301d164 0x20>;
			ngpios = <24>;
			#gpio-cells = <2>;
			gpio-controller;
			interrupts = <GIC_SPI 84 IRQ_TYPE_LEVEL_HIGH>;
			interrupt-controller;
		};

		i2c1: i2c@1800b000 {
			compatible = "brcm,cygnus-iproc-i2c", "brcm,iproc-i2c";
			reg = <0x1800b000 0x100>;
			#address-cells = <1>;
			#size-cells = <0>;
			interrupts = <GIC_SPI 86 IRQ_TYPE_NONE>;
			clock-frequency = <100000>;
			status = "disabled";
		};

		pcie0: pcie@18012000 {
			compatible = "brcm,iproc-pcie";
			reg = <0x18012000 0x1000>;

			#interrupt-cells = <1>;
			interrupt-map-mask = <0 0 0 0>;
			interrupt-map = <0 0 0 0 &gic GIC_SPI 100 IRQ_TYPE_NONE>;

			linux,pci-domain = <0>;

			bus-range = <0x00 0xff>;

			#address-cells = <3>;
			#size-cells = <2>;
			device_type = "pci";
			ranges = <0x81000000 0 0	  0x28000000 0 0x00010000
				  0x82000000 0 0x20000000 0x20000000 0 0x04000000>;

			phys = <&pcie0_phy>;
			phy-names = "pcie-phy";

			status = "disabled";

			msi-parent = <&msi0>;
			msi0: msi-controller {
				compatible = "brcm,iproc-msi";
				msi-controller;
				interrupt-parent = <&gic>;
				interrupts = <GIC_SPI 96 IRQ_TYPE_NONE>,
					     <GIC_SPI 97 IRQ_TYPE_NONE>,
					     <GIC_SPI 98 IRQ_TYPE_NONE>,
					     <GIC_SPI 99 IRQ_TYPE_NONE>;
			};
		};

		pcie1: pcie@18013000 {
			compatible = "brcm,iproc-pcie";
			reg = <0x18013000 0x1000>;

			#interrupt-cells = <1>;
			interrupt-map-mask = <0 0 0 0>;
			interrupt-map = <0 0 0 0 &gic GIC_SPI 106 IRQ_TYPE_NONE>;

			linux,pci-domain = <1>;

			bus-range = <0x00 0xff>;

			#address-cells = <3>;
			#size-cells = <2>;
			device_type = "pci";
			ranges = <0x81000000 0 0	  0x48000000 0 0x00010000
				  0x82000000 0 0x40000000 0x40000000 0 0x04000000>;

			phys = <&pcie1_phy>;
			phy-names = "pcie-phy";

			status = "disabled";

			msi-parent = <&msi1>;
			msi1: msi-controller {
				compatible = "brcm,iproc-msi";
				msi-controller;
				interrupt-parent = <&gic>;
				interrupts = <GIC_SPI 102 IRQ_TYPE_NONE>,
					     <GIC_SPI 103 IRQ_TYPE_NONE>,
					     <GIC_SPI 104 IRQ_TYPE_NONE>,
					     <GIC_SPI 105 IRQ_TYPE_NONE>;
			};
		};

		dma0: dma@18018000 {
			compatible = "arm,pl330", "arm,primecell";
			reg = <0x18018000 0x1000>;
			interrupts = <GIC_SPI 52 IRQ_TYPE_LEVEL_HIGH>,
				     <GIC_SPI 53 IRQ_TYPE_LEVEL_HIGH>,
				     <GIC_SPI 54 IRQ_TYPE_LEVEL_HIGH>,
				     <GIC_SPI 55 IRQ_TYPE_LEVEL_HIGH>,
				     <GIC_SPI 56 IRQ_TYPE_LEVEL_HIGH>,
				     <GIC_SPI 57 IRQ_TYPE_LEVEL_HIGH>,
				     <GIC_SPI 58 IRQ_TYPE_LEVEL_HIGH>,
				     <GIC_SPI 59 IRQ_TYPE_LEVEL_HIGH>,
				     <GIC_SPI 67 IRQ_TYPE_LEVEL_HIGH>;
			clocks = <&apb_clk>;
			clock-names = "apb_pclk";
			#dma-cells = <1>;
		};

		uart0: serial@18020000 {
			compatible = "snps,dw-apb-uart";
			reg = <0x18020000 0x100>;
			reg-shift = <2>;
			reg-io-width = <4>;
			interrupts = <GIC_SPI 73 IRQ_TYPE_LEVEL_HIGH>;
			clocks = <&axi81_clk>;
			clock-frequency = <100000000>;
			status = "disabled";
		};

		uart1: serial@18021000 {
			compatible = "snps,dw-apb-uart";
			reg = <0x18021000 0x100>;
			reg-shift = <2>;
			reg-io-width = <4>;
			interrupts = <GIC_SPI 74 IRQ_TYPE_LEVEL_HIGH>;
			clocks = <&axi81_clk>;
			clock-frequency = <100000000>;
			status = "disabled";
		};

		uart2: serial@18022000 {
			compatible = "snps,dw-apb-uart";
			reg = <0x18022000 0x100>;
			reg-shift = <2>;
			reg-io-width = <4>;
			interrupts = <GIC_SPI 75 IRQ_TYPE_LEVEL_HIGH>;
			clocks = <&axi81_clk>;
			clock-frequency = <100000000>;
			status = "disabled";
		};

		uart3: serial@18023000 {
			compatible = "snps,dw-apb-uart";
			reg = <0x18023000 0x100>;
			reg-shift = <2>;
			reg-io-width = <4>;
			interrupts = <GIC_SPI 76 IRQ_TYPE_LEVEL_HIGH>;
			clocks = <&axi81_clk>;
			clock-frequency = <100000000>;
			status = "disabled";
		};

<<<<<<< HEAD
=======
		spi0: spi@18028000 {
			compatible = "arm,pl022", "arm,primecell";
			reg = <0x18028000 0x1000>;
			#address-cells = <1>;
			#size-cells = <0>;
			interrupts = <GIC_SPI 78 IRQ_TYPE_LEVEL_HIGH>;
			pinctrl-0 = <&spi_0>;
			clocks = <&axi81_clk>;
			clock-names = "apb_pclk";
			status = "disabled";
		};

		spi1: spi@18029000 {
			compatible = "arm,pl022", "arm,primecell";
			reg = <0x18029000 0x1000>;
			#address-cells = <1>;
			#size-cells = <0>;
			interrupts = <GIC_SPI 79 IRQ_TYPE_LEVEL_HIGH>;
			pinctrl-0 = <&spi_1>;
			clocks = <&axi81_clk>;
			clock-names = "apb_pclk";
			status = "disabled";
		};

		spi2: spi@1802a000 {
			compatible = "arm,pl022", "arm,primecell";
			reg = <0x1802a000 0x1000>;
			#address-cells = <1>;
			#size-cells = <0>;
			interrupts = <GIC_SPI 80 IRQ_TYPE_LEVEL_HIGH>;
			pinctrl-0 = <&spi_2>;
			clocks = <&axi81_clk>;
			clock-names = "apb_pclk";
			status = "disabled";
		};

		sdhci0: sdhci@18041000 {
			compatible = "brcm,sdhci-iproc-cygnus";
			reg = <0x18041000 0x100>;
			interrupts = <GIC_SPI 108 IRQ_TYPE_LEVEL_HIGH>;
			clocks = <&lcpll0 BCM_CYGNUS_LCPLL0_SDIO_CLK>;
			bus-width = <4>;
			sdhci,auto-cmd12;
			status = "disabled";
		};

>>>>>>> bb176f67
		eth0: ethernet@18042000 {
			compatible = "brcm,amac";
			reg = <0x18042000 0x1000>,
			      <0x18110000 0x1000>;
			reg-names = "amac_base", "idm_base";
			interrupts = <GIC_SPI 110 IRQ_TYPE_LEVEL_HIGH>;
			status = "disabled";
		};

<<<<<<< HEAD
=======
		sdhci1: sdhci@18043000 {
			compatible = "brcm,sdhci-iproc-cygnus";
			reg = <0x18043000 0x100>;
			interrupts = <GIC_SPI 109 IRQ_TYPE_LEVEL_HIGH>;
			clocks = <&lcpll0 BCM_CYGNUS_LCPLL0_SDIO_CLK>;
			bus-width = <4>;
			sdhci,auto-cmd12;
			status = "disabled";
		};

>>>>>>> bb176f67
		nand: nand@18046000 {
			compatible = "brcm,nand-iproc", "brcm,brcmnand-v6.1";
			reg = <0x18046000 0x600>, <0xf8105408 0x600>,
			      <0x18046f00 0x20>;
			reg-names = "nand", "iproc-idm", "iproc-ext";
			interrupts = <GIC_SPI 69 IRQ_TYPE_LEVEL_HIGH>;

			#address-cells = <1>;
			#size-cells = <0>;

			brcm,nand-has-wp;
		};

		ehci0: usb@18048000 {
			compatible = "generic-ehci";
			reg = <0x18048000 0x100>;
			interrupts = <GIC_SPI 72 IRQ_TYPE_LEVEL_HIGH>;
			status = "disabled";
		};

		ohci0: usb@18048800 {
			compatible = "generic-ohci";
			reg = <0x18048800 0x100>;
			interrupts = <GIC_SPI 72 IRQ_TYPE_LEVEL_HIGH>;
			status = "disabled";
		};

		v3d: v3d@180a2000 {
			compatible = "brcm,cygnus-v3d";
			reg = <0x180a2000 0x1000>;
			clocks = <&mipipll BCM_CYGNUS_MIPIPLL_CH2_V3D>;
			clock-names = "v3d_clk";
			interrupts = <GIC_SPI 182 IRQ_TYPE_LEVEL_HIGH>;
			status = "disabled";
		};

		vc4: gpu {
			compatible = "brcm,cygnus-vc4";
		};

		gpio_asiu: gpio@180a5000 {
			compatible = "brcm,cygnus-asiu-gpio";
			reg = <0x180a5000 0x668>;
			ngpios = <146>;
			#gpio-cells = <2>;
			gpio-controller;

			interrupt-controller;
			interrupts = <GIC_SPI 174 IRQ_TYPE_LEVEL_HIGH>;
			gpio-ranges = <&pinctrl 0 42 1>,
					<&pinctrl 1 44 3>,
					<&pinctrl 4 48 1>,
					<&pinctrl 5 50 3>,
					<&pinctrl 8 126 1>,
					<&pinctrl 9 155 1>,
					<&pinctrl 10 152 1>,
					<&pinctrl 11 154 1>,
					<&pinctrl 12 153 1>,
					<&pinctrl 13 127 3>,
					<&pinctrl 16 140 1>,
					<&pinctrl 17 145 7>,
					<&pinctrl 24 130 10>,
					<&pinctrl 34 141 4>,
					<&pinctrl 38 54 1>,
					<&pinctrl 39 56 3>,
					<&pinctrl 42 60 3>,
					<&pinctrl 45 64 3>,
					<&pinctrl 48 68 2>,
					<&pinctrl 50 84 6>,
					<&pinctrl 56 94 6>,
					<&pinctrl 62 72 1>,
					<&pinctrl 63 70 1>,
					<&pinctrl 64 80 1>,
					<&pinctrl 65 74 3>,
					<&pinctrl 68 78 1>,
					<&pinctrl 69 82 1>,
					<&pinctrl 70 156 17>,
					<&pinctrl 87 104 12>,
					<&pinctrl 99 102 2>,
					<&pinctrl 101 90 4>,
					<&pinctrl 105 116 6>,
					<&pinctrl 111 100 2>,
					<&pinctrl 113 122 4>,
					<&pinctrl 123 11 1>,
					<&pinctrl 124 38 4>,
					<&pinctrl 128 43 1>,
					<&pinctrl 129 47 1>,
					<&pinctrl 130 49 1>,
					<&pinctrl 131 53 1>,
					<&pinctrl 132 55 1>,
					<&pinctrl 133 59 1>,
					<&pinctrl 134 63 1>,
					<&pinctrl 135 67 1>,
					<&pinctrl 136 71 1>,
					<&pinctrl 137 73 1>,
					<&pinctrl 138 77 1>,
					<&pinctrl 139 79 1>,
					<&pinctrl 140 81 1>,
					<&pinctrl 141 83 1>,
					<&pinctrl 142 10 1>;
		};

		ts_adc_syscon: ts_adc_syscon@180a6000 {
			compatible = "brcm,iproc-ts-adc-syscon", "syscon";
			reg = <0x180a6000 0xc30>;
		};

		touchscreen: touchscreen@180a6000 {
			compatible = "brcm,iproc-touchscreen";
			#address-cells = <1>;
			#size-cells = <1>;
			ts_syscon = <&ts_adc_syscon>;
			clocks = <&asiu_clks BCM_CYGNUS_ASIU_ADC_CLK>;
			clock-names = "tsc_clk";
			interrupts = <GIC_SPI 164 IRQ_TYPE_LEVEL_HIGH>;
			status = "disabled";
		};

		v3d: v3d@180a2000 {
			compatible = "brcm,cygnus-v3d";
			reg = <0x180a2000 0x1000>;
			clocks = <&mipipll BCM_CYGNUS_MIPIPLL_CH2_V3D>;
			clock-names = "v3d_clk";
			interrupts = <GIC_SPI 182 IRQ_TYPE_LEVEL_HIGH>;
			status = "disabled";
		};

		vc4: gpu {
			compatible = "brcm,cygnus-vc4";
		};

		adc: adc@180a6000 {
			compatible = "brcm,iproc-static-adc";
			#io-channel-cells = <1>;
			io-channel-ranges;
			adc-syscon = <&ts_adc_syscon>;
			clocks = <&asiu_clks BCM_CYGNUS_ASIU_ADC_CLK>;
			clock-names = "tsc_clk";
			interrupts = <GIC_SPI 164 IRQ_TYPE_LEVEL_HIGH>;
			status = "disabled";
		};

		keypad: keypad@180ac000 {
			compatible = "brcm,bcm-keypad";
			reg = <0x180ac000 0x14c>;
			interrupts = <GIC_SPI 165 IRQ_TYPE_LEVEL_HIGH>;
			clocks = <&asiu_clks BCM_CYGNUS_ASIU_KEYPAD_CLK>;
			clock-names = "peri_clk";
			clock-frequency = <31250>;
			pull-up-enabled;
			col-debounce-filter-period = <0>;
			status-debounce-filter-period = <0>;
			row-output-enabled;
			status = "disabled";
		};
	};
};<|MERGE_RESOLUTION|>--- conflicted
+++ resolved
@@ -381,8 +381,6 @@
 			status = "disabled";
 		};
 
-<<<<<<< HEAD
-=======
 		spi0: spi@18028000 {
 			compatible = "arm,pl022", "arm,primecell";
 			reg = <0x18028000 0x1000>;
@@ -429,7 +427,6 @@
 			status = "disabled";
 		};
 
->>>>>>> bb176f67
 		eth0: ethernet@18042000 {
 			compatible = "brcm,amac";
 			reg = <0x18042000 0x1000>,
@@ -439,8 +436,6 @@
 			status = "disabled";
 		};
 
-<<<<<<< HEAD
-=======
 		sdhci1: sdhci@18043000 {
 			compatible = "brcm,sdhci-iproc-cygnus";
 			reg = <0x18043000 0x100>;
@@ -451,7 +446,6 @@
 			status = "disabled";
 		};
 
->>>>>>> bb176f67
 		nand: nand@18046000 {
 			compatible = "brcm,nand-iproc", "brcm,brcmnand-v6.1";
 			reg = <0x18046000 0x600>, <0xf8105408 0x600>,
@@ -570,19 +564,6 @@
 			status = "disabled";
 		};
 
-		v3d: v3d@180a2000 {
-			compatible = "brcm,cygnus-v3d";
-			reg = <0x180a2000 0x1000>;
-			clocks = <&mipipll BCM_CYGNUS_MIPIPLL_CH2_V3D>;
-			clock-names = "v3d_clk";
-			interrupts = <GIC_SPI 182 IRQ_TYPE_LEVEL_HIGH>;
-			status = "disabled";
-		};
-
-		vc4: gpu {
-			compatible = "brcm,cygnus-vc4";
-		};
-
 		adc: adc@180a6000 {
 			compatible = "brcm,iproc-static-adc";
 			#io-channel-cells = <1>;
