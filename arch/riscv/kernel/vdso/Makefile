# SPDX-License-Identifier: GPL-2.0-only
# Copied from arch/tile/kernel/vdso/Makefile

# Include the generic Makefile to check the built vdso.
include $(srctree)/lib/vdso/Makefile
# Symbols present in the vdso
vdso-syms  = rt_sigreturn
ifdef CONFIG_64BIT
vdso-syms += vgettimeofday
endif
vdso-syms += getcpu
vdso-syms += flush_icache
vdso-syms += hwprobe
vdso-syms += sys_hwprobe

# Files to link into the vdso
obj-vdso = $(patsubst %, %.o, $(vdso-syms)) note.o

ccflags-y := -fno-stack-protector
ccflags-y += -DDISABLE_BRANCH_PROFILING

ifneq ($(c-gettimeofday-y),)
  CFLAGS_vgettimeofday.o += -fPIC -include $(c-gettimeofday-y)
endif

CFLAGS_hwprobe.o += -fPIC

# Build rules
targets := $(obj-vdso) vdso.so vdso.so.dbg vdso.lds
obj-vdso := $(addprefix $(obj)/, $(obj-vdso))

obj-y += vdso.o
CPPFLAGS_vdso.lds += -P -C -U$(ARCH)
ifneq ($(filter vgettimeofday, $(vdso-syms)),)
CPPFLAGS_vdso.lds += -DHAS_VGETTIMEOFDAY
endif

# Disable -pg to prevent insert call site
CFLAGS_REMOVE_vgettimeofday.o = $(CC_FLAGS_FTRACE) $(CC_FLAGS_SCS)
CFLAGS_REMOVE_hwprobe.o = $(CC_FLAGS_FTRACE) $(CC_FLAGS_SCS)
<<<<<<< HEAD

# Disable profiling and instrumentation for VDSO code
GCOV_PROFILE := n
KCOV_INSTRUMENT := n
KASAN_SANITIZE := n
UBSAN_SANITIZE := n
=======
>>>>>>> 0c383648

# Force dependency
$(obj)/vdso.o: $(obj)/vdso.so

# link rule for the .so file, .lds has to be first
$(obj)/vdso.so.dbg: $(obj)/vdso.lds $(obj-vdso) FORCE
	$(call if_changed,vdsold)
LDFLAGS_vdso.so.dbg = -shared -S -soname=linux-vdso.so.1 \
	--build-id=sha1 --hash-style=both --eh-frame-hdr

# strip rule for the .so file
$(obj)/%.so: OBJCOPYFLAGS := -S
$(obj)/%.so: $(obj)/%.so.dbg FORCE
	$(call if_changed,objcopy)

# Generate VDSO offsets using helper script
gen-vdsosym := $(src)/gen_vdso_offsets.sh
quiet_cmd_vdsosym = VDSOSYM $@
	cmd_vdsosym = $(NM) $< | $(gen-vdsosym) | LC_ALL=C sort > $@

include/generated/vdso-offsets.h: $(obj)/vdso.so.dbg FORCE
	$(call if_changed,vdsosym)

# actual build commands
# The DSO images are built using a special linker script
# Make sure only to export the intended __vdso_xxx symbol offsets.
quiet_cmd_vdsold = VDSOLD  $@
      cmd_vdsold = $(LD) $(ld_flags) -T $(filter-out FORCE,$^) -o $@.tmp && \
                   $(OBJCOPY) $(patsubst %, -G __vdso_%, $(vdso-syms)) $@.tmp $@ && \
                   rm $@.tmp<|MERGE_RESOLUTION|>--- conflicted
+++ resolved
@@ -38,15 +38,6 @@
 # Disable -pg to prevent insert call site
 CFLAGS_REMOVE_vgettimeofday.o = $(CC_FLAGS_FTRACE) $(CC_FLAGS_SCS)
 CFLAGS_REMOVE_hwprobe.o = $(CC_FLAGS_FTRACE) $(CC_FLAGS_SCS)
-<<<<<<< HEAD
-
-# Disable profiling and instrumentation for VDSO code
-GCOV_PROFILE := n
-KCOV_INSTRUMENT := n
-KASAN_SANITIZE := n
-UBSAN_SANITIZE := n
-=======
->>>>>>> 0c383648
 
 # Force dependency
 $(obj)/vdso.o: $(obj)/vdso.so
