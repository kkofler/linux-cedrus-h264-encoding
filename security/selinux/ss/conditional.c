--- conflicted
+++ resolved
@@ -603,12 +603,8 @@
 	}
 }
 
-<<<<<<< HEAD
-static int cond_dup_av_list(struct cond_av_list *new, struct cond_av_list *orig,
-=======
 static int cond_dup_av_list(struct cond_av_list *new,
 			    const struct cond_av_list *orig,
->>>>>>> 0c383648
 			    struct avtab *avtab)
 {
 	u32 i;
@@ -688,13 +684,8 @@
 	return 0;
 }
 
-<<<<<<< HEAD
-static int cond_bools_copy(struct hashtab_node *new, struct hashtab_node *orig,
-			   void *args)
-=======
 static int cond_bools_copy(struct hashtab_node *new,
 			   const struct hashtab_node *orig, void *args)
->>>>>>> 0c383648
 {
 	struct cond_bool_datum *datum;
 
@@ -720,11 +711,7 @@
 }
 
 static int duplicate_policydb_bools(struct policydb *newdb,
-<<<<<<< HEAD
-				    struct policydb *orig)
-=======
 				    const struct policydb *orig)
->>>>>>> 0c383648
 {
 	struct cond_bool_datum **cond_bool_array;
 	int rc;
