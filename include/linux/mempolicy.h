--- conflicted
+++ resolved
@@ -167,12 +167,8 @@
 /* Check if a vma is migratable */
 extern bool vma_migratable(struct vm_area_struct *vma);
 
-<<<<<<< HEAD
-int mpol_misplaced(struct folio *, struct vm_area_struct *, unsigned long);
-=======
 int mpol_misplaced(struct folio *folio, struct vm_fault *vmf,
 					unsigned long addr);
->>>>>>> 0c383648
 extern void mpol_put_task_policy(struct task_struct *);
 
 static inline bool mpol_is_preferred_many(struct mempolicy *pol)
@@ -287,11 +283,7 @@
 #endif
 
 static inline int mpol_misplaced(struct folio *folio,
-<<<<<<< HEAD
-				 struct vm_area_struct *vma,
-=======
 				 struct vm_fault *vmf,
->>>>>>> 0c383648
 				 unsigned long address)
 {
 	return -1; /* no node preference */
