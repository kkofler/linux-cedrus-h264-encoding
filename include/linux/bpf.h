/* SPDX-License-Identifier: GPL-2.0-only */
/* Copyright (c) 2011-2014 PLUMgrid, http://plumgrid.com
 */
#ifndef _LINUX_BPF_H
#define _LINUX_BPF_H 1

#include <uapi/linux/bpf.h>
#include <uapi/linux/filter.h>

#include <linux/workqueue.h>
#include <linux/file.h>
#include <linux/percpu.h>
#include <linux/err.h>
#include <linux/rbtree_latch.h>
#include <linux/numa.h>
#include <linux/mm_types.h>
#include <linux/wait.h>
#include <linux/refcount.h>
#include <linux/mutex.h>
#include <linux/module.h>
#include <linux/kallsyms.h>
#include <linux/capability.h>
#include <linux/sched/mm.h>
#include <linux/slab.h>
#include <linux/percpu-refcount.h>
#include <linux/stddef.h>
#include <linux/bpfptr.h>
#include <linux/btf.h>
#include <linux/rcupdate_trace.h>
#include <linux/static_call.h>

struct bpf_verifier_env;
struct bpf_verifier_log;
struct perf_event;
struct bpf_prog;
struct bpf_prog_aux;
struct bpf_map;
struct sock;
struct seq_file;
struct btf;
struct btf_type;
struct exception_table_entry;
struct seq_operations;
struct bpf_iter_aux_info;
struct bpf_local_storage;
struct bpf_local_storage_map;
struct kobject;
struct mem_cgroup;
struct module;
struct bpf_func_state;
struct ftrace_ops;
struct cgroup;

extern struct idr btf_idr;
extern spinlock_t btf_idr_lock;
extern struct kobject *btf_kobj;
extern struct bpf_mem_alloc bpf_global_ma;
extern bool bpf_global_ma_set;

typedef u64 (*bpf_callback_t)(u64, u64, u64, u64, u64);
typedef int (*bpf_iter_init_seq_priv_t)(void *private_data,
					struct bpf_iter_aux_info *aux);
typedef void (*bpf_iter_fini_seq_priv_t)(void *private_data);
typedef unsigned int (*bpf_func_t)(const void *,
				   const struct bpf_insn *);
struct bpf_iter_seq_info {
	const struct seq_operations *seq_ops;
	bpf_iter_init_seq_priv_t init_seq_private;
	bpf_iter_fini_seq_priv_t fini_seq_private;
	u32 seq_priv_size;
};

/* map is generic key/value storage optionally accessible by eBPF programs */
struct bpf_map_ops {
	/* funcs callable from userspace (via syscall) */
	int (*map_alloc_check)(union bpf_attr *attr);
	struct bpf_map *(*map_alloc)(union bpf_attr *attr);
	void (*map_release)(struct bpf_map *map, struct file *map_file);
	void (*map_free)(struct bpf_map *map);
	int (*map_get_next_key)(struct bpf_map *map, void *key, void *next_key);
	void (*map_release_uref)(struct bpf_map *map);
	void *(*map_lookup_elem_sys_only)(struct bpf_map *map, void *key);
	int (*map_lookup_batch)(struct bpf_map *map, const union bpf_attr *attr,
				union bpf_attr __user *uattr);
	int (*map_lookup_and_delete_elem)(struct bpf_map *map, void *key,
					  void *value, u64 flags);
	int (*map_lookup_and_delete_batch)(struct bpf_map *map,
					   const union bpf_attr *attr,
					   union bpf_attr __user *uattr);
	int (*map_update_batch)(struct bpf_map *map, struct file *map_file,
				const union bpf_attr *attr,
				union bpf_attr __user *uattr);
	int (*map_delete_batch)(struct bpf_map *map, const union bpf_attr *attr,
				union bpf_attr __user *uattr);

	/* funcs callable from userspace and from eBPF programs */
	void *(*map_lookup_elem)(struct bpf_map *map, void *key);
	int (*map_update_elem)(struct bpf_map *map, void *key, void *value, u64 flags);
	int (*map_delete_elem)(struct bpf_map *map, void *key);
	int (*map_push_elem)(struct bpf_map *map, void *value, u64 flags);
	int (*map_pop_elem)(struct bpf_map *map, void *value);
	int (*map_peek_elem)(struct bpf_map *map, void *value);
	void *(*map_lookup_percpu_elem)(struct bpf_map *map, void *key, u32 cpu);

	/* funcs called by prog_array and perf_event_array map */
	void *(*map_fd_get_ptr)(struct bpf_map *map, struct file *map_file,
				int fd);
	void (*map_fd_put_ptr)(void *ptr);
	int (*map_gen_lookup)(struct bpf_map *map, struct bpf_insn *insn_buf);
	u32 (*map_fd_sys_lookup_elem)(void *ptr);
	void (*map_seq_show_elem)(struct bpf_map *map, void *key,
				  struct seq_file *m);
	int (*map_check_btf)(const struct bpf_map *map,
			     const struct btf *btf,
			     const struct btf_type *key_type,
			     const struct btf_type *value_type);

	/* Prog poke tracking helpers. */
	int (*map_poke_track)(struct bpf_map *map, struct bpf_prog_aux *aux);
	void (*map_poke_untrack)(struct bpf_map *map, struct bpf_prog_aux *aux);
	void (*map_poke_run)(struct bpf_map *map, u32 key, struct bpf_prog *old,
			     struct bpf_prog *new);

	/* Direct value access helpers. */
	int (*map_direct_value_addr)(const struct bpf_map *map,
				     u64 *imm, u32 off);
	int (*map_direct_value_meta)(const struct bpf_map *map,
				     u64 imm, u32 *off);
	int (*map_mmap)(struct bpf_map *map, struct vm_area_struct *vma);
	__poll_t (*map_poll)(struct bpf_map *map, struct file *filp,
			     struct poll_table_struct *pts);

	/* Functions called by bpf_local_storage maps */
	int (*map_local_storage_charge)(struct bpf_local_storage_map *smap,
					void *owner, u32 size);
	void (*map_local_storage_uncharge)(struct bpf_local_storage_map *smap,
					   void *owner, u32 size);
	struct bpf_local_storage __rcu ** (*map_owner_storage_ptr)(void *owner);

	/* Misc helpers.*/
	int (*map_redirect)(struct bpf_map *map, u64 key, u64 flags);

	/* map_meta_equal must be implemented for maps that can be
	 * used as an inner map.  It is a runtime check to ensure
	 * an inner map can be inserted to an outer map.
	 *
	 * Some properties of the inner map has been used during the
	 * verification time.  When inserting an inner map at the runtime,
	 * map_meta_equal has to ensure the inserting map has the same
	 * properties that the verifier has used earlier.
	 */
	bool (*map_meta_equal)(const struct bpf_map *meta0,
			       const struct bpf_map *meta1);


	int (*map_set_for_each_callback_args)(struct bpf_verifier_env *env,
					      struct bpf_func_state *caller,
					      struct bpf_func_state *callee);
	int (*map_for_each_callback)(struct bpf_map *map,
				     bpf_callback_t callback_fn,
				     void *callback_ctx, u64 flags);

	/* BTF id of struct allocated by map_alloc */
	int *map_btf_id;

	/* bpf_iter info used to open a seq_file */
	const struct bpf_iter_seq_info *iter_seq_info;
};

enum {
	/* Support at most 10 fields in a BTF type */
	BTF_FIELDS_MAX	   = 10,
};

enum btf_field_type {
	BPF_SPIN_LOCK  = (1 << 0),
	BPF_TIMER      = (1 << 1),
	BPF_KPTR_UNREF = (1 << 2),
	BPF_KPTR_REF   = (1 << 3),
	BPF_KPTR       = BPF_KPTR_UNREF | BPF_KPTR_REF,
	BPF_LIST_HEAD  = (1 << 4),
	BPF_LIST_NODE  = (1 << 5),
};

struct btf_field_kptr {
	struct btf *btf;
	struct module *module;
	btf_dtor_kfunc_t dtor;
	u32 btf_id;
};

struct btf_field_list_head {
	struct btf *btf;
	u32 value_btf_id;
	u32 node_offset;
	struct btf_record *value_rec;
};

struct btf_field {
	u32 offset;
	enum btf_field_type type;
	union {
		struct btf_field_kptr kptr;
		struct btf_field_list_head list_head;
	};
};

struct btf_record {
	u32 cnt;
	u32 field_mask;
	int spin_lock_off;
	int timer_off;
	struct btf_field fields[];
};

struct btf_field_offs {
	u32 cnt;
	u32 field_off[BTF_FIELDS_MAX];
	u8 field_sz[BTF_FIELDS_MAX];
};

struct bpf_map {
	/* The first two cachelines with read-mostly members of which some
	 * are also accessed in fast-path (e.g. ops, max_entries).
	 */
	const struct bpf_map_ops *ops ____cacheline_aligned;
	struct bpf_map *inner_map_meta;
#ifdef CONFIG_SECURITY
	void *security;
#endif
	enum bpf_map_type map_type;
	u32 key_size;
	u32 value_size;
	u32 max_entries;
	u64 map_extra; /* any per-map-type extra fields */
	u32 map_flags;
	u32 id;
	struct btf_record *record;
	int numa_node;
	u32 btf_key_type_id;
	u32 btf_value_type_id;
	u32 btf_vmlinux_value_type_id;
	struct btf *btf;
#ifdef CONFIG_MEMCG_KMEM
	struct obj_cgroup *objcg;
#endif
	char name[BPF_OBJ_NAME_LEN];
	struct btf_field_offs *field_offs;
	/* The 3rd and 4th cacheline with misc members to avoid false sharing
	 * particularly with refcounting.
	 */
	atomic64_t refcnt ____cacheline_aligned;
	atomic64_t usercnt;
	struct work_struct work;
	struct mutex freeze_mutex;
	atomic64_t writecnt;
	/* 'Ownership' of program-containing map is claimed by the first program
	 * that is going to use this map or by the first program which FD is
	 * stored in the map to make sure that all callers and callees have the
	 * same prog type, JITed flag and xdp_has_frags flag.
	 */
	struct {
		spinlock_t lock;
		enum bpf_prog_type type;
		bool jited;
		bool xdp_has_frags;
	} owner;
	bool bypass_spec_v1;
	bool frozen; /* write-once; write-protected by freeze_mutex */
};

static inline const char *btf_field_type_name(enum btf_field_type type)
{
	switch (type) {
	case BPF_SPIN_LOCK:
		return "bpf_spin_lock";
	case BPF_TIMER:
		return "bpf_timer";
	case BPF_KPTR_UNREF:
	case BPF_KPTR_REF:
		return "kptr";
	case BPF_LIST_HEAD:
		return "bpf_list_head";
	case BPF_LIST_NODE:
		return "bpf_list_node";
	default:
		WARN_ON_ONCE(1);
		return "unknown";
	}
}

static inline u32 btf_field_type_size(enum btf_field_type type)
{
	switch (type) {
	case BPF_SPIN_LOCK:
		return sizeof(struct bpf_spin_lock);
	case BPF_TIMER:
		return sizeof(struct bpf_timer);
	case BPF_KPTR_UNREF:
	case BPF_KPTR_REF:
		return sizeof(u64);
	case BPF_LIST_HEAD:
		return sizeof(struct bpf_list_head);
	case BPF_LIST_NODE:
		return sizeof(struct bpf_list_node);
	default:
		WARN_ON_ONCE(1);
		return 0;
	}
}

static inline u32 btf_field_type_align(enum btf_field_type type)
{
	switch (type) {
	case BPF_SPIN_LOCK:
		return __alignof__(struct bpf_spin_lock);
	case BPF_TIMER:
		return __alignof__(struct bpf_timer);
	case BPF_KPTR_UNREF:
	case BPF_KPTR_REF:
		return __alignof__(u64);
	case BPF_LIST_HEAD:
		return __alignof__(struct bpf_list_head);
	case BPF_LIST_NODE:
		return __alignof__(struct bpf_list_node);
	default:
		WARN_ON_ONCE(1);
		return 0;
	}
}

static inline bool btf_record_has_field(const struct btf_record *rec, enum btf_field_type type)
{
	if (IS_ERR_OR_NULL(rec))
		return false;
	return rec->field_mask & type;
}

static inline void bpf_obj_init(const struct btf_field_offs *foffs, void *obj)
{
	int i;

	if (!foffs)
		return;
	for (i = 0; i < foffs->cnt; i++)
		memset(obj + foffs->field_off[i], 0, foffs->field_sz[i]);
}

static inline void check_and_init_map_value(struct bpf_map *map, void *dst)
{
	bpf_obj_init(map->field_offs, dst);
}

/* memcpy that is used with 8-byte aligned pointers, power-of-8 size and
 * forced to use 'long' read/writes to try to atomically copy long counters.
 * Best-effort only.  No barriers here, since it _will_ race with concurrent
 * updates from BPF programs. Called from bpf syscall and mostly used with
 * size 8 or 16 bytes, so ask compiler to inline it.
 */
static inline void bpf_long_memcpy(void *dst, const void *src, u32 size)
{
	const long *lsrc = src;
	long *ldst = dst;

	size /= sizeof(long);
	while (size--)
		*ldst++ = *lsrc++;
}

/* copy everything but bpf_spin_lock, bpf_timer, and kptrs. There could be one of each. */
static inline void bpf_obj_memcpy(struct btf_field_offs *foffs,
				  void *dst, void *src, u32 size,
				  bool long_memcpy)
{
	u32 curr_off = 0;
	int i;

	if (likely(!foffs)) {
		if (long_memcpy)
			bpf_long_memcpy(dst, src, round_up(size, 8));
		else
			memcpy(dst, src, size);
		return;
	}

	for (i = 0; i < foffs->cnt; i++) {
		u32 next_off = foffs->field_off[i];
		u32 sz = next_off - curr_off;

		memcpy(dst + curr_off, src + curr_off, sz);
<<<<<<< HEAD
		curr_off = next_off + foffs->field_sz[i];
=======
		curr_off += foffs->field_sz[i] + sz;
>>>>>>> 2b3e8f6f
	}
	memcpy(dst + curr_off, src + curr_off, size - curr_off);
}

static inline void copy_map_value(struct bpf_map *map, void *dst, void *src)
{
	bpf_obj_memcpy(map->field_offs, dst, src, map->value_size, false);
}

static inline void copy_map_value_long(struct bpf_map *map, void *dst, void *src)
{
	bpf_obj_memcpy(map->field_offs, dst, src, map->value_size, true);
}

static inline void bpf_obj_memzero(struct btf_field_offs *foffs, void *dst, u32 size)
{
	u32 curr_off = 0;
	int i;

	if (likely(!foffs)) {
		memset(dst, 0, size);
		return;
	}

	for (i = 0; i < foffs->cnt; i++) {
		u32 next_off = foffs->field_off[i];
		u32 sz = next_off - curr_off;

		memset(dst + curr_off, 0, sz);
<<<<<<< HEAD
		curr_off = next_off + foffs->field_sz[i];
=======
		curr_off += foffs->field_sz[i] + sz;
>>>>>>> 2b3e8f6f
	}
	memset(dst + curr_off, 0, size - curr_off);
}

static inline void zero_map_value(struct bpf_map *map, void *dst)
{
	bpf_obj_memzero(map->field_offs, dst, map->value_size);
}

void copy_map_value_locked(struct bpf_map *map, void *dst, void *src,
			   bool lock_src);
void bpf_timer_cancel_and_free(void *timer);
void bpf_list_head_free(const struct btf_field *field, void *list_head,
			struct bpf_spin_lock *spin_lock);

int bpf_obj_name_cpy(char *dst, const char *src, unsigned int size);

struct bpf_offload_dev;
struct bpf_offloaded_map;

struct bpf_map_dev_ops {
	int (*map_get_next_key)(struct bpf_offloaded_map *map,
				void *key, void *next_key);
	int (*map_lookup_elem)(struct bpf_offloaded_map *map,
			       void *key, void *value);
	int (*map_update_elem)(struct bpf_offloaded_map *map,
			       void *key, void *value, u64 flags);
	int (*map_delete_elem)(struct bpf_offloaded_map *map, void *key);
};

struct bpf_offloaded_map {
	struct bpf_map map;
	struct net_device *netdev;
	const struct bpf_map_dev_ops *dev_ops;
	void *dev_priv;
	struct list_head offloads;
};

static inline struct bpf_offloaded_map *map_to_offmap(struct bpf_map *map)
{
	return container_of(map, struct bpf_offloaded_map, map);
}

static inline bool bpf_map_offload_neutral(const struct bpf_map *map)
{
	return map->map_type == BPF_MAP_TYPE_PERF_EVENT_ARRAY;
}

static inline bool bpf_map_support_seq_show(const struct bpf_map *map)
{
	return (map->btf_value_type_id || map->btf_vmlinux_value_type_id) &&
		map->ops->map_seq_show_elem;
}

int map_check_no_btf(const struct bpf_map *map,
		     const struct btf *btf,
		     const struct btf_type *key_type,
		     const struct btf_type *value_type);

bool bpf_map_meta_equal(const struct bpf_map *meta0,
			const struct bpf_map *meta1);

extern const struct bpf_map_ops bpf_map_offload_ops;

/* bpf_type_flag contains a set of flags that are applicable to the values of
 * arg_type, ret_type and reg_type. For example, a pointer value may be null,
 * or a memory is read-only. We classify types into two categories: base types
 * and extended types. Extended types are base types combined with a type flag.
 *
 * Currently there are no more than 32 base types in arg_type, ret_type and
 * reg_types.
 */
#define BPF_BASE_TYPE_BITS	8

enum bpf_type_flag {
	/* PTR may be NULL. */
	PTR_MAYBE_NULL		= BIT(0 + BPF_BASE_TYPE_BITS),

	/* MEM is read-only. When applied on bpf_arg, it indicates the arg is
	 * compatible with both mutable and immutable memory.
	 */
	MEM_RDONLY		= BIT(1 + BPF_BASE_TYPE_BITS),

	/* MEM points to BPF ring buffer reservation. */
	MEM_RINGBUF		= BIT(2 + BPF_BASE_TYPE_BITS),

	/* MEM is in user address space. */
	MEM_USER		= BIT(3 + BPF_BASE_TYPE_BITS),

	/* MEM is a percpu memory. MEM_PERCPU tags PTR_TO_BTF_ID. When tagged
	 * with MEM_PERCPU, PTR_TO_BTF_ID _cannot_ be directly accessed. In
	 * order to drop this tag, it must be passed into bpf_per_cpu_ptr()
	 * or bpf_this_cpu_ptr(), which will return the pointer corresponding
	 * to the specified cpu.
	 */
	MEM_PERCPU		= BIT(4 + BPF_BASE_TYPE_BITS),

	/* Indicates that the argument will be released. */
	OBJ_RELEASE		= BIT(5 + BPF_BASE_TYPE_BITS),

	/* PTR is not trusted. This is only used with PTR_TO_BTF_ID, to mark
	 * unreferenced and referenced kptr loaded from map value using a load
	 * instruction, so that they can only be dereferenced but not escape the
	 * BPF program into the kernel (i.e. cannot be passed as arguments to
	 * kfunc or bpf helpers).
	 */
	PTR_UNTRUSTED		= BIT(6 + BPF_BASE_TYPE_BITS),

	MEM_UNINIT		= BIT(7 + BPF_BASE_TYPE_BITS),

	/* DYNPTR points to memory local to the bpf program. */
	DYNPTR_TYPE_LOCAL	= BIT(8 + BPF_BASE_TYPE_BITS),

	/* DYNPTR points to a kernel-produced ringbuf record. */
	DYNPTR_TYPE_RINGBUF	= BIT(9 + BPF_BASE_TYPE_BITS),

	/* Size is known at compile time. */
	MEM_FIXED_SIZE		= BIT(10 + BPF_BASE_TYPE_BITS),

	/* MEM is of an allocated object of type in program BTF. This is used to
	 * tag PTR_TO_BTF_ID allocated using bpf_obj_new.
	 */
	MEM_ALLOC		= BIT(11 + BPF_BASE_TYPE_BITS),

	/* PTR was passed from the kernel in a trusted context, and may be
	 * passed to KF_TRUSTED_ARGS kfuncs or BPF helper functions.
	 * Confusingly, this is _not_ the opposite of PTR_UNTRUSTED above.
	 * PTR_UNTRUSTED refers to a kptr that was read directly from a map
	 * without invoking bpf_kptr_xchg(). What we really need to know is
	 * whether a pointer is safe to pass to a kfunc or BPF helper function.
	 * While PTR_UNTRUSTED pointers are unsafe to pass to kfuncs and BPF
	 * helpers, they do not cover all possible instances of unsafe
	 * pointers. For example, a pointer that was obtained from walking a
	 * struct will _not_ get the PTR_UNTRUSTED type modifier, despite the
	 * fact that it may be NULL, invalid, etc. This is due to backwards
	 * compatibility requirements, as this was the behavior that was first
	 * introduced when kptrs were added. The behavior is now considered
	 * deprecated, and PTR_UNTRUSTED will eventually be removed.
	 *
	 * PTR_TRUSTED, on the other hand, is a pointer that the kernel
	 * guarantees to be valid and safe to pass to kfuncs and BPF helpers.
	 * For example, pointers passed to tracepoint arguments are considered
	 * PTR_TRUSTED, as are pointers that are passed to struct_ops
	 * callbacks. As alluded to above, pointers that are obtained from
	 * walking PTR_TRUSTED pointers are _not_ trusted. For example, if a
	 * struct task_struct *task is PTR_TRUSTED, then accessing
	 * task->last_wakee will lose the PTR_TRUSTED modifier when it's stored
	 * in a BPF register. Similarly, pointers passed to certain programs
	 * types such as kretprobes are not guaranteed to be valid, as they may
	 * for example contain an object that was recently freed.
	 */
	PTR_TRUSTED		= BIT(12 + BPF_BASE_TYPE_BITS),

	/* MEM is tagged with rcu and memory access needs rcu_read_lock protection. */
	MEM_RCU			= BIT(13 + BPF_BASE_TYPE_BITS),

	__BPF_TYPE_FLAG_MAX,
	__BPF_TYPE_LAST_FLAG	= __BPF_TYPE_FLAG_MAX - 1,
};

#define DYNPTR_TYPE_FLAG_MASK	(DYNPTR_TYPE_LOCAL | DYNPTR_TYPE_RINGBUF)

/* Max number of base types. */
#define BPF_BASE_TYPE_LIMIT	(1UL << BPF_BASE_TYPE_BITS)

/* Max number of all types. */
#define BPF_TYPE_LIMIT		(__BPF_TYPE_LAST_FLAG | (__BPF_TYPE_LAST_FLAG - 1))

/* function argument constraints */
enum bpf_arg_type {
	ARG_DONTCARE = 0,	/* unused argument in helper function */

	/* the following constraints used to prototype
	 * bpf_map_lookup/update/delete_elem() functions
	 */
	ARG_CONST_MAP_PTR,	/* const argument used as pointer to bpf_map */
	ARG_PTR_TO_MAP_KEY,	/* pointer to stack used as map key */
	ARG_PTR_TO_MAP_VALUE,	/* pointer to stack used as map value */

	/* Used to prototype bpf_memcmp() and other functions that access data
	 * on eBPF program stack
	 */
	ARG_PTR_TO_MEM,		/* pointer to valid memory (stack, packet, map value) */

	ARG_CONST_SIZE,		/* number of bytes accessed from memory */
	ARG_CONST_SIZE_OR_ZERO,	/* number of bytes accessed from memory or 0 */

	ARG_PTR_TO_CTX,		/* pointer to context */
	ARG_ANYTHING,		/* any (initialized) argument is ok */
	ARG_PTR_TO_SPIN_LOCK,	/* pointer to bpf_spin_lock */
	ARG_PTR_TO_SOCK_COMMON,	/* pointer to sock_common */
	ARG_PTR_TO_INT,		/* pointer to int */
	ARG_PTR_TO_LONG,	/* pointer to long */
	ARG_PTR_TO_SOCKET,	/* pointer to bpf_sock (fullsock) */
	ARG_PTR_TO_BTF_ID,	/* pointer to in-kernel struct */
	ARG_PTR_TO_RINGBUF_MEM,	/* pointer to dynamically reserved ringbuf memory */
	ARG_CONST_ALLOC_SIZE_OR_ZERO,	/* number of allocated bytes requested */
	ARG_PTR_TO_BTF_ID_SOCK_COMMON,	/* pointer to in-kernel sock_common or bpf-mirrored bpf_sock */
	ARG_PTR_TO_PERCPU_BTF_ID,	/* pointer to in-kernel percpu type */
	ARG_PTR_TO_FUNC,	/* pointer to a bpf program function */
	ARG_PTR_TO_STACK,	/* pointer to stack */
	ARG_PTR_TO_CONST_STR,	/* pointer to a null terminated read-only string */
	ARG_PTR_TO_TIMER,	/* pointer to bpf_timer */
	ARG_PTR_TO_KPTR,	/* pointer to referenced kptr */
	ARG_PTR_TO_DYNPTR,      /* pointer to bpf_dynptr. See bpf_type_flag for dynptr type */
	__BPF_ARG_TYPE_MAX,

	/* Extended arg_types. */
	ARG_PTR_TO_MAP_VALUE_OR_NULL	= PTR_MAYBE_NULL | ARG_PTR_TO_MAP_VALUE,
	ARG_PTR_TO_MEM_OR_NULL		= PTR_MAYBE_NULL | ARG_PTR_TO_MEM,
	ARG_PTR_TO_CTX_OR_NULL		= PTR_MAYBE_NULL | ARG_PTR_TO_CTX,
	ARG_PTR_TO_SOCKET_OR_NULL	= PTR_MAYBE_NULL | ARG_PTR_TO_SOCKET,
	ARG_PTR_TO_STACK_OR_NULL	= PTR_MAYBE_NULL | ARG_PTR_TO_STACK,
	ARG_PTR_TO_BTF_ID_OR_NULL	= PTR_MAYBE_NULL | ARG_PTR_TO_BTF_ID,
	/* pointer to memory does not need to be initialized, helper function must fill
	 * all bytes or clear them in error case.
	 */
	ARG_PTR_TO_UNINIT_MEM		= MEM_UNINIT | ARG_PTR_TO_MEM,
	/* Pointer to valid memory of size known at compile time. */
	ARG_PTR_TO_FIXED_SIZE_MEM	= MEM_FIXED_SIZE | ARG_PTR_TO_MEM,

	/* This must be the last entry. Its purpose is to ensure the enum is
	 * wide enough to hold the higher bits reserved for bpf_type_flag.
	 */
	__BPF_ARG_TYPE_LIMIT	= BPF_TYPE_LIMIT,
};
static_assert(__BPF_ARG_TYPE_MAX <= BPF_BASE_TYPE_LIMIT);

/* type of values returned from helper functions */
enum bpf_return_type {
	RET_INTEGER,			/* function returns integer */
	RET_VOID,			/* function doesn't return anything */
	RET_PTR_TO_MAP_VALUE,		/* returns a pointer to map elem value */
	RET_PTR_TO_SOCKET,		/* returns a pointer to a socket */
	RET_PTR_TO_TCP_SOCK,		/* returns a pointer to a tcp_sock */
	RET_PTR_TO_SOCK_COMMON,		/* returns a pointer to a sock_common */
	RET_PTR_TO_MEM,			/* returns a pointer to memory */
	RET_PTR_TO_MEM_OR_BTF_ID,	/* returns a pointer to a valid memory or a btf_id */
	RET_PTR_TO_BTF_ID,		/* returns a pointer to a btf_id */
	__BPF_RET_TYPE_MAX,

	/* Extended ret_types. */
	RET_PTR_TO_MAP_VALUE_OR_NULL	= PTR_MAYBE_NULL | RET_PTR_TO_MAP_VALUE,
	RET_PTR_TO_SOCKET_OR_NULL	= PTR_MAYBE_NULL | RET_PTR_TO_SOCKET,
	RET_PTR_TO_TCP_SOCK_OR_NULL	= PTR_MAYBE_NULL | RET_PTR_TO_TCP_SOCK,
	RET_PTR_TO_SOCK_COMMON_OR_NULL	= PTR_MAYBE_NULL | RET_PTR_TO_SOCK_COMMON,
	RET_PTR_TO_RINGBUF_MEM_OR_NULL	= PTR_MAYBE_NULL | MEM_RINGBUF | RET_PTR_TO_MEM,
	RET_PTR_TO_DYNPTR_MEM_OR_NULL	= PTR_MAYBE_NULL | RET_PTR_TO_MEM,
	RET_PTR_TO_BTF_ID_OR_NULL	= PTR_MAYBE_NULL | RET_PTR_TO_BTF_ID,
	RET_PTR_TO_BTF_ID_TRUSTED	= PTR_TRUSTED	 | RET_PTR_TO_BTF_ID,

	/* This must be the last entry. Its purpose is to ensure the enum is
	 * wide enough to hold the higher bits reserved for bpf_type_flag.
	 */
	__BPF_RET_TYPE_LIMIT	= BPF_TYPE_LIMIT,
};
static_assert(__BPF_RET_TYPE_MAX <= BPF_BASE_TYPE_LIMIT);

/* eBPF function prototype used by verifier to allow BPF_CALLs from eBPF programs
 * to in-kernel helper functions and for adjusting imm32 field in BPF_CALL
 * instructions after verifying
 */
struct bpf_func_proto {
	u64 (*func)(u64 r1, u64 r2, u64 r3, u64 r4, u64 r5);
	bool gpl_only;
	bool pkt_access;
	bool might_sleep;
	enum bpf_return_type ret_type;
	union {
		struct {
			enum bpf_arg_type arg1_type;
			enum bpf_arg_type arg2_type;
			enum bpf_arg_type arg3_type;
			enum bpf_arg_type arg4_type;
			enum bpf_arg_type arg5_type;
		};
		enum bpf_arg_type arg_type[5];
	};
	union {
		struct {
			u32 *arg1_btf_id;
			u32 *arg2_btf_id;
			u32 *arg3_btf_id;
			u32 *arg4_btf_id;
			u32 *arg5_btf_id;
		};
		u32 *arg_btf_id[5];
		struct {
			size_t arg1_size;
			size_t arg2_size;
			size_t arg3_size;
			size_t arg4_size;
			size_t arg5_size;
		};
		size_t arg_size[5];
	};
	int *ret_btf_id; /* return value btf_id */
	bool (*allowed)(const struct bpf_prog *prog);
};

/* bpf_context is intentionally undefined structure. Pointer to bpf_context is
 * the first argument to eBPF programs.
 * For socket filters: 'struct bpf_context *' == 'struct sk_buff *'
 */
struct bpf_context;

enum bpf_access_type {
	BPF_READ = 1,
	BPF_WRITE = 2
};

/* types of values stored in eBPF registers */
/* Pointer types represent:
 * pointer
 * pointer + imm
 * pointer + (u16) var
 * pointer + (u16) var + imm
 * if (range > 0) then [ptr, ptr + range - off) is safe to access
 * if (id > 0) means that some 'var' was added
 * if (off > 0) means that 'imm' was added
 */
enum bpf_reg_type {
	NOT_INIT = 0,		 /* nothing was written into register */
	SCALAR_VALUE,		 /* reg doesn't contain a valid pointer */
	PTR_TO_CTX,		 /* reg points to bpf_context */
	CONST_PTR_TO_MAP,	 /* reg points to struct bpf_map */
	PTR_TO_MAP_VALUE,	 /* reg points to map element value */
	PTR_TO_MAP_KEY,		 /* reg points to a map element key */
	PTR_TO_STACK,		 /* reg == frame_pointer + offset */
	PTR_TO_PACKET_META,	 /* skb->data - meta_len */
	PTR_TO_PACKET,		 /* reg points to skb->data */
	PTR_TO_PACKET_END,	 /* skb->data + headlen */
	PTR_TO_FLOW_KEYS,	 /* reg points to bpf_flow_keys */
	PTR_TO_SOCKET,		 /* reg points to struct bpf_sock */
	PTR_TO_SOCK_COMMON,	 /* reg points to sock_common */
	PTR_TO_TCP_SOCK,	 /* reg points to struct tcp_sock */
	PTR_TO_TP_BUFFER,	 /* reg points to a writable raw tp's buffer */
	PTR_TO_XDP_SOCK,	 /* reg points to struct xdp_sock */
	/* PTR_TO_BTF_ID points to a kernel struct that does not need
	 * to be null checked by the BPF program. This does not imply the
	 * pointer is _not_ null and in practice this can easily be a null
	 * pointer when reading pointer chains. The assumption is program
	 * context will handle null pointer dereference typically via fault
	 * handling. The verifier must keep this in mind and can make no
	 * assumptions about null or non-null when doing branch analysis.
	 * Further, when passed into helpers the helpers can not, without
	 * additional context, assume the value is non-null.
	 */
	PTR_TO_BTF_ID,
	/* PTR_TO_BTF_ID_OR_NULL points to a kernel struct that has not
	 * been checked for null. Used primarily to inform the verifier
	 * an explicit null check is required for this struct.
	 */
	PTR_TO_MEM,		 /* reg points to valid memory region */
	PTR_TO_BUF,		 /* reg points to a read/write buffer */
	PTR_TO_FUNC,		 /* reg points to a bpf program function */
	PTR_TO_DYNPTR,		 /* reg points to a dynptr */
	__BPF_REG_TYPE_MAX,

	/* Extended reg_types. */
	PTR_TO_MAP_VALUE_OR_NULL	= PTR_MAYBE_NULL | PTR_TO_MAP_VALUE,
	PTR_TO_SOCKET_OR_NULL		= PTR_MAYBE_NULL | PTR_TO_SOCKET,
	PTR_TO_SOCK_COMMON_OR_NULL	= PTR_MAYBE_NULL | PTR_TO_SOCK_COMMON,
	PTR_TO_TCP_SOCK_OR_NULL		= PTR_MAYBE_NULL | PTR_TO_TCP_SOCK,
	PTR_TO_BTF_ID_OR_NULL		= PTR_MAYBE_NULL | PTR_TO_BTF_ID,

	/* This must be the last entry. Its purpose is to ensure the enum is
	 * wide enough to hold the higher bits reserved for bpf_type_flag.
	 */
	__BPF_REG_TYPE_LIMIT	= BPF_TYPE_LIMIT,
};
static_assert(__BPF_REG_TYPE_MAX <= BPF_BASE_TYPE_LIMIT);

/* The information passed from prog-specific *_is_valid_access
 * back to the verifier.
 */
struct bpf_insn_access_aux {
	enum bpf_reg_type reg_type;
	union {
		int ctx_field_size;
		struct {
			struct btf *btf;
			u32 btf_id;
		};
	};
	struct bpf_verifier_log *log; /* for verbose logs */
};

static inline void
bpf_ctx_record_field_size(struct bpf_insn_access_aux *aux, u32 size)
{
	aux->ctx_field_size = size;
}

static inline bool bpf_pseudo_func(const struct bpf_insn *insn)
{
	return insn->code == (BPF_LD | BPF_IMM | BPF_DW) &&
	       insn->src_reg == BPF_PSEUDO_FUNC;
}

struct bpf_prog_ops {
	int (*test_run)(struct bpf_prog *prog, const union bpf_attr *kattr,
			union bpf_attr __user *uattr);
};

struct bpf_reg_state;
struct bpf_verifier_ops {
	/* return eBPF function prototype for verification */
	const struct bpf_func_proto *
	(*get_func_proto)(enum bpf_func_id func_id,
			  const struct bpf_prog *prog);

	/* return true if 'size' wide access at offset 'off' within bpf_context
	 * with 'type' (read or write) is allowed
	 */
	bool (*is_valid_access)(int off, int size, enum bpf_access_type type,
				const struct bpf_prog *prog,
				struct bpf_insn_access_aux *info);
	int (*gen_prologue)(struct bpf_insn *insn, bool direct_write,
			    const struct bpf_prog *prog);
	int (*gen_ld_abs)(const struct bpf_insn *orig,
			  struct bpf_insn *insn_buf);
	u32 (*convert_ctx_access)(enum bpf_access_type type,
				  const struct bpf_insn *src,
				  struct bpf_insn *dst,
				  struct bpf_prog *prog, u32 *target_size);
	int (*btf_struct_access)(struct bpf_verifier_log *log,
				 const struct bpf_reg_state *reg,
				 int off, int size, enum bpf_access_type atype,
				 u32 *next_btf_id, enum bpf_type_flag *flag);
};

struct bpf_prog_offload_ops {
	/* verifier basic callbacks */
	int (*insn_hook)(struct bpf_verifier_env *env,
			 int insn_idx, int prev_insn_idx);
	int (*finalize)(struct bpf_verifier_env *env);
	/* verifier optimization callbacks (called after .finalize) */
	int (*replace_insn)(struct bpf_verifier_env *env, u32 off,
			    struct bpf_insn *insn);
	int (*remove_insns)(struct bpf_verifier_env *env, u32 off, u32 cnt);
	/* program management callbacks */
	int (*prepare)(struct bpf_prog *prog);
	int (*translate)(struct bpf_prog *prog);
	void (*destroy)(struct bpf_prog *prog);
};

struct bpf_prog_offload {
	struct bpf_prog		*prog;
	struct net_device	*netdev;
	struct bpf_offload_dev	*offdev;
	void			*dev_priv;
	struct list_head	offloads;
	bool			dev_state;
	bool			opt_failed;
	void			*jited_image;
	u32			jited_len;
};

enum bpf_cgroup_storage_type {
	BPF_CGROUP_STORAGE_SHARED,
	BPF_CGROUP_STORAGE_PERCPU,
	__BPF_CGROUP_STORAGE_MAX
};

#define MAX_BPF_CGROUP_STORAGE_TYPE __BPF_CGROUP_STORAGE_MAX

/* The longest tracepoint has 12 args.
 * See include/trace/bpf_probe.h
 */
#define MAX_BPF_FUNC_ARGS 12

/* The maximum number of arguments passed through registers
 * a single function may have.
 */
#define MAX_BPF_FUNC_REG_ARGS 5

/* The argument is a structure. */
#define BTF_FMODEL_STRUCT_ARG		BIT(0)

struct btf_func_model {
	u8 ret_size;
	u8 nr_args;
	u8 arg_size[MAX_BPF_FUNC_ARGS];
	u8 arg_flags[MAX_BPF_FUNC_ARGS];
};

/* Restore arguments before returning from trampoline to let original function
 * continue executing. This flag is used for fentry progs when there are no
 * fexit progs.
 */
#define BPF_TRAMP_F_RESTORE_REGS	BIT(0)
/* Call original function after fentry progs, but before fexit progs.
 * Makes sense for fentry/fexit, normal calls and indirect calls.
 */
#define BPF_TRAMP_F_CALL_ORIG		BIT(1)
/* Skip current frame and return to parent.  Makes sense for fentry/fexit
 * programs only. Should not be used with normal calls and indirect calls.
 */
#define BPF_TRAMP_F_SKIP_FRAME		BIT(2)
/* Store IP address of the caller on the trampoline stack,
 * so it's available for trampoline's programs.
 */
#define BPF_TRAMP_F_IP_ARG		BIT(3)
/* Return the return value of fentry prog. Only used by bpf_struct_ops. */
#define BPF_TRAMP_F_RET_FENTRY_RET	BIT(4)

/* Get original function from stack instead of from provided direct address.
 * Makes sense for trampolines with fexit or fmod_ret programs.
 */
#define BPF_TRAMP_F_ORIG_STACK		BIT(5)

/* This trampoline is on a function with another ftrace_ops with IPMODIFY,
 * e.g., a live patch. This flag is set and cleared by ftrace call backs,
 */
#define BPF_TRAMP_F_SHARE_IPMODIFY	BIT(6)

/* Each call __bpf_prog_enter + call bpf_func + call __bpf_prog_exit is ~50
 * bytes on x86.
 */
#define BPF_MAX_TRAMP_LINKS 38

struct bpf_tramp_links {
	struct bpf_tramp_link *links[BPF_MAX_TRAMP_LINKS];
	int nr_links;
};

struct bpf_tramp_run_ctx;

/* Different use cases for BPF trampoline:
 * 1. replace nop at the function entry (kprobe equivalent)
 *    flags = BPF_TRAMP_F_RESTORE_REGS
 *    fentry = a set of programs to run before returning from trampoline
 *
 * 2. replace nop at the function entry (kprobe + kretprobe equivalent)
 *    flags = BPF_TRAMP_F_CALL_ORIG | BPF_TRAMP_F_SKIP_FRAME
 *    orig_call = fentry_ip + MCOUNT_INSN_SIZE
 *    fentry = a set of program to run before calling original function
 *    fexit = a set of program to run after original function
 *
 * 3. replace direct call instruction anywhere in the function body
 *    or assign a function pointer for indirect call (like tcp_congestion_ops->cong_avoid)
 *    With flags = 0
 *      fentry = a set of programs to run before returning from trampoline
 *    With flags = BPF_TRAMP_F_CALL_ORIG
 *      orig_call = original callback addr or direct function addr
 *      fentry = a set of program to run before calling original function
 *      fexit = a set of program to run after original function
 */
struct bpf_tramp_image;
int arch_prepare_bpf_trampoline(struct bpf_tramp_image *tr, void *image, void *image_end,
				const struct btf_func_model *m, u32 flags,
				struct bpf_tramp_links *tlinks,
				void *orig_call);
u64 notrace __bpf_prog_enter_sleepable_recur(struct bpf_prog *prog,
					     struct bpf_tramp_run_ctx *run_ctx);
void notrace __bpf_prog_exit_sleepable_recur(struct bpf_prog *prog, u64 start,
					     struct bpf_tramp_run_ctx *run_ctx);
void notrace __bpf_tramp_enter(struct bpf_tramp_image *tr);
void notrace __bpf_tramp_exit(struct bpf_tramp_image *tr);
typedef u64 (*bpf_trampoline_enter_t)(struct bpf_prog *prog,
				      struct bpf_tramp_run_ctx *run_ctx);
typedef void (*bpf_trampoline_exit_t)(struct bpf_prog *prog, u64 start,
				      struct bpf_tramp_run_ctx *run_ctx);
bpf_trampoline_enter_t bpf_trampoline_enter(const struct bpf_prog *prog);
bpf_trampoline_exit_t bpf_trampoline_exit(const struct bpf_prog *prog);

struct bpf_ksym {
	unsigned long		 start;
	unsigned long		 end;
	char			 name[KSYM_NAME_LEN];
	struct list_head	 lnode;
	struct latch_tree_node	 tnode;
	bool			 prog;
};

enum bpf_tramp_prog_type {
	BPF_TRAMP_FENTRY,
	BPF_TRAMP_FEXIT,
	BPF_TRAMP_MODIFY_RETURN,
	BPF_TRAMP_MAX,
	BPF_TRAMP_REPLACE, /* more than MAX */
};

struct bpf_tramp_image {
	void *image;
	struct bpf_ksym ksym;
	struct percpu_ref pcref;
	void *ip_after_call;
	void *ip_epilogue;
	union {
		struct rcu_head rcu;
		struct work_struct work;
	};
};

struct bpf_trampoline {
	/* hlist for trampoline_table */
	struct hlist_node hlist;
	struct ftrace_ops *fops;
	/* serializes access to fields of this trampoline */
	struct mutex mutex;
	refcount_t refcnt;
	u32 flags;
	u64 key;
	struct {
		struct btf_func_model model;
		void *addr;
		bool ftrace_managed;
	} func;
	/* if !NULL this is BPF_PROG_TYPE_EXT program that extends another BPF
	 * program by replacing one of its functions. func.addr is the address
	 * of the function it replaced.
	 */
	struct bpf_prog *extension_prog;
	/* list of BPF programs using this trampoline */
	struct hlist_head progs_hlist[BPF_TRAMP_MAX];
	/* Number of attached programs. A counter per kind. */
	int progs_cnt[BPF_TRAMP_MAX];
	/* Executable image of trampoline */
	struct bpf_tramp_image *cur_image;
	u64 selector;
	struct module *mod;
};

struct bpf_attach_target_info {
	struct btf_func_model fmodel;
	long tgt_addr;
	const char *tgt_name;
	const struct btf_type *tgt_type;
};

#define BPF_DISPATCHER_MAX 48 /* Fits in 2048B */

struct bpf_dispatcher_prog {
	struct bpf_prog *prog;
	refcount_t users;
};

struct bpf_dispatcher {
	/* dispatcher mutex */
	struct mutex mutex;
	void *func;
	struct bpf_dispatcher_prog progs[BPF_DISPATCHER_MAX];
	int num_progs;
	void *image;
	void *rw_image;
	u32 image_off;
	struct bpf_ksym ksym;
#ifdef CONFIG_HAVE_STATIC_CALL
	struct static_call_key *sc_key;
	void *sc_tramp;
#endif
};

static __always_inline __nocfi unsigned int bpf_dispatcher_nop_func(
	const void *ctx,
	const struct bpf_insn *insnsi,
	bpf_func_t bpf_func)
{
	return bpf_func(ctx, insnsi);
}

#ifdef CONFIG_BPF_JIT
int bpf_trampoline_link_prog(struct bpf_tramp_link *link, struct bpf_trampoline *tr);
int bpf_trampoline_unlink_prog(struct bpf_tramp_link *link, struct bpf_trampoline *tr);
struct bpf_trampoline *bpf_trampoline_get(u64 key,
					  struct bpf_attach_target_info *tgt_info);
void bpf_trampoline_put(struct bpf_trampoline *tr);
int arch_prepare_bpf_dispatcher(void *image, void *buf, s64 *funcs, int num_funcs);

/*
 * When the architecture supports STATIC_CALL replace the bpf_dispatcher_fn
 * indirection with a direct call to the bpf program. If the architecture does
 * not have STATIC_CALL, avoid a double-indirection.
 */
#ifdef CONFIG_HAVE_STATIC_CALL

#define __BPF_DISPATCHER_SC_INIT(_name)				\
	.sc_key = &STATIC_CALL_KEY(_name),			\
	.sc_tramp = STATIC_CALL_TRAMP_ADDR(_name),

#define __BPF_DISPATCHER_SC(name)				\
	DEFINE_STATIC_CALL(bpf_dispatcher_##name##_call, bpf_dispatcher_nop_func)

#define __BPF_DISPATCHER_CALL(name)				\
	static_call(bpf_dispatcher_##name##_call)(ctx, insnsi, bpf_func)

#define __BPF_DISPATCHER_UPDATE(_d, _new)			\
	__static_call_update((_d)->sc_key, (_d)->sc_tramp, (_new))

#else
#define __BPF_DISPATCHER_SC_INIT(name)
#define __BPF_DISPATCHER_SC(name)
#define __BPF_DISPATCHER_CALL(name)		bpf_func(ctx, insnsi)
#define __BPF_DISPATCHER_UPDATE(_d, _new)
#endif

#define BPF_DISPATCHER_INIT(_name) {				\
	.mutex = __MUTEX_INITIALIZER(_name.mutex),		\
	.func = &_name##_func,					\
	.progs = {},						\
	.num_progs = 0,						\
	.image = NULL,						\
	.image_off = 0,						\
	.ksym = {						\
		.name  = #_name,				\
		.lnode = LIST_HEAD_INIT(_name.ksym.lnode),	\
	},							\
	__BPF_DISPATCHER_SC_INIT(_name##_call)			\
}

#define DEFINE_BPF_DISPATCHER(name)					\
	__BPF_DISPATCHER_SC(name);					\
	noinline __nocfi unsigned int bpf_dispatcher_##name##_func(	\
		const void *ctx,					\
		const struct bpf_insn *insnsi,				\
		bpf_func_t bpf_func)					\
	{								\
		return __BPF_DISPATCHER_CALL(name);			\
	}								\
	EXPORT_SYMBOL(bpf_dispatcher_##name##_func);			\
	struct bpf_dispatcher bpf_dispatcher_##name =			\
		BPF_DISPATCHER_INIT(bpf_dispatcher_##name);

#define DECLARE_BPF_DISPATCHER(name)					\
	unsigned int bpf_dispatcher_##name##_func(			\
		const void *ctx,					\
		const struct bpf_insn *insnsi,				\
		bpf_func_t bpf_func);					\
	extern struct bpf_dispatcher bpf_dispatcher_##name;

#define BPF_DISPATCHER_FUNC(name) bpf_dispatcher_##name##_func
#define BPF_DISPATCHER_PTR(name) (&bpf_dispatcher_##name)
void bpf_dispatcher_change_prog(struct bpf_dispatcher *d, struct bpf_prog *from,
				struct bpf_prog *to);
/* Called only from JIT-enabled code, so there's no need for stubs. */
void bpf_image_ksym_add(void *data, struct bpf_ksym *ksym);
void bpf_image_ksym_del(struct bpf_ksym *ksym);
void bpf_ksym_add(struct bpf_ksym *ksym);
void bpf_ksym_del(struct bpf_ksym *ksym);
int bpf_jit_charge_modmem(u32 size);
void bpf_jit_uncharge_modmem(u32 size);
bool bpf_prog_has_trampoline(const struct bpf_prog *prog);
#else
static inline int bpf_trampoline_link_prog(struct bpf_tramp_link *link,
					   struct bpf_trampoline *tr)
{
	return -ENOTSUPP;
}
static inline int bpf_trampoline_unlink_prog(struct bpf_tramp_link *link,
					     struct bpf_trampoline *tr)
{
	return -ENOTSUPP;
}
static inline struct bpf_trampoline *bpf_trampoline_get(u64 key,
							struct bpf_attach_target_info *tgt_info)
{
	return ERR_PTR(-EOPNOTSUPP);
}
static inline void bpf_trampoline_put(struct bpf_trampoline *tr) {}
#define DEFINE_BPF_DISPATCHER(name)
#define DECLARE_BPF_DISPATCHER(name)
#define BPF_DISPATCHER_FUNC(name) bpf_dispatcher_nop_func
#define BPF_DISPATCHER_PTR(name) NULL
static inline void bpf_dispatcher_change_prog(struct bpf_dispatcher *d,
					      struct bpf_prog *from,
					      struct bpf_prog *to) {}
static inline bool is_bpf_image_address(unsigned long address)
{
	return false;
}
static inline bool bpf_prog_has_trampoline(const struct bpf_prog *prog)
{
	return false;
}
#endif

struct bpf_func_info_aux {
	u16 linkage;
	bool unreliable;
};

enum bpf_jit_poke_reason {
	BPF_POKE_REASON_TAIL_CALL,
};

/* Descriptor of pokes pointing /into/ the JITed image. */
struct bpf_jit_poke_descriptor {
	void *tailcall_target;
	void *tailcall_bypass;
	void *bypass_addr;
	void *aux;
	union {
		struct {
			struct bpf_map *map;
			u32 key;
		} tail_call;
	};
	bool tailcall_target_stable;
	u8 adj_off;
	u16 reason;
	u32 insn_idx;
};

/* reg_type info for ctx arguments */
struct bpf_ctx_arg_aux {
	u32 offset;
	enum bpf_reg_type reg_type;
	u32 btf_id;
};

struct btf_mod_pair {
	struct btf *btf;
	struct module *module;
};

struct bpf_kfunc_desc_tab;

struct bpf_prog_aux {
	atomic64_t refcnt;
	u32 used_map_cnt;
	u32 used_btf_cnt;
	u32 max_ctx_offset;
	u32 max_pkt_offset;
	u32 max_tp_access;
	u32 stack_depth;
	u32 id;
	u32 func_cnt; /* used by non-func prog as the number of func progs */
	u32 func_idx; /* 0 for non-func prog, the index in func array for func prog */
	u32 attach_btf_id; /* in-kernel BTF type id to attach to */
	u32 ctx_arg_info_size;
	u32 max_rdonly_access;
	u32 max_rdwr_access;
	struct btf *attach_btf;
	const struct bpf_ctx_arg_aux *ctx_arg_info;
	struct mutex dst_mutex; /* protects dst_* pointers below, *after* prog becomes visible */
	struct bpf_prog *dst_prog;
	struct bpf_trampoline *dst_trampoline;
	enum bpf_prog_type saved_dst_prog_type;
	enum bpf_attach_type saved_dst_attach_type;
	bool verifier_zext; /* Zero extensions has been inserted by verifier. */
	bool offload_requested;
	bool attach_btf_trace; /* true if attaching to BTF-enabled raw tp */
	bool func_proto_unreliable;
	bool sleepable;
	bool tail_call_reachable;
	bool xdp_has_frags;
	/* BTF_KIND_FUNC_PROTO for valid attach_btf_id */
	const struct btf_type *attach_func_proto;
	/* function name for valid attach_btf_id */
	const char *attach_func_name;
	struct bpf_prog **func;
	void *jit_data; /* JIT specific data. arch dependent */
	struct bpf_jit_poke_descriptor *poke_tab;
	struct bpf_kfunc_desc_tab *kfunc_tab;
	struct bpf_kfunc_btf_tab *kfunc_btf_tab;
	u32 size_poke_tab;
	struct bpf_ksym ksym;
	const struct bpf_prog_ops *ops;
	struct bpf_map **used_maps;
	struct mutex used_maps_mutex; /* mutex for used_maps and used_map_cnt */
	struct btf_mod_pair *used_btfs;
	struct bpf_prog *prog;
	struct user_struct *user;
	u64 load_time; /* ns since boottime */
	u32 verified_insns;
	int cgroup_atype; /* enum cgroup_bpf_attach_type */
	struct bpf_map *cgroup_storage[MAX_BPF_CGROUP_STORAGE_TYPE];
	char name[BPF_OBJ_NAME_LEN];
#ifdef CONFIG_SECURITY
	void *security;
#endif
	struct bpf_prog_offload *offload;
	struct btf *btf;
	struct bpf_func_info *func_info;
	struct bpf_func_info_aux *func_info_aux;
	/* bpf_line_info loaded from userspace.  linfo->insn_off
	 * has the xlated insn offset.
	 * Both the main and sub prog share the same linfo.
	 * The subprog can access its first linfo by
	 * using the linfo_idx.
	 */
	struct bpf_line_info *linfo;
	/* jited_linfo is the jited addr of the linfo.  It has a
	 * one to one mapping to linfo:
	 * jited_linfo[i] is the jited addr for the linfo[i]->insn_off.
	 * Both the main and sub prog share the same jited_linfo.
	 * The subprog can access its first jited_linfo by
	 * using the linfo_idx.
	 */
	void **jited_linfo;
	u32 func_info_cnt;
	u32 nr_linfo;
	/* subprog can use linfo_idx to access its first linfo and
	 * jited_linfo.
	 * main prog always has linfo_idx == 0
	 */
	u32 linfo_idx;
	u32 num_exentries;
	struct exception_table_entry *extable;
	union {
		struct work_struct work;
		struct rcu_head	rcu;
	};
};

struct bpf_prog {
	u16			pages;		/* Number of allocated pages */
	u16			jited:1,	/* Is our filter JIT'ed? */
				jit_requested:1,/* archs need to JIT the prog */
				gpl_compatible:1, /* Is filter GPL compatible? */
				cb_access:1,	/* Is control block accessed? */
				dst_needed:1,	/* Do we need dst entry? */
				blinding_requested:1, /* needs constant blinding */
				blinded:1,	/* Was blinded */
				is_func:1,	/* program is a bpf function */
				kprobe_override:1, /* Do we override a kprobe? */
				has_callchain_buf:1, /* callchain buffer allocated? */
				enforce_expected_attach_type:1, /* Enforce expected_attach_type checking at attach time */
				call_get_stack:1, /* Do we call bpf_get_stack() or bpf_get_stackid() */
				call_get_func_ip:1, /* Do we call get_func_ip() */
				tstamp_type_access:1; /* Accessed __sk_buff->tstamp_type */
	enum bpf_prog_type	type;		/* Type of BPF program */
	enum bpf_attach_type	expected_attach_type; /* For some prog types */
	u32			len;		/* Number of filter blocks */
	u32			jited_len;	/* Size of jited insns in bytes */
	u8			tag[BPF_TAG_SIZE];
	struct bpf_prog_stats __percpu *stats;
	int __percpu		*active;
	unsigned int		(*bpf_func)(const void *ctx,
					    const struct bpf_insn *insn);
	struct bpf_prog_aux	*aux;		/* Auxiliary fields */
	struct sock_fprog_kern	*orig_prog;	/* Original BPF program */
	/* Instructions for interpreter */
	union {
		DECLARE_FLEX_ARRAY(struct sock_filter, insns);
		DECLARE_FLEX_ARRAY(struct bpf_insn, insnsi);
	};
};

struct bpf_array_aux {
	/* Programs with direct jumps into programs part of this array. */
	struct list_head poke_progs;
	struct bpf_map *map;
	struct mutex poke_mutex;
	struct work_struct work;
};

struct bpf_link {
	atomic64_t refcnt;
	u32 id;
	enum bpf_link_type type;
	const struct bpf_link_ops *ops;
	struct bpf_prog *prog;
	struct work_struct work;
};

struct bpf_link_ops {
	void (*release)(struct bpf_link *link);
	void (*dealloc)(struct bpf_link *link);
	int (*detach)(struct bpf_link *link);
	int (*update_prog)(struct bpf_link *link, struct bpf_prog *new_prog,
			   struct bpf_prog *old_prog);
	void (*show_fdinfo)(const struct bpf_link *link, struct seq_file *seq);
	int (*fill_link_info)(const struct bpf_link *link,
			      struct bpf_link_info *info);
};

struct bpf_tramp_link {
	struct bpf_link link;
	struct hlist_node tramp_hlist;
	u64 cookie;
};

struct bpf_shim_tramp_link {
	struct bpf_tramp_link link;
	struct bpf_trampoline *trampoline;
};

struct bpf_tracing_link {
	struct bpf_tramp_link link;
	enum bpf_attach_type attach_type;
	struct bpf_trampoline *trampoline;
	struct bpf_prog *tgt_prog;
};

struct bpf_link_primer {
	struct bpf_link *link;
	struct file *file;
	int fd;
	u32 id;
};

struct bpf_struct_ops_value;
struct btf_member;

#define BPF_STRUCT_OPS_MAX_NR_MEMBERS 64
struct bpf_struct_ops {
	const struct bpf_verifier_ops *verifier_ops;
	int (*init)(struct btf *btf);
	int (*check_member)(const struct btf_type *t,
			    const struct btf_member *member);
	int (*init_member)(const struct btf_type *t,
			   const struct btf_member *member,
			   void *kdata, const void *udata);
	int (*reg)(void *kdata);
	void (*unreg)(void *kdata);
	const struct btf_type *type;
	const struct btf_type *value_type;
	const char *name;
	struct btf_func_model func_models[BPF_STRUCT_OPS_MAX_NR_MEMBERS];
	u32 type_id;
	u32 value_id;
};

#if defined(CONFIG_BPF_JIT) && defined(CONFIG_BPF_SYSCALL)
#define BPF_MODULE_OWNER ((void *)((0xeB9FUL << 2) + POISON_POINTER_DELTA))
const struct bpf_struct_ops *bpf_struct_ops_find(u32 type_id);
void bpf_struct_ops_init(struct btf *btf, struct bpf_verifier_log *log);
bool bpf_struct_ops_get(const void *kdata);
void bpf_struct_ops_put(const void *kdata);
int bpf_struct_ops_map_sys_lookup_elem(struct bpf_map *map, void *key,
				       void *value);
int bpf_struct_ops_prepare_trampoline(struct bpf_tramp_links *tlinks,
				      struct bpf_tramp_link *link,
				      const struct btf_func_model *model,
				      void *image, void *image_end);
static inline bool bpf_try_module_get(const void *data, struct module *owner)
{
	if (owner == BPF_MODULE_OWNER)
		return bpf_struct_ops_get(data);
	else
		return try_module_get(owner);
}
static inline void bpf_module_put(const void *data, struct module *owner)
{
	if (owner == BPF_MODULE_OWNER)
		bpf_struct_ops_put(data);
	else
		module_put(owner);
}

#ifdef CONFIG_NET
/* Define it here to avoid the use of forward declaration */
struct bpf_dummy_ops_state {
	int val;
};

struct bpf_dummy_ops {
	int (*test_1)(struct bpf_dummy_ops_state *cb);
	int (*test_2)(struct bpf_dummy_ops_state *cb, int a1, unsigned short a2,
		      char a3, unsigned long a4);
};

int bpf_struct_ops_test_run(struct bpf_prog *prog, const union bpf_attr *kattr,
			    union bpf_attr __user *uattr);
#endif
#else
static inline const struct bpf_struct_ops *bpf_struct_ops_find(u32 type_id)
{
	return NULL;
}
static inline void bpf_struct_ops_init(struct btf *btf,
				       struct bpf_verifier_log *log)
{
}
static inline bool bpf_try_module_get(const void *data, struct module *owner)
{
	return try_module_get(owner);
}
static inline void bpf_module_put(const void *data, struct module *owner)
{
	module_put(owner);
}
static inline int bpf_struct_ops_map_sys_lookup_elem(struct bpf_map *map,
						     void *key,
						     void *value)
{
	return -EINVAL;
}
#endif

#if defined(CONFIG_CGROUP_BPF) && defined(CONFIG_BPF_LSM)
int bpf_trampoline_link_cgroup_shim(struct bpf_prog *prog,
				    int cgroup_atype);
void bpf_trampoline_unlink_cgroup_shim(struct bpf_prog *prog);
#else
static inline int bpf_trampoline_link_cgroup_shim(struct bpf_prog *prog,
						  int cgroup_atype)
{
	return -EOPNOTSUPP;
}
static inline void bpf_trampoline_unlink_cgroup_shim(struct bpf_prog *prog)
{
}
#endif

struct bpf_array {
	struct bpf_map map;
	u32 elem_size;
	u32 index_mask;
	struct bpf_array_aux *aux;
	union {
		char value[0] __aligned(8);
		void *ptrs[0] __aligned(8);
		void __percpu *pptrs[0] __aligned(8);
	};
};

#define BPF_COMPLEXITY_LIMIT_INSNS      1000000 /* yes. 1M insns */
#define MAX_TAIL_CALL_CNT 33

/* Maximum number of loops for bpf_loop */
#define BPF_MAX_LOOPS	BIT(23)

#define BPF_F_ACCESS_MASK	(BPF_F_RDONLY |		\
				 BPF_F_RDONLY_PROG |	\
				 BPF_F_WRONLY |		\
				 BPF_F_WRONLY_PROG)

#define BPF_MAP_CAN_READ	BIT(0)
#define BPF_MAP_CAN_WRITE	BIT(1)

/* Maximum number of user-producer ring buffer samples that can be drained in
 * a call to bpf_user_ringbuf_drain().
 */
#define BPF_MAX_USER_RINGBUF_SAMPLES (128 * 1024)

static inline u32 bpf_map_flags_to_cap(struct bpf_map *map)
{
	u32 access_flags = map->map_flags & (BPF_F_RDONLY_PROG | BPF_F_WRONLY_PROG);

	/* Combination of BPF_F_RDONLY_PROG | BPF_F_WRONLY_PROG is
	 * not possible.
	 */
	if (access_flags & BPF_F_RDONLY_PROG)
		return BPF_MAP_CAN_READ;
	else if (access_flags & BPF_F_WRONLY_PROG)
		return BPF_MAP_CAN_WRITE;
	else
		return BPF_MAP_CAN_READ | BPF_MAP_CAN_WRITE;
}

static inline bool bpf_map_flags_access_ok(u32 access_flags)
{
	return (access_flags & (BPF_F_RDONLY_PROG | BPF_F_WRONLY_PROG)) !=
	       (BPF_F_RDONLY_PROG | BPF_F_WRONLY_PROG);
}

struct bpf_event_entry {
	struct perf_event *event;
	struct file *perf_file;
	struct file *map_file;
	struct rcu_head rcu;
};

static inline bool map_type_contains_progs(struct bpf_map *map)
{
	return map->map_type == BPF_MAP_TYPE_PROG_ARRAY ||
	       map->map_type == BPF_MAP_TYPE_DEVMAP ||
	       map->map_type == BPF_MAP_TYPE_CPUMAP;
}

bool bpf_prog_map_compatible(struct bpf_map *map, const struct bpf_prog *fp);
int bpf_prog_calc_tag(struct bpf_prog *fp);

const struct bpf_func_proto *bpf_get_trace_printk_proto(void);
const struct bpf_func_proto *bpf_get_trace_vprintk_proto(void);

typedef unsigned long (*bpf_ctx_copy_t)(void *dst, const void *src,
					unsigned long off, unsigned long len);
typedef u32 (*bpf_convert_ctx_access_t)(enum bpf_access_type type,
					const struct bpf_insn *src,
					struct bpf_insn *dst,
					struct bpf_prog *prog,
					u32 *target_size);

u64 bpf_event_output(struct bpf_map *map, u64 flags, void *meta, u64 meta_size,
		     void *ctx, u64 ctx_size, bpf_ctx_copy_t ctx_copy);

/* an array of programs to be executed under rcu_lock.
 *
 * Typical usage:
 * ret = bpf_prog_run_array(rcu_dereference(&bpf_prog_array), ctx, bpf_prog_run);
 *
 * the structure returned by bpf_prog_array_alloc() should be populated
 * with program pointers and the last pointer must be NULL.
 * The user has to keep refcnt on the program and make sure the program
 * is removed from the array before bpf_prog_put().
 * The 'struct bpf_prog_array *' should only be replaced with xchg()
 * since other cpus are walking the array of pointers in parallel.
 */
struct bpf_prog_array_item {
	struct bpf_prog *prog;
	union {
		struct bpf_cgroup_storage *cgroup_storage[MAX_BPF_CGROUP_STORAGE_TYPE];
		u64 bpf_cookie;
	};
};

struct bpf_prog_array {
	struct rcu_head rcu;
	struct bpf_prog_array_item items[];
};

struct bpf_empty_prog_array {
	struct bpf_prog_array hdr;
	struct bpf_prog *null_prog;
};

/* to avoid allocating empty bpf_prog_array for cgroups that
 * don't have bpf program attached use one global 'bpf_empty_prog_array'
 * It will not be modified the caller of bpf_prog_array_alloc()
 * (since caller requested prog_cnt == 0)
 * that pointer should be 'freed' by bpf_prog_array_free()
 */
extern struct bpf_empty_prog_array bpf_empty_prog_array;

struct bpf_prog_array *bpf_prog_array_alloc(u32 prog_cnt, gfp_t flags);
void bpf_prog_array_free(struct bpf_prog_array *progs);
/* Use when traversal over the bpf_prog_array uses tasks_trace rcu */
void bpf_prog_array_free_sleepable(struct bpf_prog_array *progs);
int bpf_prog_array_length(struct bpf_prog_array *progs);
bool bpf_prog_array_is_empty(struct bpf_prog_array *array);
int bpf_prog_array_copy_to_user(struct bpf_prog_array *progs,
				__u32 __user *prog_ids, u32 cnt);

void bpf_prog_array_delete_safe(struct bpf_prog_array *progs,
				struct bpf_prog *old_prog);
int bpf_prog_array_delete_safe_at(struct bpf_prog_array *array, int index);
int bpf_prog_array_update_at(struct bpf_prog_array *array, int index,
			     struct bpf_prog *prog);
int bpf_prog_array_copy_info(struct bpf_prog_array *array,
			     u32 *prog_ids, u32 request_cnt,
			     u32 *prog_cnt);
int bpf_prog_array_copy(struct bpf_prog_array *old_array,
			struct bpf_prog *exclude_prog,
			struct bpf_prog *include_prog,
			u64 bpf_cookie,
			struct bpf_prog_array **new_array);

struct bpf_run_ctx {};

struct bpf_cg_run_ctx {
	struct bpf_run_ctx run_ctx;
	const struct bpf_prog_array_item *prog_item;
	int retval;
};

struct bpf_trace_run_ctx {
	struct bpf_run_ctx run_ctx;
	u64 bpf_cookie;
};

struct bpf_tramp_run_ctx {
	struct bpf_run_ctx run_ctx;
	u64 bpf_cookie;
	struct bpf_run_ctx *saved_run_ctx;
};

static inline struct bpf_run_ctx *bpf_set_run_ctx(struct bpf_run_ctx *new_ctx)
{
	struct bpf_run_ctx *old_ctx = NULL;

#ifdef CONFIG_BPF_SYSCALL
	old_ctx = current->bpf_ctx;
	current->bpf_ctx = new_ctx;
#endif
	return old_ctx;
}

static inline void bpf_reset_run_ctx(struct bpf_run_ctx *old_ctx)
{
#ifdef CONFIG_BPF_SYSCALL
	current->bpf_ctx = old_ctx;
#endif
}

/* BPF program asks to bypass CAP_NET_BIND_SERVICE in bind. */
#define BPF_RET_BIND_NO_CAP_NET_BIND_SERVICE			(1 << 0)
/* BPF program asks to set CN on the packet. */
#define BPF_RET_SET_CN						(1 << 0)

typedef u32 (*bpf_prog_run_fn)(const struct bpf_prog *prog, const void *ctx);

static __always_inline u32
bpf_prog_run_array(const struct bpf_prog_array *array,
		   const void *ctx, bpf_prog_run_fn run_prog)
{
	const struct bpf_prog_array_item *item;
	const struct bpf_prog *prog;
	struct bpf_run_ctx *old_run_ctx;
	struct bpf_trace_run_ctx run_ctx;
	u32 ret = 1;

	RCU_LOCKDEP_WARN(!rcu_read_lock_held(), "no rcu lock held");

	if (unlikely(!array))
		return ret;

	migrate_disable();
	old_run_ctx = bpf_set_run_ctx(&run_ctx.run_ctx);
	item = &array->items[0];
	while ((prog = READ_ONCE(item->prog))) {
		run_ctx.bpf_cookie = item->bpf_cookie;
		ret &= run_prog(prog, ctx);
		item++;
	}
	bpf_reset_run_ctx(old_run_ctx);
	migrate_enable();
	return ret;
}

/* Notes on RCU design for bpf_prog_arrays containing sleepable programs:
 *
 * We use the tasks_trace rcu flavor read section to protect the bpf_prog_array
 * overall. As a result, we must use the bpf_prog_array_free_sleepable
 * in order to use the tasks_trace rcu grace period.
 *
 * When a non-sleepable program is inside the array, we take the rcu read
 * section and disable preemption for that program alone, so it can access
 * rcu-protected dynamically sized maps.
 */
static __always_inline u32
bpf_prog_run_array_sleepable(const struct bpf_prog_array __rcu *array_rcu,
			     const void *ctx, bpf_prog_run_fn run_prog)
{
	const struct bpf_prog_array_item *item;
	const struct bpf_prog *prog;
	const struct bpf_prog_array *array;
	struct bpf_run_ctx *old_run_ctx;
	struct bpf_trace_run_ctx run_ctx;
	u32 ret = 1;

	might_fault();

	rcu_read_lock_trace();
	migrate_disable();

	array = rcu_dereference_check(array_rcu, rcu_read_lock_trace_held());
	if (unlikely(!array))
		goto out;
	old_run_ctx = bpf_set_run_ctx(&run_ctx.run_ctx);
	item = &array->items[0];
	while ((prog = READ_ONCE(item->prog))) {
		if (!prog->aux->sleepable)
			rcu_read_lock();

		run_ctx.bpf_cookie = item->bpf_cookie;
		ret &= run_prog(prog, ctx);
		item++;

		if (!prog->aux->sleepable)
			rcu_read_unlock();
	}
	bpf_reset_run_ctx(old_run_ctx);
out:
	migrate_enable();
	rcu_read_unlock_trace();
	return ret;
}

#ifdef CONFIG_BPF_SYSCALL
DECLARE_PER_CPU(int, bpf_prog_active);
extern struct mutex bpf_stats_enabled_mutex;

/*
 * Block execution of BPF programs attached to instrumentation (perf,
 * kprobes, tracepoints) to prevent deadlocks on map operations as any of
 * these events can happen inside a region which holds a map bucket lock
 * and can deadlock on it.
 */
static inline void bpf_disable_instrumentation(void)
{
	migrate_disable();
	this_cpu_inc(bpf_prog_active);
}

static inline void bpf_enable_instrumentation(void)
{
	this_cpu_dec(bpf_prog_active);
	migrate_enable();
}

extern const struct file_operations bpf_map_fops;
extern const struct file_operations bpf_prog_fops;
extern const struct file_operations bpf_iter_fops;

#define BPF_PROG_TYPE(_id, _name, prog_ctx_type, kern_ctx_type) \
	extern const struct bpf_prog_ops _name ## _prog_ops; \
	extern const struct bpf_verifier_ops _name ## _verifier_ops;
#define BPF_MAP_TYPE(_id, _ops) \
	extern const struct bpf_map_ops _ops;
#define BPF_LINK_TYPE(_id, _name)
#include <linux/bpf_types.h>
#undef BPF_PROG_TYPE
#undef BPF_MAP_TYPE
#undef BPF_LINK_TYPE

extern const struct bpf_prog_ops bpf_offload_prog_ops;
extern const struct bpf_verifier_ops tc_cls_act_analyzer_ops;
extern const struct bpf_verifier_ops xdp_analyzer_ops;

struct bpf_prog *bpf_prog_get(u32 ufd);
struct bpf_prog *bpf_prog_get_type_dev(u32 ufd, enum bpf_prog_type type,
				       bool attach_drv);
void bpf_prog_add(struct bpf_prog *prog, int i);
void bpf_prog_sub(struct bpf_prog *prog, int i);
void bpf_prog_inc(struct bpf_prog *prog);
struct bpf_prog * __must_check bpf_prog_inc_not_zero(struct bpf_prog *prog);
void bpf_prog_put(struct bpf_prog *prog);

void bpf_prog_free_id(struct bpf_prog *prog, bool do_idr_lock);
void bpf_map_free_id(struct bpf_map *map, bool do_idr_lock);

struct btf_field *btf_record_find(const struct btf_record *rec,
				  u32 offset, enum btf_field_type type);
void btf_record_free(struct btf_record *rec);
void bpf_map_free_record(struct bpf_map *map);
struct btf_record *btf_record_dup(const struct btf_record *rec);
bool btf_record_equal(const struct btf_record *rec_a, const struct btf_record *rec_b);
void bpf_obj_free_timer(const struct btf_record *rec, void *obj);
void bpf_obj_free_fields(const struct btf_record *rec, void *obj);

struct bpf_map *bpf_map_get(u32 ufd);
struct bpf_map *bpf_map_get_with_uref(u32 ufd);
struct bpf_map *__bpf_map_get(struct fd f);
void bpf_map_inc(struct bpf_map *map);
void bpf_map_inc_with_uref(struct bpf_map *map);
struct bpf_map * __must_check bpf_map_inc_not_zero(struct bpf_map *map);
void bpf_map_put_with_uref(struct bpf_map *map);
void bpf_map_put(struct bpf_map *map);
void *bpf_map_area_alloc(u64 size, int numa_node);
void *bpf_map_area_mmapable_alloc(u64 size, int numa_node);
void bpf_map_area_free(void *base);
bool bpf_map_write_active(const struct bpf_map *map);
void bpf_map_init_from_attr(struct bpf_map *map, union bpf_attr *attr);
int  generic_map_lookup_batch(struct bpf_map *map,
			      const union bpf_attr *attr,
			      union bpf_attr __user *uattr);
int  generic_map_update_batch(struct bpf_map *map, struct file *map_file,
			      const union bpf_attr *attr,
			      union bpf_attr __user *uattr);
int  generic_map_delete_batch(struct bpf_map *map,
			      const union bpf_attr *attr,
			      union bpf_attr __user *uattr);
struct bpf_map *bpf_map_get_curr_or_next(u32 *id);
struct bpf_prog *bpf_prog_get_curr_or_next(u32 *id);

#ifdef CONFIG_MEMCG_KMEM
void *bpf_map_kmalloc_node(const struct bpf_map *map, size_t size, gfp_t flags,
			   int node);
void *bpf_map_kzalloc(const struct bpf_map *map, size_t size, gfp_t flags);
void __percpu *bpf_map_alloc_percpu(const struct bpf_map *map, size_t size,
				    size_t align, gfp_t flags);
#else
static inline void *
bpf_map_kmalloc_node(const struct bpf_map *map, size_t size, gfp_t flags,
		     int node)
{
	return kmalloc_node(size, flags, node);
}

static inline void *
bpf_map_kzalloc(const struct bpf_map *map, size_t size, gfp_t flags)
{
	return kzalloc(size, flags);
}

static inline void __percpu *
bpf_map_alloc_percpu(const struct bpf_map *map, size_t size, size_t align,
		     gfp_t flags)
{
	return __alloc_percpu_gfp(size, align, flags);
}
#endif

extern int sysctl_unprivileged_bpf_disabled;

static inline bool bpf_allow_ptr_leaks(void)
{
	return perfmon_capable();
}

static inline bool bpf_allow_uninit_stack(void)
{
	return perfmon_capable();
}

static inline bool bpf_allow_ptr_to_map_access(void)
{
	return perfmon_capable();
}

static inline bool bpf_bypass_spec_v1(void)
{
	return perfmon_capable();
}

static inline bool bpf_bypass_spec_v4(void)
{
	return perfmon_capable();
}

int bpf_map_new_fd(struct bpf_map *map, int flags);
int bpf_prog_new_fd(struct bpf_prog *prog);

void bpf_link_init(struct bpf_link *link, enum bpf_link_type type,
		   const struct bpf_link_ops *ops, struct bpf_prog *prog);
int bpf_link_prime(struct bpf_link *link, struct bpf_link_primer *primer);
int bpf_link_settle(struct bpf_link_primer *primer);
void bpf_link_cleanup(struct bpf_link_primer *primer);
void bpf_link_inc(struct bpf_link *link);
void bpf_link_put(struct bpf_link *link);
int bpf_link_new_fd(struct bpf_link *link);
struct file *bpf_link_new_file(struct bpf_link *link, int *reserved_fd);
struct bpf_link *bpf_link_get_from_fd(u32 ufd);
struct bpf_link *bpf_link_get_curr_or_next(u32 *id);

int bpf_obj_pin_user(u32 ufd, const char __user *pathname);
int bpf_obj_get_user(const char __user *pathname, int flags);

#define BPF_ITER_FUNC_PREFIX "bpf_iter_"
#define DEFINE_BPF_ITER_FUNC(target, args...)			\
	extern int bpf_iter_ ## target(args);			\
	int __init bpf_iter_ ## target(args) { return 0; }

/*
 * The task type of iterators.
 *
 * For BPF task iterators, they can be parameterized with various
 * parameters to visit only some of tasks.
 *
 * BPF_TASK_ITER_ALL (default)
 *	Iterate over resources of every task.
 *
 * BPF_TASK_ITER_TID
 *	Iterate over resources of a task/tid.
 *
 * BPF_TASK_ITER_TGID
 *	Iterate over resources of every task of a process / task group.
 */
enum bpf_iter_task_type {
	BPF_TASK_ITER_ALL = 0,
	BPF_TASK_ITER_TID,
	BPF_TASK_ITER_TGID,
};

struct bpf_iter_aux_info {
	/* for map_elem iter */
	struct bpf_map *map;

	/* for cgroup iter */
	struct {
		struct cgroup *start; /* starting cgroup */
		enum bpf_cgroup_iter_order order;
	} cgroup;
	struct {
		enum bpf_iter_task_type	type;
		u32 pid;
	} task;
};

typedef int (*bpf_iter_attach_target_t)(struct bpf_prog *prog,
					union bpf_iter_link_info *linfo,
					struct bpf_iter_aux_info *aux);
typedef void (*bpf_iter_detach_target_t)(struct bpf_iter_aux_info *aux);
typedef void (*bpf_iter_show_fdinfo_t) (const struct bpf_iter_aux_info *aux,
					struct seq_file *seq);
typedef int (*bpf_iter_fill_link_info_t)(const struct bpf_iter_aux_info *aux,
					 struct bpf_link_info *info);
typedef const struct bpf_func_proto *
(*bpf_iter_get_func_proto_t)(enum bpf_func_id func_id,
			     const struct bpf_prog *prog);

enum bpf_iter_feature {
	BPF_ITER_RESCHED	= BIT(0),
};

#define BPF_ITER_CTX_ARG_MAX 2
struct bpf_iter_reg {
	const char *target;
	bpf_iter_attach_target_t attach_target;
	bpf_iter_detach_target_t detach_target;
	bpf_iter_show_fdinfo_t show_fdinfo;
	bpf_iter_fill_link_info_t fill_link_info;
	bpf_iter_get_func_proto_t get_func_proto;
	u32 ctx_arg_info_size;
	u32 feature;
	struct bpf_ctx_arg_aux ctx_arg_info[BPF_ITER_CTX_ARG_MAX];
	const struct bpf_iter_seq_info *seq_info;
};

struct bpf_iter_meta {
	__bpf_md_ptr(struct seq_file *, seq);
	u64 session_id;
	u64 seq_num;
};

struct bpf_iter__bpf_map_elem {
	__bpf_md_ptr(struct bpf_iter_meta *, meta);
	__bpf_md_ptr(struct bpf_map *, map);
	__bpf_md_ptr(void *, key);
	__bpf_md_ptr(void *, value);
};

int bpf_iter_reg_target(const struct bpf_iter_reg *reg_info);
void bpf_iter_unreg_target(const struct bpf_iter_reg *reg_info);
bool bpf_iter_prog_supported(struct bpf_prog *prog);
const struct bpf_func_proto *
bpf_iter_get_func_proto(enum bpf_func_id func_id, const struct bpf_prog *prog);
int bpf_iter_link_attach(const union bpf_attr *attr, bpfptr_t uattr, struct bpf_prog *prog);
int bpf_iter_new_fd(struct bpf_link *link);
bool bpf_link_is_iter(struct bpf_link *link);
struct bpf_prog *bpf_iter_get_info(struct bpf_iter_meta *meta, bool in_stop);
int bpf_iter_run_prog(struct bpf_prog *prog, void *ctx);
void bpf_iter_map_show_fdinfo(const struct bpf_iter_aux_info *aux,
			      struct seq_file *seq);
int bpf_iter_map_fill_link_info(const struct bpf_iter_aux_info *aux,
				struct bpf_link_info *info);

int map_set_for_each_callback_args(struct bpf_verifier_env *env,
				   struct bpf_func_state *caller,
				   struct bpf_func_state *callee);

int bpf_percpu_hash_copy(struct bpf_map *map, void *key, void *value);
int bpf_percpu_array_copy(struct bpf_map *map, void *key, void *value);
int bpf_percpu_hash_update(struct bpf_map *map, void *key, void *value,
			   u64 flags);
int bpf_percpu_array_update(struct bpf_map *map, void *key, void *value,
			    u64 flags);

int bpf_stackmap_copy(struct bpf_map *map, void *key, void *value);

int bpf_fd_array_map_update_elem(struct bpf_map *map, struct file *map_file,
				 void *key, void *value, u64 map_flags);
int bpf_fd_array_map_lookup_elem(struct bpf_map *map, void *key, u32 *value);
int bpf_fd_htab_map_update_elem(struct bpf_map *map, struct file *map_file,
				void *key, void *value, u64 map_flags);
int bpf_fd_htab_map_lookup_elem(struct bpf_map *map, void *key, u32 *value);

int bpf_get_file_flag(int flags);
int bpf_check_uarg_tail_zero(bpfptr_t uaddr, size_t expected_size,
			     size_t actual_size);

/* verify correctness of eBPF program */
int bpf_check(struct bpf_prog **fp, union bpf_attr *attr, bpfptr_t uattr);

#ifndef CONFIG_BPF_JIT_ALWAYS_ON
void bpf_patch_call_args(struct bpf_insn *insn, u32 stack_depth);
#endif

struct btf *bpf_get_btf_vmlinux(void);

/* Map specifics */
struct xdp_frame;
struct sk_buff;
struct bpf_dtab_netdev;
struct bpf_cpu_map_entry;

void __dev_flush(void);
int dev_xdp_enqueue(struct net_device *dev, struct xdp_frame *xdpf,
		    struct net_device *dev_rx);
int dev_map_enqueue(struct bpf_dtab_netdev *dst, struct xdp_frame *xdpf,
		    struct net_device *dev_rx);
int dev_map_enqueue_multi(struct xdp_frame *xdpf, struct net_device *dev_rx,
			  struct bpf_map *map, bool exclude_ingress);
int dev_map_generic_redirect(struct bpf_dtab_netdev *dst, struct sk_buff *skb,
			     struct bpf_prog *xdp_prog);
int dev_map_redirect_multi(struct net_device *dev, struct sk_buff *skb,
			   struct bpf_prog *xdp_prog, struct bpf_map *map,
			   bool exclude_ingress);

void __cpu_map_flush(void);
int cpu_map_enqueue(struct bpf_cpu_map_entry *rcpu, struct xdp_frame *xdpf,
		    struct net_device *dev_rx);
int cpu_map_generic_redirect(struct bpf_cpu_map_entry *rcpu,
			     struct sk_buff *skb);

/* Return map's numa specified by userspace */
static inline int bpf_map_attr_numa_node(const union bpf_attr *attr)
{
	return (attr->map_flags & BPF_F_NUMA_NODE) ?
		attr->numa_node : NUMA_NO_NODE;
}

struct bpf_prog *bpf_prog_get_type_path(const char *name, enum bpf_prog_type type);
int array_map_alloc_check(union bpf_attr *attr);

int bpf_prog_test_run_xdp(struct bpf_prog *prog, const union bpf_attr *kattr,
			  union bpf_attr __user *uattr);
int bpf_prog_test_run_skb(struct bpf_prog *prog, const union bpf_attr *kattr,
			  union bpf_attr __user *uattr);
int bpf_prog_test_run_tracing(struct bpf_prog *prog,
			      const union bpf_attr *kattr,
			      union bpf_attr __user *uattr);
int bpf_prog_test_run_flow_dissector(struct bpf_prog *prog,
				     const union bpf_attr *kattr,
				     union bpf_attr __user *uattr);
int bpf_prog_test_run_raw_tp(struct bpf_prog *prog,
			     const union bpf_attr *kattr,
			     union bpf_attr __user *uattr);
int bpf_prog_test_run_sk_lookup(struct bpf_prog *prog,
				const union bpf_attr *kattr,
				union bpf_attr __user *uattr);
bool btf_ctx_access(int off, int size, enum bpf_access_type type,
		    const struct bpf_prog *prog,
		    struct bpf_insn_access_aux *info);

static inline bool bpf_tracing_ctx_access(int off, int size,
					  enum bpf_access_type type)
{
	if (off < 0 || off >= sizeof(__u64) * MAX_BPF_FUNC_ARGS)
		return false;
	if (type != BPF_READ)
		return false;
	if (off % size != 0)
		return false;
	return true;
}

static inline bool bpf_tracing_btf_ctx_access(int off, int size,
					      enum bpf_access_type type,
					      const struct bpf_prog *prog,
					      struct bpf_insn_access_aux *info)
{
	if (!bpf_tracing_ctx_access(off, size, type))
		return false;
	return btf_ctx_access(off, size, type, prog, info);
}

int btf_struct_access(struct bpf_verifier_log *log,
		      const struct bpf_reg_state *reg,
		      int off, int size, enum bpf_access_type atype,
		      u32 *next_btf_id, enum bpf_type_flag *flag);
bool btf_struct_ids_match(struct bpf_verifier_log *log,
			  const struct btf *btf, u32 id, int off,
			  const struct btf *need_btf, u32 need_type_id,
			  bool strict);

int btf_distill_func_proto(struct bpf_verifier_log *log,
			   struct btf *btf,
			   const struct btf_type *func_proto,
			   const char *func_name,
			   struct btf_func_model *m);

struct bpf_reg_state;
int btf_check_subprog_arg_match(struct bpf_verifier_env *env, int subprog,
				struct bpf_reg_state *regs);
int btf_check_subprog_call(struct bpf_verifier_env *env, int subprog,
			   struct bpf_reg_state *regs);
int btf_prepare_func_args(struct bpf_verifier_env *env, int subprog,
			  struct bpf_reg_state *reg);
int btf_check_type_match(struct bpf_verifier_log *log, const struct bpf_prog *prog,
			 struct btf *btf, const struct btf_type *t);

struct bpf_prog *bpf_prog_by_id(u32 id);
struct bpf_link *bpf_link_by_id(u32 id);

const struct bpf_func_proto *bpf_base_func_proto(enum bpf_func_id func_id);
void bpf_task_storage_free(struct task_struct *task);
void bpf_cgrp_storage_free(struct cgroup *cgroup);
bool bpf_prog_has_kfunc_call(const struct bpf_prog *prog);
const struct btf_func_model *
bpf_jit_find_kfunc_model(const struct bpf_prog *prog,
			 const struct bpf_insn *insn);
struct bpf_core_ctx {
	struct bpf_verifier_log *log;
	const struct btf *btf;
};

int bpf_core_apply(struct bpf_core_ctx *ctx, const struct bpf_core_relo *relo,
		   int relo_idx, void *insn);

static inline bool unprivileged_ebpf_enabled(void)
{
	return !sysctl_unprivileged_bpf_disabled;
}

/* Not all bpf prog type has the bpf_ctx.
 * For the bpf prog type that has initialized the bpf_ctx,
 * this function can be used to decide if a kernel function
 * is called by a bpf program.
 */
static inline bool has_current_bpf_ctx(void)
{
	return !!current->bpf_ctx;
}

void notrace bpf_prog_inc_misses_counter(struct bpf_prog *prog);
#else /* !CONFIG_BPF_SYSCALL */
static inline struct bpf_prog *bpf_prog_get(u32 ufd)
{
	return ERR_PTR(-EOPNOTSUPP);
}

static inline struct bpf_prog *bpf_prog_get_type_dev(u32 ufd,
						     enum bpf_prog_type type,
						     bool attach_drv)
{
	return ERR_PTR(-EOPNOTSUPP);
}

static inline void bpf_prog_add(struct bpf_prog *prog, int i)
{
}

static inline void bpf_prog_sub(struct bpf_prog *prog, int i)
{
}

static inline void bpf_prog_put(struct bpf_prog *prog)
{
}

static inline void bpf_prog_inc(struct bpf_prog *prog)
{
}

static inline struct bpf_prog *__must_check
bpf_prog_inc_not_zero(struct bpf_prog *prog)
{
	return ERR_PTR(-EOPNOTSUPP);
}

static inline void bpf_link_init(struct bpf_link *link, enum bpf_link_type type,
				 const struct bpf_link_ops *ops,
				 struct bpf_prog *prog)
{
}

static inline int bpf_link_prime(struct bpf_link *link,
				 struct bpf_link_primer *primer)
{
	return -EOPNOTSUPP;
}

static inline int bpf_link_settle(struct bpf_link_primer *primer)
{
	return -EOPNOTSUPP;
}

static inline void bpf_link_cleanup(struct bpf_link_primer *primer)
{
}

static inline void bpf_link_inc(struct bpf_link *link)
{
}

static inline void bpf_link_put(struct bpf_link *link)
{
}

static inline int bpf_obj_get_user(const char __user *pathname, int flags)
{
	return -EOPNOTSUPP;
}

static inline void __dev_flush(void)
{
}

struct xdp_frame;
struct bpf_dtab_netdev;
struct bpf_cpu_map_entry;

static inline
int dev_xdp_enqueue(struct net_device *dev, struct xdp_frame *xdpf,
		    struct net_device *dev_rx)
{
	return 0;
}

static inline
int dev_map_enqueue(struct bpf_dtab_netdev *dst, struct xdp_frame *xdpf,
		    struct net_device *dev_rx)
{
	return 0;
}

static inline
int dev_map_enqueue_multi(struct xdp_frame *xdpf, struct net_device *dev_rx,
			  struct bpf_map *map, bool exclude_ingress)
{
	return 0;
}

struct sk_buff;

static inline int dev_map_generic_redirect(struct bpf_dtab_netdev *dst,
					   struct sk_buff *skb,
					   struct bpf_prog *xdp_prog)
{
	return 0;
}

static inline
int dev_map_redirect_multi(struct net_device *dev, struct sk_buff *skb,
			   struct bpf_prog *xdp_prog, struct bpf_map *map,
			   bool exclude_ingress)
{
	return 0;
}

static inline void __cpu_map_flush(void)
{
}

static inline int cpu_map_enqueue(struct bpf_cpu_map_entry *rcpu,
				  struct xdp_frame *xdpf,
				  struct net_device *dev_rx)
{
	return 0;
}

static inline int cpu_map_generic_redirect(struct bpf_cpu_map_entry *rcpu,
					   struct sk_buff *skb)
{
	return -EOPNOTSUPP;
}

static inline struct bpf_prog *bpf_prog_get_type_path(const char *name,
				enum bpf_prog_type type)
{
	return ERR_PTR(-EOPNOTSUPP);
}

static inline int bpf_prog_test_run_xdp(struct bpf_prog *prog,
					const union bpf_attr *kattr,
					union bpf_attr __user *uattr)
{
	return -ENOTSUPP;
}

static inline int bpf_prog_test_run_skb(struct bpf_prog *prog,
					const union bpf_attr *kattr,
					union bpf_attr __user *uattr)
{
	return -ENOTSUPP;
}

static inline int bpf_prog_test_run_tracing(struct bpf_prog *prog,
					    const union bpf_attr *kattr,
					    union bpf_attr __user *uattr)
{
	return -ENOTSUPP;
}

static inline int bpf_prog_test_run_flow_dissector(struct bpf_prog *prog,
						   const union bpf_attr *kattr,
						   union bpf_attr __user *uattr)
{
	return -ENOTSUPP;
}

static inline int bpf_prog_test_run_sk_lookup(struct bpf_prog *prog,
					      const union bpf_attr *kattr,
					      union bpf_attr __user *uattr)
{
	return -ENOTSUPP;
}

static inline void bpf_map_put(struct bpf_map *map)
{
}

static inline struct bpf_prog *bpf_prog_by_id(u32 id)
{
	return ERR_PTR(-ENOTSUPP);
}

static inline int btf_struct_access(struct bpf_verifier_log *log,
				    const struct bpf_reg_state *reg,
				    int off, int size, enum bpf_access_type atype,
				    u32 *next_btf_id, enum bpf_type_flag *flag)
{
	return -EACCES;
}

static inline const struct bpf_func_proto *
bpf_base_func_proto(enum bpf_func_id func_id)
{
	return NULL;
}

static inline void bpf_task_storage_free(struct task_struct *task)
{
}

static inline bool bpf_prog_has_kfunc_call(const struct bpf_prog *prog)
{
	return false;
}

static inline const struct btf_func_model *
bpf_jit_find_kfunc_model(const struct bpf_prog *prog,
			 const struct bpf_insn *insn)
{
	return NULL;
}

static inline bool unprivileged_ebpf_enabled(void)
{
	return false;
}

static inline bool has_current_bpf_ctx(void)
{
	return false;
}

static inline void bpf_prog_inc_misses_counter(struct bpf_prog *prog)
{
}

static inline void bpf_cgrp_storage_free(struct cgroup *cgroup)
{
}
#endif /* CONFIG_BPF_SYSCALL */

void __bpf_free_used_btfs(struct bpf_prog_aux *aux,
			  struct btf_mod_pair *used_btfs, u32 len);

static inline struct bpf_prog *bpf_prog_get_type(u32 ufd,
						 enum bpf_prog_type type)
{
	return bpf_prog_get_type_dev(ufd, type, false);
}

void __bpf_free_used_maps(struct bpf_prog_aux *aux,
			  struct bpf_map **used_maps, u32 len);

bool bpf_prog_get_ok(struct bpf_prog *, enum bpf_prog_type *, bool);

int bpf_prog_offload_compile(struct bpf_prog *prog);
void bpf_prog_offload_destroy(struct bpf_prog *prog);
int bpf_prog_offload_info_fill(struct bpf_prog_info *info,
			       struct bpf_prog *prog);

int bpf_map_offload_info_fill(struct bpf_map_info *info, struct bpf_map *map);

int bpf_map_offload_lookup_elem(struct bpf_map *map, void *key, void *value);
int bpf_map_offload_update_elem(struct bpf_map *map,
				void *key, void *value, u64 flags);
int bpf_map_offload_delete_elem(struct bpf_map *map, void *key);
int bpf_map_offload_get_next_key(struct bpf_map *map,
				 void *key, void *next_key);

bool bpf_offload_prog_map_match(struct bpf_prog *prog, struct bpf_map *map);

struct bpf_offload_dev *
bpf_offload_dev_create(const struct bpf_prog_offload_ops *ops, void *priv);
void bpf_offload_dev_destroy(struct bpf_offload_dev *offdev);
void *bpf_offload_dev_priv(struct bpf_offload_dev *offdev);
int bpf_offload_dev_netdev_register(struct bpf_offload_dev *offdev,
				    struct net_device *netdev);
void bpf_offload_dev_netdev_unregister(struct bpf_offload_dev *offdev,
				       struct net_device *netdev);
bool bpf_offload_dev_match(struct bpf_prog *prog, struct net_device *netdev);

void unpriv_ebpf_notify(int new_state);

#if defined(CONFIG_NET) && defined(CONFIG_BPF_SYSCALL)
int bpf_prog_offload_init(struct bpf_prog *prog, union bpf_attr *attr);

static inline bool bpf_prog_is_dev_bound(const struct bpf_prog_aux *aux)
{
	return aux->offload_requested;
}

static inline bool bpf_map_is_dev_bound(struct bpf_map *map)
{
	return unlikely(map->ops == &bpf_map_offload_ops);
}

struct bpf_map *bpf_map_offload_map_alloc(union bpf_attr *attr);
void bpf_map_offload_map_free(struct bpf_map *map);
int bpf_prog_test_run_syscall(struct bpf_prog *prog,
			      const union bpf_attr *kattr,
			      union bpf_attr __user *uattr);

int sock_map_get_from_fd(const union bpf_attr *attr, struct bpf_prog *prog);
int sock_map_prog_detach(const union bpf_attr *attr, enum bpf_prog_type ptype);
int sock_map_update_elem_sys(struct bpf_map *map, void *key, void *value, u64 flags);
int sock_map_bpf_prog_query(const union bpf_attr *attr,
			    union bpf_attr __user *uattr);

void sock_map_unhash(struct sock *sk);
void sock_map_destroy(struct sock *sk);
void sock_map_close(struct sock *sk, long timeout);
#else
static inline int bpf_prog_offload_init(struct bpf_prog *prog,
					union bpf_attr *attr)
{
	return -EOPNOTSUPP;
}

static inline bool bpf_prog_is_dev_bound(struct bpf_prog_aux *aux)
{
	return false;
}

static inline bool bpf_map_is_dev_bound(struct bpf_map *map)
{
	return false;
}

static inline struct bpf_map *bpf_map_offload_map_alloc(union bpf_attr *attr)
{
	return ERR_PTR(-EOPNOTSUPP);
}

static inline void bpf_map_offload_map_free(struct bpf_map *map)
{
}

static inline int bpf_prog_test_run_syscall(struct bpf_prog *prog,
					    const union bpf_attr *kattr,
					    union bpf_attr __user *uattr)
{
	return -ENOTSUPP;
}

#ifdef CONFIG_BPF_SYSCALL
static inline int sock_map_get_from_fd(const union bpf_attr *attr,
				       struct bpf_prog *prog)
{
	return -EINVAL;
}

static inline int sock_map_prog_detach(const union bpf_attr *attr,
				       enum bpf_prog_type ptype)
{
	return -EOPNOTSUPP;
}

static inline int sock_map_update_elem_sys(struct bpf_map *map, void *key, void *value,
					   u64 flags)
{
	return -EOPNOTSUPP;
}

static inline int sock_map_bpf_prog_query(const union bpf_attr *attr,
					  union bpf_attr __user *uattr)
{
	return -EINVAL;
}
#endif /* CONFIG_BPF_SYSCALL */
#endif /* CONFIG_NET && CONFIG_BPF_SYSCALL */

#if defined(CONFIG_INET) && defined(CONFIG_BPF_SYSCALL)
void bpf_sk_reuseport_detach(struct sock *sk);
int bpf_fd_reuseport_array_lookup_elem(struct bpf_map *map, void *key,
				       void *value);
int bpf_fd_reuseport_array_update_elem(struct bpf_map *map, void *key,
				       void *value, u64 map_flags);
#else
static inline void bpf_sk_reuseport_detach(struct sock *sk)
{
}

#ifdef CONFIG_BPF_SYSCALL
static inline int bpf_fd_reuseport_array_lookup_elem(struct bpf_map *map,
						     void *key, void *value)
{
	return -EOPNOTSUPP;
}

static inline int bpf_fd_reuseport_array_update_elem(struct bpf_map *map,
						     void *key, void *value,
						     u64 map_flags)
{
	return -EOPNOTSUPP;
}
#endif /* CONFIG_BPF_SYSCALL */
#endif /* defined(CONFIG_INET) && defined(CONFIG_BPF_SYSCALL) */

/* verifier prototypes for helper functions called from eBPF programs */
extern const struct bpf_func_proto bpf_map_lookup_elem_proto;
extern const struct bpf_func_proto bpf_map_update_elem_proto;
extern const struct bpf_func_proto bpf_map_delete_elem_proto;
extern const struct bpf_func_proto bpf_map_push_elem_proto;
extern const struct bpf_func_proto bpf_map_pop_elem_proto;
extern const struct bpf_func_proto bpf_map_peek_elem_proto;
extern const struct bpf_func_proto bpf_map_lookup_percpu_elem_proto;

extern const struct bpf_func_proto bpf_get_prandom_u32_proto;
extern const struct bpf_func_proto bpf_get_smp_processor_id_proto;
extern const struct bpf_func_proto bpf_get_numa_node_id_proto;
extern const struct bpf_func_proto bpf_tail_call_proto;
extern const struct bpf_func_proto bpf_ktime_get_ns_proto;
extern const struct bpf_func_proto bpf_ktime_get_boot_ns_proto;
extern const struct bpf_func_proto bpf_ktime_get_tai_ns_proto;
extern const struct bpf_func_proto bpf_get_current_pid_tgid_proto;
extern const struct bpf_func_proto bpf_get_current_uid_gid_proto;
extern const struct bpf_func_proto bpf_get_current_comm_proto;
extern const struct bpf_func_proto bpf_get_stackid_proto;
extern const struct bpf_func_proto bpf_get_stack_proto;
extern const struct bpf_func_proto bpf_get_task_stack_proto;
extern const struct bpf_func_proto bpf_get_stackid_proto_pe;
extern const struct bpf_func_proto bpf_get_stack_proto_pe;
extern const struct bpf_func_proto bpf_sock_map_update_proto;
extern const struct bpf_func_proto bpf_sock_hash_update_proto;
extern const struct bpf_func_proto bpf_get_current_cgroup_id_proto;
extern const struct bpf_func_proto bpf_get_current_ancestor_cgroup_id_proto;
extern const struct bpf_func_proto bpf_get_cgroup_classid_curr_proto;
extern const struct bpf_func_proto bpf_msg_redirect_hash_proto;
extern const struct bpf_func_proto bpf_msg_redirect_map_proto;
extern const struct bpf_func_proto bpf_sk_redirect_hash_proto;
extern const struct bpf_func_proto bpf_sk_redirect_map_proto;
extern const struct bpf_func_proto bpf_spin_lock_proto;
extern const struct bpf_func_proto bpf_spin_unlock_proto;
extern const struct bpf_func_proto bpf_get_local_storage_proto;
extern const struct bpf_func_proto bpf_strtol_proto;
extern const struct bpf_func_proto bpf_strtoul_proto;
extern const struct bpf_func_proto bpf_tcp_sock_proto;
extern const struct bpf_func_proto bpf_jiffies64_proto;
extern const struct bpf_func_proto bpf_get_ns_current_pid_tgid_proto;
extern const struct bpf_func_proto bpf_event_output_data_proto;
extern const struct bpf_func_proto bpf_ringbuf_output_proto;
extern const struct bpf_func_proto bpf_ringbuf_reserve_proto;
extern const struct bpf_func_proto bpf_ringbuf_submit_proto;
extern const struct bpf_func_proto bpf_ringbuf_discard_proto;
extern const struct bpf_func_proto bpf_ringbuf_query_proto;
extern const struct bpf_func_proto bpf_ringbuf_reserve_dynptr_proto;
extern const struct bpf_func_proto bpf_ringbuf_submit_dynptr_proto;
extern const struct bpf_func_proto bpf_ringbuf_discard_dynptr_proto;
extern const struct bpf_func_proto bpf_skc_to_tcp6_sock_proto;
extern const struct bpf_func_proto bpf_skc_to_tcp_sock_proto;
extern const struct bpf_func_proto bpf_skc_to_tcp_timewait_sock_proto;
extern const struct bpf_func_proto bpf_skc_to_tcp_request_sock_proto;
extern const struct bpf_func_proto bpf_skc_to_udp6_sock_proto;
extern const struct bpf_func_proto bpf_skc_to_unix_sock_proto;
extern const struct bpf_func_proto bpf_skc_to_mptcp_sock_proto;
extern const struct bpf_func_proto bpf_copy_from_user_proto;
extern const struct bpf_func_proto bpf_snprintf_btf_proto;
extern const struct bpf_func_proto bpf_snprintf_proto;
extern const struct bpf_func_proto bpf_per_cpu_ptr_proto;
extern const struct bpf_func_proto bpf_this_cpu_ptr_proto;
extern const struct bpf_func_proto bpf_ktime_get_coarse_ns_proto;
extern const struct bpf_func_proto bpf_sock_from_file_proto;
extern const struct bpf_func_proto bpf_get_socket_ptr_cookie_proto;
extern const struct bpf_func_proto bpf_task_storage_get_recur_proto;
extern const struct bpf_func_proto bpf_task_storage_get_proto;
extern const struct bpf_func_proto bpf_task_storage_delete_recur_proto;
extern const struct bpf_func_proto bpf_task_storage_delete_proto;
extern const struct bpf_func_proto bpf_for_each_map_elem_proto;
extern const struct bpf_func_proto bpf_btf_find_by_name_kind_proto;
extern const struct bpf_func_proto bpf_sk_setsockopt_proto;
extern const struct bpf_func_proto bpf_sk_getsockopt_proto;
extern const struct bpf_func_proto bpf_unlocked_sk_setsockopt_proto;
extern const struct bpf_func_proto bpf_unlocked_sk_getsockopt_proto;
extern const struct bpf_func_proto bpf_find_vma_proto;
extern const struct bpf_func_proto bpf_loop_proto;
extern const struct bpf_func_proto bpf_copy_from_user_task_proto;
extern const struct bpf_func_proto bpf_set_retval_proto;
extern const struct bpf_func_proto bpf_get_retval_proto;
extern const struct bpf_func_proto bpf_user_ringbuf_drain_proto;
extern const struct bpf_func_proto bpf_cgrp_storage_get_proto;
extern const struct bpf_func_proto bpf_cgrp_storage_delete_proto;

const struct bpf_func_proto *tracing_prog_func_proto(
  enum bpf_func_id func_id, const struct bpf_prog *prog);

/* Shared helpers among cBPF and eBPF. */
void bpf_user_rnd_init_once(void);
u64 bpf_user_rnd_u32(u64 r1, u64 r2, u64 r3, u64 r4, u64 r5);
u64 bpf_get_raw_cpu_id(u64 r1, u64 r2, u64 r3, u64 r4, u64 r5);

#if defined(CONFIG_NET)
bool bpf_sock_common_is_valid_access(int off, int size,
				     enum bpf_access_type type,
				     struct bpf_insn_access_aux *info);
bool bpf_sock_is_valid_access(int off, int size, enum bpf_access_type type,
			      struct bpf_insn_access_aux *info);
u32 bpf_sock_convert_ctx_access(enum bpf_access_type type,
				const struct bpf_insn *si,
				struct bpf_insn *insn_buf,
				struct bpf_prog *prog,
				u32 *target_size);
#else
static inline bool bpf_sock_common_is_valid_access(int off, int size,
						   enum bpf_access_type type,
						   struct bpf_insn_access_aux *info)
{
	return false;
}
static inline bool bpf_sock_is_valid_access(int off, int size,
					    enum bpf_access_type type,
					    struct bpf_insn_access_aux *info)
{
	return false;
}
static inline u32 bpf_sock_convert_ctx_access(enum bpf_access_type type,
					      const struct bpf_insn *si,
					      struct bpf_insn *insn_buf,
					      struct bpf_prog *prog,
					      u32 *target_size)
{
	return 0;
}
#endif

#ifdef CONFIG_INET
struct sk_reuseport_kern {
	struct sk_buff *skb;
	struct sock *sk;
	struct sock *selected_sk;
	struct sock *migrating_sk;
	void *data_end;
	u32 hash;
	u32 reuseport_id;
	bool bind_inany;
};
bool bpf_tcp_sock_is_valid_access(int off, int size, enum bpf_access_type type,
				  struct bpf_insn_access_aux *info);

u32 bpf_tcp_sock_convert_ctx_access(enum bpf_access_type type,
				    const struct bpf_insn *si,
				    struct bpf_insn *insn_buf,
				    struct bpf_prog *prog,
				    u32 *target_size);

bool bpf_xdp_sock_is_valid_access(int off, int size, enum bpf_access_type type,
				  struct bpf_insn_access_aux *info);

u32 bpf_xdp_sock_convert_ctx_access(enum bpf_access_type type,
				    const struct bpf_insn *si,
				    struct bpf_insn *insn_buf,
				    struct bpf_prog *prog,
				    u32 *target_size);
#else
static inline bool bpf_tcp_sock_is_valid_access(int off, int size,
						enum bpf_access_type type,
						struct bpf_insn_access_aux *info)
{
	return false;
}

static inline u32 bpf_tcp_sock_convert_ctx_access(enum bpf_access_type type,
						  const struct bpf_insn *si,
						  struct bpf_insn *insn_buf,
						  struct bpf_prog *prog,
						  u32 *target_size)
{
	return 0;
}
static inline bool bpf_xdp_sock_is_valid_access(int off, int size,
						enum bpf_access_type type,
						struct bpf_insn_access_aux *info)
{
	return false;
}

static inline u32 bpf_xdp_sock_convert_ctx_access(enum bpf_access_type type,
						  const struct bpf_insn *si,
						  struct bpf_insn *insn_buf,
						  struct bpf_prog *prog,
						  u32 *target_size)
{
	return 0;
}
#endif /* CONFIG_INET */

enum bpf_text_poke_type {
	BPF_MOD_CALL,
	BPF_MOD_JUMP,
};

int bpf_arch_text_poke(void *ip, enum bpf_text_poke_type t,
		       void *addr1, void *addr2);

void *bpf_arch_text_copy(void *dst, void *src, size_t len);
int bpf_arch_text_invalidate(void *dst, size_t len);

struct btf_id_set;
bool btf_id_set_contains(const struct btf_id_set *set, u32 id);

#define MAX_BPRINTF_VARARGS		12

int bpf_bprintf_prepare(char *fmt, u32 fmt_size, const u64 *raw_args,
			u32 **bin_buf, u32 num_args);
void bpf_bprintf_cleanup(void);

/* the implementation of the opaque uapi struct bpf_dynptr */
struct bpf_dynptr_kern {
	void *data;
	/* Size represents the number of usable bytes of dynptr data.
	 * If for example the offset is at 4 for a local dynptr whose data is
	 * of type u64, the number of usable bytes is 4.
	 *
	 * The upper 8 bits are reserved. It is as follows:
	 * Bits 0 - 23 = size
	 * Bits 24 - 30 = dynptr type
	 * Bit 31 = whether dynptr is read-only
	 */
	u32 size;
	u32 offset;
} __aligned(8);

enum bpf_dynptr_type {
	BPF_DYNPTR_TYPE_INVALID,
	/* Points to memory that is local to the bpf program */
	BPF_DYNPTR_TYPE_LOCAL,
	/* Underlying data is a kernel-produced ringbuf record */
	BPF_DYNPTR_TYPE_RINGBUF,
};

void bpf_dynptr_init(struct bpf_dynptr_kern *ptr, void *data,
		     enum bpf_dynptr_type type, u32 offset, u32 size);
void bpf_dynptr_set_null(struct bpf_dynptr_kern *ptr);
int bpf_dynptr_check_size(u32 size);
u32 bpf_dynptr_get_size(struct bpf_dynptr_kern *ptr);

#ifdef CONFIG_BPF_LSM
void bpf_cgroup_atype_get(u32 attach_btf_id, int cgroup_atype);
void bpf_cgroup_atype_put(int cgroup_atype);
#else
static inline void bpf_cgroup_atype_get(u32 attach_btf_id, int cgroup_atype) {}
static inline void bpf_cgroup_atype_put(int cgroup_atype) {}
#endif /* CONFIG_BPF_LSM */

struct key;

#ifdef CONFIG_KEYS
struct bpf_key {
	struct key *key;
	bool has_ref;
};
#endif /* CONFIG_KEYS */

static inline bool type_is_alloc(u32 type)
{
	return type & MEM_ALLOC;
}

#endif /* _LINUX_BPF_H */<|MERGE_RESOLUTION|>--- conflicted
+++ resolved
@@ -388,11 +388,7 @@
 		u32 sz = next_off - curr_off;
 
 		memcpy(dst + curr_off, src + curr_off, sz);
-<<<<<<< HEAD
-		curr_off = next_off + foffs->field_sz[i];
-=======
 		curr_off += foffs->field_sz[i] + sz;
->>>>>>> 2b3e8f6f
 	}
 	memcpy(dst + curr_off, src + curr_off, size - curr_off);
 }
@@ -422,11 +418,7 @@
 		u32 sz = next_off - curr_off;
 
 		memset(dst + curr_off, 0, sz);
-<<<<<<< HEAD
-		curr_off = next_off + foffs->field_sz[i];
-=======
 		curr_off += foffs->field_sz[i] + sz;
->>>>>>> 2b3e8f6f
 	}
 	memset(dst + curr_off, 0, size - curr_off);
 }
