/* SPDX-License-Identifier: GPL-2.0-only */
/*******************************************************************************

  Header file for stmmac platform data

  Copyright (C) 2009  STMicroelectronics Ltd


  Author: Giuseppe Cavallaro <peppe.cavallaro@st.com>
*******************************************************************************/

#ifndef __STMMAC_PLATFORM_DATA
#define __STMMAC_PLATFORM_DATA

#include <linux/platform_device.h>
#include <linux/phy.h>

#define MTL_MAX_RX_QUEUES	8
#define MTL_MAX_TX_QUEUES	8
#define STMMAC_CH_MAX		8

#define STMMAC_RX_COE_NONE	0
#define STMMAC_RX_COE_TYPE1	1
#define STMMAC_RX_COE_TYPE2	2

/* Define the macros for CSR clock range parameters to be passed by
 * platform code.
 * This could also be configured at run time using CPU freq framework. */

/* MDC Clock Selection define*/
#define	STMMAC_CSR_60_100M	0x0	/* MDC = clk_scr_i/42 */
#define	STMMAC_CSR_100_150M	0x1	/* MDC = clk_scr_i/62 */
#define	STMMAC_CSR_20_35M	0x2	/* MDC = clk_scr_i/16 */
#define	STMMAC_CSR_35_60M	0x3	/* MDC = clk_scr_i/26 */
#define	STMMAC_CSR_150_250M	0x4	/* MDC = clk_scr_i/102 */
#define	STMMAC_CSR_250_300M	0x5	/* MDC = clk_scr_i/122 */

/* MTL algorithms identifiers */
#define MTL_TX_ALGORITHM_WRR	0x0
#define MTL_TX_ALGORITHM_WFQ	0x1
#define MTL_TX_ALGORITHM_DWRR	0x2
#define MTL_TX_ALGORITHM_SP	0x3
#define MTL_RX_ALGORITHM_SP	0x4
#define MTL_RX_ALGORITHM_WSP	0x5

/* RX/TX Queue Mode */
#define MTL_QUEUE_AVB		0x0
#define MTL_QUEUE_DCB		0x1

/* The MDC clock could be set higher than the IEEE 802.3
 * specified frequency limit 0f 2.5 MHz, by programming a clock divider
 * of value different than the above defined values. The resultant MDIO
 * clock frequency of 12.5 MHz is applicable for the interfacing chips
 * supporting higher MDC clocks.
 * The MDC clock selection macros need to be defined for MDC clock rate
 * of 12.5 MHz, corresponding to the following selection.
 */
#define STMMAC_CSR_I_4		0x8	/* clk_csr_i/4 */
#define STMMAC_CSR_I_6		0x9	/* clk_csr_i/6 */
#define STMMAC_CSR_I_8		0xA	/* clk_csr_i/8 */
#define STMMAC_CSR_I_10		0xB	/* clk_csr_i/10 */
#define STMMAC_CSR_I_12		0xC	/* clk_csr_i/12 */
#define STMMAC_CSR_I_14		0xD	/* clk_csr_i/14 */
#define STMMAC_CSR_I_16		0xE	/* clk_csr_i/16 */
#define STMMAC_CSR_I_18		0xF	/* clk_csr_i/18 */

/* AXI DMA Burst length supported */
#define DMA_AXI_BLEN_4		(1 << 1)
#define DMA_AXI_BLEN_8		(1 << 2)
#define DMA_AXI_BLEN_16		(1 << 3)
#define DMA_AXI_BLEN_32		(1 << 4)
#define DMA_AXI_BLEN_64		(1 << 5)
#define DMA_AXI_BLEN_128	(1 << 6)
#define DMA_AXI_BLEN_256	(1 << 7)
#define DMA_AXI_BLEN_ALL (DMA_AXI_BLEN_4 | DMA_AXI_BLEN_8 | DMA_AXI_BLEN_16 \
			| DMA_AXI_BLEN_32 | DMA_AXI_BLEN_64 \
			| DMA_AXI_BLEN_128 | DMA_AXI_BLEN_256)

struct stmmac_priv;

/* Platfrom data for platform device structure's platform_data field */

struct stmmac_mdio_bus_data {
	unsigned int phy_mask;
	unsigned int has_xpcs;
	unsigned int xpcs_an_inband;
	int *irqs;
	int probed_phy_irq;
	bool needs_reset;
};

struct stmmac_dma_cfg {
	int pbl;
	int txpbl;
	int rxpbl;
	bool pblx8;
	int fixed_burst;
	int mixed_burst;
	bool aal;
	bool eame;
	bool multi_msi_en;
	bool dche;
};

#define AXI_BLEN	7
struct stmmac_axi {
	bool axi_lpi_en;
	bool axi_xit_frm;
	u32 axi_wr_osr_lmt;
	u32 axi_rd_osr_lmt;
	bool axi_kbbe;
	u32 axi_blen[AXI_BLEN];
	bool axi_fb;
	bool axi_mb;
	bool axi_rb;
};

<<<<<<< HEAD
#define EST_GCL		1024
struct stmmac_est {
	struct mutex lock;
	int enable;
	u32 btr_reserve[2];
	u32 btr_offset[2];
	u32 btr[2];
	u32 ctr[2];
	u32 ter;
	u32 gcl_unaligned[EST_GCL];
	u32 gcl[EST_GCL];
	u32 gcl_size;
	u32 max_sdu[MTL_MAX_TX_QUEUES];
};

=======
>>>>>>> 0c383648
struct stmmac_rxq_cfg {
	u8 mode_to_use;
	u32 chan;
	u8 pkt_route;
	bool use_prio;
	u32 prio;
};

struct stmmac_txq_cfg {
	u32 weight;
	bool coe_unsupported;
	u8 mode_to_use;
	/* Credit Base Shaper parameters */
	u32 send_slope;
	u32 idle_slope;
	u32 high_credit;
	u32 low_credit;
	bool use_prio;
	u32 prio;
	int tbs_en;
};

/* FPE link state */
enum stmmac_fpe_state {
	FPE_STATE_OFF = 0,
	FPE_STATE_CAPABLE = 1,
	FPE_STATE_ENTERING_ON = 2,
	FPE_STATE_ON = 3,
};

/* FPE link-partner hand-shaking mPacket type */
enum stmmac_mpacket_type {
	MPACKET_VERIFY = 0,
	MPACKET_RESPONSE = 1,
};

enum stmmac_fpe_task_state_t {
	__FPE_REMOVING,
	__FPE_TASK_SCHED,
};

struct stmmac_fpe_cfg {
	bool enable;				/* FPE enable */
	bool hs_enable;				/* FPE handshake enable */
	enum stmmac_fpe_state lp_fpe_state;	/* Link Partner FPE state */
	enum stmmac_fpe_state lo_fpe_state;	/* Local station FPE state */
	u32 fpe_csr;				/* MAC_FPE_CTRL_STS reg cache */
};

struct stmmac_safety_feature_cfg {
	u32 tsoee;
	u32 mrxpee;
	u32 mestee;
	u32 mrxee;
	u32 mtxee;
	u32 epsi;
	u32 edpp;
	u32 prtyen;
	u32 tmouten;
};

/* Addresses that may be customized by a platform */
struct dwmac4_addrs {
	u32 dma_chan;
	u32 dma_chan_offset;
	u32 mtl_chan;
	u32 mtl_chan_offset;
	u32 mtl_ets_ctrl;
	u32 mtl_ets_ctrl_offset;
	u32 mtl_txq_weight;
	u32 mtl_txq_weight_offset;
	u32 mtl_send_slp_cred;
	u32 mtl_send_slp_cred_offset;
	u32 mtl_high_cred;
	u32 mtl_high_cred_offset;
	u32 mtl_low_cred;
	u32 mtl_low_cred_offset;
};

#define STMMAC_FLAG_HAS_INTEGRATED_PCS		BIT(0)
#define STMMAC_FLAG_SPH_DISABLE			BIT(1)
#define STMMAC_FLAG_USE_PHY_WOL			BIT(2)
#define STMMAC_FLAG_HAS_SUN8I			BIT(3)
#define STMMAC_FLAG_TSO_EN			BIT(4)
#define STMMAC_FLAG_SERDES_UP_AFTER_PHY_LINKUP	BIT(5)
#define STMMAC_FLAG_VLAN_FAIL_Q_EN		BIT(6)
#define STMMAC_FLAG_MULTI_MSI_EN		BIT(7)
#define STMMAC_FLAG_EXT_SNAPSHOT_EN		BIT(8)
#define STMMAC_FLAG_INT_SNAPSHOT_EN		BIT(9)
#define STMMAC_FLAG_RX_CLK_RUNS_IN_LPI		BIT(10)
#define STMMAC_FLAG_EN_TX_LPI_CLOCKGATING	BIT(11)
#define STMMAC_FLAG_HWTSTAMP_CORRECT_LATENCY	BIT(12)

struct plat_stmmacenet_data {
	int bus_id;
	int phy_addr;
	/* MAC ----- optional PCS ----- SerDes ----- optional PHY ----- Media
	 *       ^                               ^
	 * mac_interface                   phy_interface
	 *
	 * mac_interface is the MAC-side interface, which may be the same
	 * as phy_interface if there is no intervening PCS. If there is a
	 * PCS, then mac_interface describes the interface mode between the
	 * MAC and PCS, and phy_interface describes the interface mode
	 * between the PCS and PHY.
	 */
	phy_interface_t mac_interface;
	/* phy_interface is the PHY-side interface - the interface used by
	 * an attached PHY.
	 */
	phy_interface_t phy_interface;
	struct stmmac_mdio_bus_data *mdio_bus_data;
	struct device_node *phy_node;
	struct fwnode_handle *port_node;
	struct device_node *mdio_node;
	struct stmmac_dma_cfg *dma_cfg;
	struct stmmac_fpe_cfg *fpe_cfg;
	struct stmmac_safety_feature_cfg *safety_feat_cfg;
	int clk_csr;
	int has_gmac;
	int enh_desc;
	int tx_coe;
	int rx_coe;
	int bugged_jumbo;
	int pmt;
	int force_sf_dma_mode;
	int force_thresh_dma_mode;
	int riwt_off;
	int max_speed;
	int maxmtu;
	int multicast_filter_bins;
	int unicast_filter_entries;
	int tx_fifo_size;
	int rx_fifo_size;
	u32 host_dma_width;
	u32 rx_queues_to_use;
	u32 tx_queues_to_use;
	u8 rx_sched_algorithm;
	u8 tx_sched_algorithm;
	struct stmmac_rxq_cfg rx_queues_cfg[MTL_MAX_RX_QUEUES];
	struct stmmac_txq_cfg tx_queues_cfg[MTL_MAX_TX_QUEUES];
	void (*fix_mac_speed)(void *priv, unsigned int speed, unsigned int mode);
	int (*fix_soc_reset)(void *priv, void __iomem *ioaddr);
	int (*serdes_powerup)(struct net_device *ndev, void *priv);
	void (*serdes_powerdown)(struct net_device *ndev, void *priv);
	void (*speed_mode_2500)(struct net_device *ndev, void *priv);
	void (*ptp_clk_freq_config)(struct stmmac_priv *priv);
	int (*init)(struct platform_device *pdev, void *priv);
	void (*exit)(struct platform_device *pdev, void *priv);
	struct mac_device_info *(*setup)(void *priv);
	int (*clks_config)(void *priv, bool enabled);
	int (*crosststamp)(ktime_t *device, struct system_counterval_t *system,
			   void *ctx);
	void (*dump_debug_regs)(void *priv);
	int (*pcs_init)(struct stmmac_priv *priv);
	void (*pcs_exit)(struct stmmac_priv *priv);
	void *bsp_priv;
	struct clk *stmmac_clk;
	struct clk *pclk;
	struct clk *clk_ptp_ref;
	unsigned int clk_ptp_rate;
	unsigned int clk_ref_rate;
	unsigned int mult_fact_100ns;
	s32 ptp_max_adj;
	u32 cdc_error_adj;
	struct reset_control *stmmac_rst;
	struct reset_control *stmmac_ahb_rst;
	struct stmmac_axi *axi;
	int has_gmac4;
	int rss_en;
	int mac_port_sel_speed;
	int has_xgmac;
	u8 vlan_fail_q;
	unsigned int eee_usecs_rate;
	struct pci_dev *pdev;
	int int_snapshot_num;
	int msi_mac_vec;
	int msi_wol_vec;
	int msi_lpi_vec;
	int msi_sfty_ce_vec;
	int msi_sfty_ue_vec;
	int msi_rx_base_vec;
	int msi_tx_base_vec;
	const struct dwmac4_addrs *dwmac4_addrs;
	unsigned int flags;
};
#endif<|MERGE_RESOLUTION|>--- conflicted
+++ resolved
@@ -115,24 +115,6 @@
 	bool axi_rb;
 };
 
-<<<<<<< HEAD
-#define EST_GCL		1024
-struct stmmac_est {
-	struct mutex lock;
-	int enable;
-	u32 btr_reserve[2];
-	u32 btr_offset[2];
-	u32 btr[2];
-	u32 ctr[2];
-	u32 ter;
-	u32 gcl_unaligned[EST_GCL];
-	u32 gcl[EST_GCL];
-	u32 gcl_size;
-	u32 max_sdu[MTL_MAX_TX_QUEUES];
-};
-
-=======
->>>>>>> 0c383648
 struct stmmac_rxq_cfg {
 	u8 mode_to_use;
 	u32 chan;
